--- conflicted
+++ resolved
@@ -58,6 +58,7 @@
     ADD_PROPERTY(m_pMReact, "membrane_reaction"  , FEProperty::Optional);
 
 	ADD_PROPERTY(m_Q, "mat_axis", FEProperty::Optional);
+
 END_FECORE_CLASS();
 
 //=============================================================================
@@ -199,12 +200,12 @@
 //! Solid referential apparent density
 double FEMultiphasic::SolidReferentialApparentDensity(FEMaterialPoint& pt)
 {
-	FEBiphasicMaterialPoint& bpt = *pt.ExtractData<FEBiphasicMaterialPoint>();
+	FEBiphasicMaterialPoint& pet = *pt.ExtractData<FEBiphasicMaterialPoint>();
 	FESolutesMaterialPoint& spt = *pt.ExtractData<FESolutesMaterialPoint>();
 		
 	// evaluate referential apparent density of base solid
 	double density = m_pSolid->Density(pt);
-	double rhosr = bpt.m_phi0t * density;
+	double rhosr = pet.m_phi0t*density;
 
 	// add contribution from solid-bound molecules
 	for (int isbm=0; isbm<(int)spt.m_sbmr.size(); ++isbm)
@@ -216,8 +217,8 @@
 //! Return solid referential apparent density
 double FEMultiphasic::GetReferentialSolidVolumeFraction(const FEMaterialPoint& pt)
 {
-    const FEBiphasicMaterialPoint& bpt = *pt.ExtractData<FEBiphasicMaterialPoint>();
-    return bpt.m_phi0t;
+    const FEBiphasicMaterialPoint& bt = *pt.ExtractData<FEBiphasicMaterialPoint>();
+    return bt.m_phi0t;
 }
 
 //-----------------------------------------------------------------------------
@@ -239,15 +240,9 @@
 	// add contribution from solid-bound molecules
 	for (int isbm=0; isbm<(int)m_pSBM.size(); ++isbm)
 		phisr += SBMReferentialVolumeFraction(pt, isbm);
-<<<<<<< HEAD
-	
-    FEBiphasicMaterialPoint& bpt = *pt.ExtractData<FEBiphasicMaterialPoint>();
-    bpt.m_phi0t = phisr;
-=======
     
     FEBiphasicMaterialPoint& bt = *pt.ExtractData<FEBiphasicMaterialPoint>();
     bt.m_phi0t = phisr;
->>>>>>> b7b86b14
     
 	return phisr;
 }
@@ -319,15 +314,16 @@
 double FEMultiphasic::Porosity(FEMaterialPoint& pt)
 {
 	FEElasticMaterialPoint& et = *pt.ExtractData<FEElasticMaterialPoint>();
-	FEBiphasicMaterialPoint& bpt = *pt.ExtractData<FEBiphasicMaterialPoint>();
+	FEBiphasicMaterialPoint& bt = *pt.ExtractData<FEBiphasicMaterialPoint>();
 	
 	// solid referential volume fraction
-	double phisr = bpt.m_phi0t;
+	double phisr = bt.m_phi0t;
     
 	// relative volume
-	double J = (m_bool_refC) ? 1.0 : et.m_J;
-	
-	double phiw = 1 - phisr/J;
+	double J = et.m_J;
+	double J_eval = (m_bool_refC) ? 1.0 : J;
+	
+	double phiw = 1 - phisr/J_eval;
 	// check for pore collapse
 	// TODO: throw an error if pores collapse
 	phiw = (phiw > 0) ? phiw : 0;
@@ -340,28 +336,25 @@
 double FEMultiphasic::FixedChargeDensity(FEMaterialPoint& pt)
 {
 	FEElasticMaterialPoint& et = *pt.ExtractData<FEElasticMaterialPoint>();
-	FEBiphasicMaterialPoint& bpt = *pt.ExtractData<FEBiphasicMaterialPoint>();
+	FEBiphasicMaterialPoint& bt = *pt.ExtractData<FEBiphasicMaterialPoint>();
 	FESolutesMaterialPoint& spt = *pt.ExtractData<FESolutesMaterialPoint>();
 	
 	// relative volume
-	double J = (m_bool_refC) ? 1.0 : et.m_J;
-	double phi0 = bpt.m_phi0t;
-	double ce = 0.0;
+	double J = et.m_J;
+	double phi0 = bt.m_phi0t;
+	double ce = 0;
 
 	// add contribution from charged solid-bound molecules
-	for (int isbm = 0; isbm < (int)m_pSBM.size(); ++isbm)
-		ce += SBMChargeNumber(isbm) * spt.m_sbmr[isbm] / SBMMolarMass(isbm);
+	for (int isbm=0; isbm<(int)m_pSBM.size(); ++isbm)
+		ce += SBMChargeNumber(isbm)*spt.m_sbmr[isbm]/SBMMolarMass(isbm);
     
     double cFr = m_cFr(pt);
-	double cF = (cFr * (1 - bpt.m_phi0) + ce) / (J - phi0);
+	double cF = (cFr*(1-bt.m_phi0)+ce)/(J-phi0);
     
     // add contribution from solid-bound 'solutes'
     const int nsol = (int)m_pSolute.size();
-	for (int isol = 0; isol < nsol; ++isol)
-	{
-		if (spt.m_bsb[isol])
-			cF += spt.m_ca[isol] * m_pSolute[isol]->ChargeNumber();
-	}
+    for (int isol=0; isol<nsol; ++isol)
+        if (spt.m_bsb[isol]) cF += spt.m_ca[isol]*m_pSolute[isol]->ChargeNumber();
 
 	return cF;
 }
@@ -458,7 +451,7 @@
     int isbm;
 	
 	FEElasticMaterialPoint& ept = *(mp.ExtractData<FEElasticMaterialPoint>());
-	FEBiphasicMaterialPoint& bpt = *(mp.ExtractData<FEBiphasicMaterialPoint>());
+	FEBiphasicMaterialPoint& ppt = *(mp.ExtractData<FEBiphasicMaterialPoint>());
 	FESolutesMaterialPoint& spt = *(mp.ExtractData<FESolutesMaterialPoint>());
 	
 	const int nsol = (int)m_pSolute.size();
@@ -504,7 +497,7 @@
 	
 	// get the charge density and its derivatives
 	double J = ept.m_J;
-	double phi0 = bpt.m_phi0t;
+	double phi0 = ppt.m_phi0t;
 	double cF = FixedChargeDensity(mp);
 	double dcFdJ = -cF/(J - phi0);
 	double dcFdJJ = 2*cF/SQR(J-phi0);
@@ -520,108 +513,93 @@
 	vector<double> zidzdcc2(nsol,0);
 	double zidzdcc3 = 0;
 
-	if (den > 0) 
-	{
+	if (den > 0) {
 		
-		for (isol = 0; isol < nsol; ++isol)
-			zidzdJ += z[isol] * zz[isol] * dkhdJ[isol] * c[isol];
-		zidzdJ = -(dcFdJ + zidzdJ) / den;
+		for (isol=0; isol<nsol; ++isol)
+			zidzdJ += z[isol]*zz[isol]*dkhdJ[isol]*c[isol];
+		zidzdJ = -(dcFdJ+zidzdJ)/den;
 		
-		for (isol = 0; isol < nsol; ++isol)
-		{
-			for (jsol = 0; jsol < nsol; ++jsol)
-			{
-				zidzdJJ1 += SQR(z[jsol]) * c[jsol] * (z[jsol] * zidzdJ * kappa[jsol] + zz[jsol] * dkhdJ[jsol]);
-				zidzdJJ2 += z[jsol] * zz[jsol] * c[jsol] * (zidzdJ * z[jsol] * dkhdJ[jsol] + dkhdJJ[jsol]);
-				zidzdc[isol] += z[jsol] * zz[jsol] * dkhdc[jsol][isol] * c[jsol];
+		for (isol=0; isol<nsol; ++isol) {
+			for (jsol=0; jsol<nsol; ++jsol) {
+				zidzdJJ1 += SQR(z[jsol])*c[jsol]*(z[jsol]*zidzdJ*kappa[jsol]+zz[jsol]*dkhdJ[jsol]);
+				zidzdJJ2 += z[jsol]*zz[jsol]*c[jsol]*(zidzdJ*z[jsol]*dkhdJ[jsol]+dkhdJJ[jsol]);
+				zidzdc[isol] += z[jsol]*zz[jsol]*dkhdc[jsol][isol]*c[jsol];
 			}
-			zidzdc[isol] = -(z[isol] * kappa[isol] + zidzdc[isol]) / den;
-			zidzdcc3 += pow(double(z[isol]), 3) * kappa[isol] * c[isol];
+			zidzdc[isol] = -(z[isol]*kappa[isol]+zidzdc[isol])/den;
+			zidzdcc3 += pow(double(z[isol]),3)*kappa[isol]*c[isol];
 		}
-		zidzdJJ = zidzdJ * (zidzdJ - zidzdJJ1 / den) - (dcFdJJ + zidzdJJ2) / den;
+		zidzdJJ = zidzdJ*(zidzdJ-zidzdJJ1/den)-(dcFdJJ+zidzdJJ2)/den;
 		
-		for (isol = 0; isol < nsol; ++isol)
-		{
-			for (jsol = 0; jsol < nsol; ++jsol)
-			{
-				zidzdJc1[isol] += SQR(z[jsol]) * c[jsol] * (zidzdc[isol] * z[jsol] * kappa[jsol] + zz[jsol] * dkhdc[jsol][isol]);
-				zidzdJc2[isol] += z[jsol] * zz[jsol] * c[jsol] * (zidzdc[isol] * z[jsol] * dkhdJ[jsol] + dkhdJc[jsol][isol]);
-				zidzdcc2[isol] += SQR(z[jsol]) * zz[jsol] * c[jsol] * dkhdc[jsol][isol];
-				for (ksol = 0; ksol < nsol; ++ksol)
-					zidzdcc1[isol][jsol] += z[ksol] * zz[ksol] * c[ksol] * dkhdcc[ksol][isol][jsol];
+		for (isol=0; isol<nsol; ++isol) {
+			for (jsol=0; jsol<nsol; ++jsol) {
+				zidzdJc1[isol] += SQR(z[jsol])*c[jsol]*(zidzdc[isol]*z[jsol]*kappa[jsol]+zz[jsol]*dkhdc[jsol][isol]);
+				zidzdJc2[isol] += z[jsol]*zz[jsol]*c[jsol]*(zidzdc[isol]*z[jsol]*dkhdJ[jsol]+dkhdJc[jsol][isol]);
+				zidzdcc2[isol] += SQR(z[jsol])*zz[jsol]*c[jsol]*dkhdc[jsol][isol];
+				for (ksol=0; ksol<nsol; ++ksol)
+					zidzdcc1[isol][jsol] += z[ksol]*zz[ksol]*c[ksol]*dkhdcc[ksol][isol][jsol];
 			}
-			zidzdJc[isol] = zidzdJ * (zidzdc[isol] - (SQR(z[isol]) * kappa[isol] + zidzdJc1[isol]) / den)
-				- (z[isol] * zz[isol] * dkhdJ[isol] + zidzdJc2[isol]) / den;
+			zidzdJc[isol] = zidzdJ*(zidzdc[isol]-(SQR(z[isol])*kappa[isol] + zidzdJc1[isol])/den)
+			-(z[isol]*zz[isol]*dkhdJ[isol] + zidzdJc2[isol])/den;
 		}
 		
-		for (isol = 0; isol < nsol; ++isol)
-		{
-			for (jsol = 0; jsol < nsol; ++jsol)
-			{
-				zidzdcc[isol][jsol] = zidzdc[isol] * zidzdc[jsol] * (1 - zidzdcc3 / den)
-					- zidzdcc1[isol][jsol] / den
-					- z[isol] * (z[isol] * kappa[isol] * zidzdc[jsol] + zz[isol] * dkhdc[isol][jsol]) / den
-					- z[jsol] * (z[jsol] * kappa[jsol] * zidzdc[isol] + zz[jsol] * dkhdc[jsol][isol]) / den
-					- zidzdc[jsol] * zidzdcc2[isol] / den
-					- zidzdc[isol] * zidzdcc2[jsol] / den;
+		for (isol=0; isol<nsol; ++isol) {
+			for (jsol=0; jsol<nsol; ++jsol) {
+				zidzdcc[isol][jsol] = zidzdc[isol]*zidzdc[jsol]*(1 - zidzdcc3/den)
+				- zidzdcc1[isol][jsol]/den
+				- z[isol]*(z[isol]*kappa[isol]*zidzdc[jsol]+zz[isol]*dkhdc[isol][jsol])/den
+				- z[jsol]*(z[jsol]*kappa[jsol]*zidzdc[isol]+zz[jsol]*dkhdc[jsol][isol])/den
+				- zidzdc[jsol]*zidzdcc2[isol]/den
+				- zidzdc[isol]*zidzdcc2[jsol]/den;
 			}
 		}
 	}
 	
 	dkdJ.resize(nsol);
-	dkdc.resize(nsol, vector<double>(nsol, 0));
-	
-	for (isol=0; isol<nsol; ++isol) 
-	{
-		dkdJ[isol] = zz[isol] * dkhdJ[isol] + z[isol] * kappa[isol] * zidzdJ;
-		for (jsol = 0; jsol < nsol; ++jsol)
-		{
-			dkdc[isol][jsol] = zz[isol] * dkhdc[isol][jsol] + z[isol] * kappa[isol] * zidzdc[jsol];
+	dkdc.resize(nsol, vector<double>(nsol,0));
+	
+	for (isol=0; isol<nsol; ++isol) {
+		dkdJ[isol] = zz[isol]*dkhdJ[isol]+z[isol]*kappa[isol]*zidzdJ;
+		for (jsol=0; jsol<nsol; ++jsol) {
+			dkdc[isol][jsol] = zz[isol]*dkhdc[isol][jsol]+z[isol]*kappa[isol]*zidzdc[jsol];
 		}
 	}
-	vector<double> zidzdr(nsbm, 0);
-	vector<double> zidzdJr(nsbm, 0);
-	vector< vector<double> > zidzdrc(nsbm, vector<double>(nsol, 0));
+    vector<double> zidzdr(nsbm,0);
+    vector<double> zidzdJr(nsbm,0);
+	vector< vector<double> > zidzdrc(nsbm, vector<double>(nsol,0));
 	dkdr.resize(nsol, vector<double>(nsbm));
 	dkdJr.resize(nsol, vector<double>(nsbm));
 	dkdrc.resize(nsol, zidzdrc);	// use zidzdrc for initialization only
     
-	if (den > 0) 
-	{	
-		for (isbm = 0; isbm < nsbm; ++isbm)
-		{
-			zidzdr[isbm] = -(cF / SBMDensity(isbm) + SBMChargeNumber(isbm) / SBMMolarMass(isbm)) / (J - phi0) / den;
+	if (den > 0) {
+		
+        for (isbm=0; isbm<nsbm; ++isbm) {
+            zidzdr[isbm] = -(cF/SBMDensity(isbm) + SBMChargeNumber(isbm)/SBMMolarMass(isbm))/(J-phi0)/den;
             
-			for (isol = 0; isol < nsol; ++isol)
-			{
-				zidzdJr[isbm] += SQR(z[isol]) * dkdJ[isol] * c[isol];
+            for (isol=0; isol<nsol; ++isol) {
+                zidzdJr[isbm] += SQR(z[isol])*dkdJ[isol]*c[isol];
             }
-			zidzdJr[isbm] = 1 / (J - phi0) + zidzdJr[isbm] / den;
-			zidzdJr[isbm] = (zidzdJr[isbm] + zidzdJ) * zidzdr[isbm];
-			zidzdJr[isbm] += cF / SBMDensity(isbm) / SQR(J - phi0) / den;
+            zidzdJr[isbm] = 1/(J-phi0) + zidzdJr[isbm]/den;
+            zidzdJr[isbm] = (zidzdJr[isbm] + zidzdJ)*zidzdr[isbm];
+            zidzdJr[isbm] += cF/SBMDensity(isbm)/SQR(J-phi0)/den;
             
-			for (isol = 0; isol < nsol; ++isol)
-			{
-				zidzdrc[isbm][isol] = SQR(z[isol]) * kappa[isol];
-				for (jsol = 0; jsol < nsol; ++jsol)
-					zidzdrc[isbm][isol] += SQR(z[jsol]) * zz[jsol] * c[jsol] * dkhdc[jsol][isol];
-				zidzdrc[isbm][isol] = zidzdr[isbm] * (zidzdc[isol] * (1 + num / den) - zidzdrc[isbm][isol] / den);
+            for (isol=0; isol<nsol; ++isol) {
+                zidzdrc[isbm][isol] = SQR(z[isol])*kappa[isol];
+                for (jsol=0; jsol<nsol; ++jsol)
+                    zidzdrc[isbm][isol] += SQR(z[jsol])*zz[jsol]*c[jsol]*dkhdc[jsol][isol];
+                zidzdrc[isbm][isol] = zidzdr[isbm]*(zidzdc[isol]*(1+num/den) - zidzdrc[isbm][isol]/den);
             }
         }
 	}
     
-	for (isbm = 0; isbm < nsbm; ++isbm)
-	{
-		for (isol = 0; isol < nsol; ++isol)
-		{
-			dkdr[isol][isbm] = z[isol] * kappa[isol] * zidzdr[isbm];
-			dkdJr[isol][isbm] = z[isol] * ((dkhdJ[isol] * zz[isol] + (z[isol] - 1) * kappa[isol] * zidzdJ) * zidzdr[isbm]
-				+ kappa[isol] * zidzdJr[isbm]);
-			for (jsol = 0; jsol < nsol; ++jsol)
-			{
-				dkdrc[isol][isbm][jsol] = z[isol] * (zz[isol] * dkhdc[isol][jsol] * zidzdr[isbm]
-					+ (z[isol] - 1) * kappa[isol] * zidzdr[isbm] * zidzdc[jsol]
-					+ kappa[isol] * zidzdrc[isbm][jsol]);
+    for (isbm=0; isbm<nsbm; ++isbm) {
+        for (isol=0; isol<nsol; ++isol) {
+            dkdr[isol][isbm] = z[isol]*kappa[isol]*zidzdr[isbm];
+            dkdJr[isol][isbm] = z[isol]*((dkhdJ[isol]*zz[isol]+(z[isol]-1)*kappa[isol]*zidzdJ)*zidzdr[isbm]
+                                         +kappa[isol]*zidzdJr[isbm]);
+            for (jsol=0; jsol<nsol; ++jsol) {
+                dkdrc[isol][isbm][jsol] = z[isol]*(zz[isol]*dkhdc[isol][jsol]*zidzdr[isbm]
+                                                   +(z[isol]-1)*kappa[isol]*zidzdr[isbm]*zidzdc[jsol]
+                                                   +kappa[isol]*zidzdrc[isbm][jsol]);
             }
         }
     }
@@ -683,20 +661,20 @@
 	
 	// call solid tangent routine
 	tens4ds C = m_pSolid->Tangent(mp);
-	double D[6][6] = { 0 };
+	double D[6][6] = {0};
 	C.extract(D);
-
+	
 	// relative volume and solid volume fraction
 	double J = ept.m_J;
 	double phi0 = bpt.m_phi0t;
-
+	
 	// get the charge density and its derivatives
 	double cF = FixedChargeDensity(mp);
-	double dcFdJ = -cF / (J - phi0);
-
+	double dcFdJ = -cF/(J - phi0);
+	
 	// fluid pressure and solute concentration
 	double p = Pressure(mp);
-
+	
 	// get remaining variables
 	double zeta = ElectricPotential(mp, true);
 	vector<double> c(nsol);
@@ -706,52 +684,51 @@
 	vector<double> zz(nsol);
 	vector<double> kappa(nsol);
 	double den = 0;
-	for (i = 0; i < nsol; ++i) {
+	for (i=0; i<nsol; ++i) {
 		c[i] = spt.m_c[i];
 		z[i] = m_pSolute[i]->ChargeNumber();
 		khat[i] = m_pSolute[i]->m_pSolub->Solubility(mp);
 		dkhdJ[i] = m_pSolute[i]->m_pSolub->Tangent_Solubility_Strain(mp);
 		zz[i] = pow(zeta, z[i]);
-		kappa[i] = zz[i] * khat[i];
-		den += SQR(z[i]) * kappa[i] * c[i];
-	}
-
+		kappa[i] = zz[i]*khat[i];
+		den += SQR(z[i])*kappa[i]*c[i];
+	}
+	
 	// evaluate electric potential (nondimensional exponential form) and its derivatives
 	// also evaluate partition coefficients and their derivatives
 	double zidzdJ = 0;
 	if (den > 0) {
 		zidzdJ = dcFdJ;
-		for (i = 0; i < nsol; ++i)
-			zidzdJ += z[i] * zz[i] * dkhdJ[i] * c[i];
-		zidzdJ = -zidzdJ / den;
+		for (i=0; i<nsol; ++i)
+			zidzdJ += z[i]*zz[i]*dkhdJ[i]*c[i];
+		zidzdJ = -zidzdJ/den;
 	}
 	vector<double> dkdJ(nsol);
-	for (i = 0; i < nsol; ++i) dkdJ[i] = zz[i] * dkhdJ[i] + z[i] * kappa[i] * zidzdJ;
-
-
+	for (i=0; i<nsol; ++i) dkdJ[i] = zz[i]*dkhdJ[i]+z[i]*kappa[i]*zidzdJ;
+	
 	// osmotic coefficient and its derivative w.r.t. strain
 	double osmc = m_pOsmC->OsmoticCoefficient(mp);
 	double dodJ = m_pOsmC->Tangent_OsmoticCoefficient_Strain(mp);
-
+	
 	double dp = 0;
-	for (i = 0; i < nsol; ++i) {
-		dp += c[i] * (osmc * dkdJ[i] + dodJ * kappa[i]);
-	}
-	dp *= m_Rgas * m_Tabs * J;
-
+	for (i=0; i<nsol; ++i) {
+		dp += c[i]*(osmc*dkdJ[i]+dodJ*kappa[i]);
+	}
+	dp *= m_Rgas*m_Tabs*J;
+	
 	// adjust tangent for pressures
 	D[0][0] -= -p + dp;
 	D[1][1] -= -p + dp;
 	D[2][2] -= -p + dp;
-
+	
 	D[0][1] -= p + dp; D[1][0] -= p + dp;
 	D[1][2] -= p + dp; D[2][1] -= p + dp;
 	D[0][2] -= p + dp; D[2][0] -= p + dp;
-
+	
 	D[3][3] -= -p;
 	D[4][4] -= -p;
 	D[5][5] -= -p;
-
+	
 	return tens4ds(D);
 }
 
@@ -762,7 +739,7 @@
 {
 	int i;
 	
-	FEBiphasicMaterialPoint& bpt = *pt.ExtractData<FEBiphasicMaterialPoint>();
+	FEBiphasicMaterialPoint& ppt = *pt.ExtractData<FEBiphasicMaterialPoint>();
 	FESolutesMaterialPoint& spt = *pt.ExtractData<FESolutesMaterialPoint>();
 	const int nsol = (int)m_pSolute.size();
 	vector<double> c(nsol);
@@ -778,14 +755,13 @@
 	double phiw = Porosity(pt);
 	
 	// pressure gradient
-	vec3d gradp = bpt.m_gradp;
+	vec3d gradp = ppt.m_gradp;
 	
 	// electric potential
 	double zeta = ElectricPotential(pt, true);
 	
 	
-	for (i = 0; i < nsol; ++i)
-	{
+	for (i=0; i<nsol; ++i) {
 		// concentration
 		c[i] = spt.m_c[i];
 
@@ -814,15 +790,15 @@
 	// effective hydraulic permeability
 	mat3ds ke;
 	ke.zero();
-	for (i = 0; i < nsol; ++i)
-		ke += (I - D[i] / D0[i]) * (kappa[i] * c[i] / D0[i]);
-	ke = (kt.inverse() + ke * (m_Rgas * m_Tabs / phiw)).inverse();
+	for (i=0; i<nsol; ++i)
+		ke += (I-D[i]/D0[i])*(kappa[i]*c[i]/D0[i]);
+	ke = (kt.inverse() + ke*(m_Rgas*m_Tabs/phiw)).inverse();
 	
 	// fluid flux w
 	vec3d w(0,0,0);
-	for (i = 0; i < nsol; ++i)
-		w += (D[i] * gradc[i]) * (kappa[i] / D0[i]);
-	w = -(ke * (gradp + w * m_Rgas * m_Tabs));
+	for (i=0; i<nsol; ++i)
+		w += (D[i]*gradc[i])*(kappa[i]/D0[i]);
+	w = -(ke*(gradp + w*m_Rgas*m_Tabs));
 	
 	return w;
 }
@@ -861,7 +837,7 @@
 	vec3d w = bpt.m_w;
 	
 	// solute flux j
-	vec3d j = (D * (w * (c / D0) - gradc * phiw)) * kappa;
+	vec3d j = (D*(w*(c/D0) - gradc*phiw))*kappa;
 	
 	return j;
 }
@@ -870,18 +846,12 @@
 //! actual fluid pressure
 double FEMultiphasic::Pressure(FEMaterialPoint& pt)
 {
-<<<<<<< HEAD
-	int i;
-	
-	FEBiphasicMaterialPoint& bpt = *pt.ExtractData<FEBiphasicMaterialPoint>();
-=======
 	FEBiphasicMaterialPoint& ppt = *pt.ExtractData<FEBiphasicMaterialPoint>();
->>>>>>> b7b86b14
     FESolutesMaterialPoint& spt = *pt.ExtractData<FESolutesMaterialPoint>();
 	const int nsol = (int)m_pSolute.size();
 	
 	// effective pressure
-	double p = bpt.m_p;
+	double p = ppt.m_p;
 	
 	// osmolarity
     double c = spt.Osmolarity();
@@ -905,11 +875,10 @@
 	vector<vec3d> j(nsol);
 	vector<int> z(nsol);
 	vec3d Ie(0,0,0);
-	for (i = 0; i < nsol; ++i)
-	{
+	for (i=0; i<nsol; ++i) {
 		j[i] = SoluteFlux(pt, i);
 		z[i] = m_pSolute[i]->ChargeNumber();
-		Ie += j[i] * z[i];
+		Ie += j[i]*z[i];
 	}
 	Ie *= m_Fc;
 	
@@ -939,10 +908,8 @@
     FESolutesMaterialPoint&  spt = *(pt.ExtractData<FESolutesMaterialPoint >());
 
     // add solute contributions (but not 'solid-bound' solutes)
-	for (int isol = 0; isol < nsol; ++isol)
-	{
-		if (!spt.m_bsb[isol])
-		{
+    for (int isol=0; isol<nsol; ++isol) {
+        if (!spt.m_bsb[isol]) {
             // concentration
             double ca = spt.m_ca[isol];
             // solute diffusivity in mixture
@@ -950,7 +917,7 @@
             // solute free diffusivity
             double D0 = m_pSolute[isol]->m_pDiff->Free_Diffusivity(pt);
             
-			Ke += (I - D / D0) * (tmp * ca / D0);
+            Ke += (I - D/D0)*(tmp*ca/D0);
         }
     }
         
@@ -964,95 +931,87 @@
 	if (m_bool_refC)
 		return tens4dmm(0.0);
 
-	else 
-	{
-		// get the hydraulic permeability strain tangent
-		tens4dmm dKdE = GetPermeability()->Tangent_Permeability_Strain(pt);
-
-		const int nsol = Solutes();
-
-		// if there are no solutes in this mixture, we're done
-		if (nsol == 0) return dKdE;
-
-		// evaluate the inverse of the hydraulic permeability
-		mat3ds Ki = GetPermeability()->Permeability(pt).inverse();
-
-		// fluid volume fraction (porosity) in current configuration
-		double phiw = Porosity(pt);
-		mat3dd I(1.0);
-
-		FEElasticMaterialPoint& ept = *(pt.ExtractData<FEElasticMaterialPoint >());
-		FESolutesMaterialPoint& spt = *(pt.ExtractData<FESolutesMaterialPoint >());
-
-		tens4dmm dKedE;
-		dKedE.zero();
-
-		// add solute contributions
-		for (int isol = 0; isol < nsol; ++isol)
-		{
-			// concentration
-			double ca = spt.m_ca[isol];
-			// solute free diffusivity
-			double D0 = m_pSolute[isol]->m_pDiff->Free_Diffusivity(pt);
-			// solute diffusivity in mixture, normalized by D0
-			mat3ds D = m_pSolute[isol]->m_pDiff->Diffusivity(pt) / D0;
-			// solute diffusiviety strain tangent, normalized by D0
-			tens4dmm dDdE = m_pSolute[isol]->m_pDiff->Tangent_Diffusivity_Strain(pt) / D0;
-
-			dKedE += (dDdE + (dyad4mm(I, D) + dyad4mm(D, I) - dyad4mm(I, I)) * 2
-				- dyad1mm(D, I) + dyad1mm(I - D, I) * (1. / phiw - ept.m_J * spt.m_dkdJ[isol] / spt.m_k[isol])) * ca / D0;
-		}
-
-		dKedE = dKedE * (m_Rgas * m_Tabs / phiw) + ddot(dyad2mm(Ki, Ki), dKdE);
-
-		return ddot(dyad2mm(Ke, Ke), dKedE);
-	}
+	// get the hydraulic permeability strain tangent
+    tens4dmm dKdE = GetPermeability()->Tangent_Permeability_Strain(pt);
+    
+    const int nsol = Solutes();
+    
+    // if there are no solutes in this mixture, we're done
+    if (nsol == 0) return dKdE;
+    
+    // evaluate the inverse of the hydraulic permeability
+    mat3ds Ki = GetPermeability()->Permeability(pt).inverse();
+    
+    // fluid volume fraction (porosity) in current configuration
+    double phiw = Porosity(pt);
+    mat3dd I(1.0);
+    
+    FEElasticMaterialPoint&  ept = *(pt.ExtractData<FEElasticMaterialPoint >());
+    FESolutesMaterialPoint&  spt = *(pt.ExtractData<FESolutesMaterialPoint >());
+    
+    tens4dmm dKedE;
+    dKedE.zero();
+    
+    // add solute contributions
+    for (int isol=0; isol<nsol; ++isol) {
+        // concentration
+        double ca = spt.m_ca[isol];
+        // solute free diffusivity
+        double D0 = m_pSolute[isol]->m_pDiff->Free_Diffusivity(pt);
+        // solute diffusivity in mixture, normalized by D0
+        mat3ds D = m_pSolute[isol]->m_pDiff->Diffusivity(pt)/D0;
+        // solute diffusiviety strain tangent, normalized by D0
+        tens4dmm dDdE = m_pSolute[isol]->m_pDiff->Tangent_Diffusivity_Strain(pt)/D0;
+        
+        dKedE += (dDdE + (dyad4mm(I, D) + dyad4mm(D,I) - dyad4mm(I,I))*2
+        - dyad1mm(D,I) + dyad1mm(I-D,I)*(1./phiw - ept.m_J*spt.m_dkdJ[isol]/spt.m_k[isol]))*ca/D0;
+    }
+    
+    dKedE = dKedE*(m_Rgas*m_Tabs/phiw) + ddot(dyad2mm(Ki,Ki), dKdE);
+    
+    return ddot(dyad2mm(Ke, Ke), dKedE);
 }
 
 //-----------------------------------------------------------------------------
 //! Evaluate tangent of effective permeability w.r.t. concentration
 mat3ds FEMultiphasic::TangentPermeabilityConcentration(FEMaterialPoint& pt, const int sol, const mat3ds& Ke)
 {
+    mat3ds dKedc(0,0,0,0,0,0);
+
 	if (m_bool_refC)
-		return mat3ds(0.0);
-
-	else
-	{
-		mat3ds dKedc(0, 0, 0, 0, 0, 0);
-
-		const int nsol = Solutes();
-
-		if (nsol == 0) return dKedc;
-
-		// fluid volume fraction (porosity) in current configuration
-		double phiw = Porosity(pt);
-		mat3dd I(1.0);
-
-		FESolutesMaterialPoint& spt = *(pt.ExtractData<FESolutesMaterialPoint >());
-
-		// add solute contributions
-		for (int isol = 0; isol < nsol; ++isol)
-		{
-			// concentration
-			double ca = spt.m_ca[isol];
-			// solute free diffusivity
-			double D0 = m_pSolute[isol]->m_pDiff->Free_Diffusivity(pt);
-			// solute diffusivity in mixture, normalized by D0
-			mat3ds D = m_pSolute[isol]->m_pDiff->Diffusivity(pt) / D0;
-			// solute free diffusivity concentration tangent
-			double dD0dc = m_pSolute[isol]->m_pDiff->Tangent_Free_Diffusivity_Concentration(pt, sol);
-			// solute diffusivity concentration tangent
-			mat3ds dDdc = m_pSolute[isol]->m_pDiff->Tangent_Diffusivity_Concentration(pt, sol);
-
-			double kd = (isol == sol) ? 1 : 0;
-			dKedc += (I - D) * ((spt.m_dkdc[isol][sol] * spt.m_c[isol] + spt.m_k[isol] * kd - dD0dc * ca / D0) / D0)
-				- (dDdc - D * dD0dc) * (ca / D0 / D0);
-		}
-
-		dKedc *= m_Rgas * m_Tabs / phiw;
-
-		return -(Ke * dKedc * Ke).sym();
-	}
+		return dKedc;
+    
+    const int nsol = Solutes();
+    
+    if (nsol == 0) return dKedc;
+    
+    // fluid volume fraction (porosity) in current configuration
+    double phiw = Porosity(pt);
+    mat3dd I(1.0);
+    
+    FESolutesMaterialPoint&  spt = *(pt.ExtractData<FESolutesMaterialPoint >());
+    
+    // add solute contributions
+    for (int isol=0; isol<nsol; ++isol) {
+        // concentration
+        double ca = spt.m_ca[isol];
+        // solute free diffusivity
+        double D0 = m_pSolute[isol]->m_pDiff->Free_Diffusivity(pt);
+        // solute diffusivity in mixture, normalized by D0
+        mat3ds D = m_pSolute[isol]->m_pDiff->Diffusivity(pt)/D0;
+        // solute free diffusivity concentration tangent
+        double dD0dc = m_pSolute[isol]->m_pDiff->Tangent_Free_Diffusivity_Concentration(pt, sol);
+        // solute diffusivity concentration tangent
+        mat3ds dDdc = m_pSolute[isol]->m_pDiff->Tangent_Diffusivity_Concentration(pt,sol);
+        
+        double kd = (isol == sol) ? 1 : 0;
+        dKedc += (I-D)*((spt.m_dkdc[isol][sol]*spt.m_c[isol] + spt.m_k[isol]*kd - dD0dc*ca/D0)/D0)
+        - (dDdc - D*dD0dc)*(ca/D0/D0);
+    }
+    
+    dKedc *= m_Rgas*m_Tabs/phiw;
+    
+    return -(Ke*dKedc*Ke).sym();
 }
 
 double FEMultiphasic::GetReferentialFixedChargeDensity(const FEMaterialPoint& mp)
