/*This file is part of the FEBio source code and is licensed under the MIT license
listed below.

See Copyright-FEBio.txt for details.

Copyright (c) 2021 University of Utah, The Trustees of Columbia University in
the City of New York, and others.

Permission is hereby granted, free of charge, to any person obtaining a copy
of this software and associated documentation files (the "Software"), to deal
in the Software without restriction, including without limitation the rights
to use, copy, modify, merge, publish, distribute, sublicense, and/or sell
copies of the Software, and to permit persons to whom the Software is
furnished to do so, subject to the following conditions:

The above copyright notice and this permission notice shall be included in all
copies or substantial portions of the Software.

THE SOFTWARE IS PROVIDED "AS IS", WITHOUT WARRANTY OF ANY KIND, EXPRESS OR
IMPLIED, INCLUDING BUT NOT LIMITED TO THE WARRANTIES OF MERCHANTABILITY,
FITNESS FOR A PARTICULAR PURPOSE AND NONINFRINGEMENT. IN NO EVENT SHALL THE
AUTHORS OR COPYRIGHT HOLDERS BE LIABLE FOR ANY CLAIM, DAMAGES OR OTHER
LIABILITY, WHETHER IN AN ACTION OF CONTRACT, TORT OR OTHERWISE, ARISING FROM,
OUT OF OR IN CONNECTION WITH THE SOFTWARE OR THE USE OR OTHER DEALINGS IN THE
SOFTWARE.*/



#include "stdafx.h"
#include "FEMembraneMassActionReversible.h"
//-----------------------------------------------------------------------------
//! molar supply at material point
double FEMembraneMassActionReversible::FwdReactionSupply(FEMaterialPoint& pt)
{
    FESolutesMaterialPoint& spt = *pt.ExtractData<FESolutesMaterialPoint>();
    
    // get forward reaction rate
    double k = m_pFwd->ReactionRate(pt);
    
    // evaluate the reaction molar supply
    double zhat = k;
    
    // start with contribution from solutes
    const int nsol = (int)spt.m_c.size();
    for (int i=0; i<nsol; ++i) {
        int vR = m_vR[i];
        if (vR > 0) {
            double c = spt.m_c[i];
            zhat *= pow(c, vR);
        }
    }
    
    // add contribution of solid-bound molecules
    const int nsbm = (int)spt.m_sbmr.size();
    for (int i=0; i<nsbm; ++i) {
        int vR = m_vR[nsol+i];
        if (vR > 0) {
<<<<<<< HEAD
            double c = m_psm->SBMConcentration(pt, i);
=======
            double c = m_pMP->SBMArealConcentration(pt, i);
>>>>>>> 9b318f19
            zhat *= pow(c, vR);
        }
    }
    
    // add contribution from internal and external solutes
    const int nse = (int)spt.m_ce.size();
    for (int i=0; i<nse; ++i) {
        int vRe = m_vRe[spt.m_ide[i]];
        if (vRe > 0) {
            // evaluate nodal effective concentrations
            double c = spt.m_ce[i];
            zhat *= pow(c, vRe);
        }
    }
    const int nsi = (int)spt.m_ci.size();
    for (int i=0; i<nsi; ++i) {
        int vRi = m_vRi[spt.m_idi[i]];
        if (vRi > 0) {
            // evaluate nodal effective concentrations
            double c = spt.m_ci[i];
            zhat *= pow(c, vRi);
        }
    }

    return zhat;
}

//-----------------------------------------------------------------------------
//! molar supply at material point
double FEMembraneMassActionReversible::RevReactionSupply(FEMaterialPoint& pt)
{
    FESolutesMaterialPoint& spt = *pt.ExtractData<FESolutesMaterialPoint>();
    
    // get forward reaction rate
    double k = m_pRev->ReactionRate(pt);
    
    // evaluate the reaction molar supply
    double zhat = k;
    
    // start with contribution from solutes
    const int nsol = (int)spt.m_c.size();
    for (int i=0; i<nsol; ++i) {
        int vP = m_vP[i];
        if (vP > 0) {
            double c = spt.m_c[i];
            zhat *= pow(c, vP);
        }
    }
    
    // add contribution of solid-bound molecules
    const int nsbm = (int)spt.m_sbmr.size();
    for (int i=0; i<nsbm; ++i) {
        int vP = m_vP[nsol+i];
        if (vP > 0) {
<<<<<<< HEAD
            double c = m_psm->SBMConcentration(pt, i);
=======
            double c = m_pMP->SBMArealConcentration(pt, i);
>>>>>>> 9b318f19
            zhat *= pow(c, vP);
        }
    }
    
    // add contribution from internal and external solutes
    const int nse = (int)spt.m_ce.size();
    for (int i=0; i<nse; ++i) {
        int vPe = m_vPe[spt.m_ide[i]];
        if (vPe > 0) {
            // evaluate nodal effective concentrations
            double c = spt.m_ce[i];
            zhat *= pow(c, vPe);
        }
    }
    const int nsi = (int)spt.m_ci.size();
    for (int i=0; i<nsi; ++i) {
        int vPi = m_vPi[spt.m_idi[i]];
        if (vPi > 0) {
            // evaluate nodal effective concentrations
            double c = spt.m_ci[i];
            zhat *= pow(c, vPi);
        }
    }

    return zhat;
}

//-----------------------------------------------------------------------------
//! molar supply at material point
double FEMembraneMassActionReversible::ReactionSupply(FEMaterialPoint& pt)
{
    double zhatF = FwdReactionSupply(pt);
    double zhatR = RevReactionSupply(pt);
    return zhatF - zhatR;
}

//-----------------------------------------------------------------------------
//! tangent of molar supply with strain at material point
double FEMembraneMassActionReversible::Tangent_ReactionSupply_Strain(FEMaterialPoint& pt)
{
    // forward reaction
    double kF = m_pFwd->ReactionRate(pt);
    double dkFde = m_pFwd->Tangent_ReactionRate_Strain(pt);
    double zhatF = FwdReactionSupply(pt);
    double dzhatFde = 0;
    if (kF > 0) dzhatFde = dkFde*(zhatF/kF);
    
    // reverse reaction
    double kR = m_pRev->ReactionRate(pt);
    double dkRde = m_pRev->Tangent_ReactionRate_Strain(pt);
    double zhatR = RevReactionSupply(pt);
    double dzhatRde = 0;
    if (kR > 0) dzhatRde = dkRde*(zhatR/kR);
    
    return dzhatFde - dzhatRde;
}

//-----------------------------------------------------------------------------
//! tangent of molar supply with effective pressure at material point
double FEMembraneMassActionReversible::Tangent_ReactionSupply_Pressure(FEMaterialPoint& pt)
{
    // forward reaction
    double kF = m_pFwd->ReactionRate(pt);
    double dzhatFdp = 0;
    if (kF > 0) {
        double dkFdp = m_pFwd->Tangent_ReactionRate_Pressure(pt);
        double zhatF = FwdReactionSupply(pt);
        dzhatFdp = dkFdp*zhatF/kF;
    }
    
    // reverse reaction
    double kR = m_pRev->ReactionRate(pt);
    double dzhatRdp = 0;
    if (kR > 0) {
        double dkRdp = m_pRev->Tangent_ReactionRate_Pressure(pt);
        double zhatR = RevReactionSupply(pt);
        dzhatRdp = dkRdp*zhatR/kR;
    }
    
    return dzhatFdp - dzhatRdp;
}

//-----------------------------------------------------------------------------
//! tangent of molar supply with effective pressure at material point
double FEMembraneMassActionReversible::Tangent_ReactionSupply_Pi(FEMaterialPoint& pt)
{
    return 0;
}

//-----------------------------------------------------------------------------
//! tangent of molar supply with effective pressure at material point
double FEMembraneMassActionReversible::Tangent_ReactionSupply_Pe(FEMaterialPoint& pt)
{
    return 0;
}

//-----------------------------------------------------------------------------
//! tangent of molar supply with effective concentration at material point
double FEMembraneMassActionReversible::Tangent_ReactionSupply_Concentration(FEMaterialPoint& pt, const int sol)
{
    const int nsol = m_nsol;
    
    // if the derivative is taken with respect to a solid-bound molecule, return 0
    if (sol >= nsol) {
        return 0;
    }
    
    FESolutesMaterialPoint& spt = *pt.ExtractData<FESolutesMaterialPoint>();
    
    // forward reaction
    double zhatF = FwdReactionSupply(pt);
    double dzhatFdc = 0;
    if ((zhatF > 0) && (spt.m_c[sol] > 0)) dzhatFdc = m_vR[sol]*zhatF/spt.m_c[sol];
    
    // reverse reaction
    double zhatR = RevReactionSupply(pt);
    double dzhatRdc = 0;
    if ((zhatR > 0) && (spt.m_c[sol] > 0)) dzhatRdc = m_vP[sol]*zhatR/spt.m_c[sol];
    
    return dzhatFdc - dzhatRdc;
}

//-----------------------------------------------------------------------------
//! tangent of molar supply with effective concentration at material point
double FEMembraneMassActionReversible::Tangent_ReactionSupply_Ci(FEMaterialPoint& pt, const int sol)
{
    FESolutesMaterialPoint& spt = *pt.ExtractData<FESolutesMaterialPoint>();
    
    // forward reaction
    double zhatF = FwdReactionSupply(pt);
    double kF = m_pFwd->ReactionRate(pt);
    double dkFdci = m_pFwd->Tangent_ReactionRate_Ci(pt, sol);
    double dzhatFdc = 0;
    if (kF != 0) dzhatFdc = dkFdci/kF*zhatF;
    if ((zhatF > 0) && (spt.m_ci[sol] > 0)) dzhatFdc = m_vRi[spt.m_idi[sol]]*zhatF/spt.m_ci[sol];
    
    // reverse reaction
    double zhatR = RevReactionSupply(pt);
    double kR = m_pRev->ReactionRate(pt);
    double dkRdci = m_pRev->Tangent_ReactionRate_Ci(pt, sol);
    double dzhatRdc = 0;
    if (kR != 0) dzhatRdc = dkRdci/kR*zhatR;
    if ((zhatR > 0) && (spt.m_ci[sol] > 0)) dzhatRdc += m_vPi[spt.m_idi[sol]]*zhatR/spt.m_ci[sol];
    
    return dzhatFdc - dzhatRdc;
}

//-----------------------------------------------------------------------------
//! tangent of molar supply with effective concentration at material point
double FEMembraneMassActionReversible::Tangent_ReactionSupply_Ce(FEMaterialPoint& pt, const int sol)
{
    FESolutesMaterialPoint& spt = *pt.ExtractData<FESolutesMaterialPoint>();
    
    // forward reaction
    double zhatF = FwdReactionSupply(pt);
    double kF = m_pFwd->ReactionRate(pt);
    double dkFdce = m_pFwd->Tangent_ReactionRate_Ce(pt, sol);
    double dzhatFdc = 0;
    if (kF != 0) dzhatFdc = dkFdce/kF*zhatF;
    if ((zhatF > 0) && (spt.m_ce[sol] > 0)) dzhatFdc = m_vRe[spt.m_ide[sol]]*zhatF/spt.m_ce[sol];
    
    // reverse reaction
    double zhatR = RevReactionSupply(pt);
    double kR = m_pRev->ReactionRate(pt);
    double dkRdce = m_pRev->Tangent_ReactionRate_Ce(pt, sol);
    double dzhatRdc = 0;
    if (kR != 0) dzhatRdc = dkRdce/kR*zhatR;
    if ((zhatR > 0) && (spt.m_ce[sol] > 0)) dzhatRdc += m_vPe[spt.m_ide[sol]]*zhatR/spt.m_ce[sol];
    
    return dzhatFdc - dzhatRdc;
}<|MERGE_RESOLUTION|>--- conflicted
+++ resolved
@@ -55,11 +55,7 @@
     for (int i=0; i<nsbm; ++i) {
         int vR = m_vR[nsol+i];
         if (vR > 0) {
-<<<<<<< HEAD
-            double c = m_psm->SBMConcentration(pt, i);
-=======
-            double c = m_pMP->SBMArealConcentration(pt, i);
->>>>>>> 9b318f19
+            double c = m_psm->SBMArealConcentration(pt, i);
             zhat *= pow(c, vR);
         }
     }
@@ -114,11 +110,7 @@
     for (int i=0; i<nsbm; ++i) {
         int vP = m_vP[nsol+i];
         if (vP > 0) {
-<<<<<<< HEAD
-            double c = m_psm->SBMConcentration(pt, i);
-=======
-            double c = m_pMP->SBMArealConcentration(pt, i);
->>>>>>> 9b318f19
+            double c = m_psm->SBMArealConcentration(pt, i);
             zhat *= pow(c, vP);
         }
     }
