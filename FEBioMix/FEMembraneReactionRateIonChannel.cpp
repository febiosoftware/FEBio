/*This file is part of the FEBio source code and is licensed under the MIT license
listed below.

See Copyright-FEBio.txt for details.

Copyright (c) 2021 University of Utah, The Trustees of Columbia University in
the City of New York, and others.

Permission is hereby granted, free of charge, to any person obtaining a copy
of this software and associated documentation files (the "Software"), to deal
in the Software without restriction, including without limitation the rights
to use, copy, modify, merge, publish, distribute, sublicense, and/or sell
copies of the Software, and to permit persons to whom the Software is
furnished to do so, subject to the following conditions:

The above copyright notice and this permission notice shall be included in all
copies or substantial portions of the Software.

THE SOFTWARE IS PROVIDED "AS IS", WITHOUT WARRANTY OF ANY KIND, EXPRESS OR
IMPLIED, INCLUDING BUT NOT LIMITED TO THE WARRANTIES OF MERCHANTABILITY,
FITNESS FOR A PARTICULAR PURPOSE AND NONINFRINGEMENT. IN NO EVENT SHALL THE
AUTHORS OR COPYRIGHT HOLDERS BE LIABLE FOR ANY CLAIM, DAMAGES OR OTHER
LIABILITY, WHETHER IN AN ACTION OF CONTRACT, TORT OR OTHERWISE, ARISING FROM,
OUT OF OR IN CONNECTION WITH THE SOFTWARE OR THE USE OR OTHER DEALINGS IN THE
SOFTWARE.*/
#include "stdafx.h"
#include "FEMembraneReactionRateIonChannel.h"

// Material parameters for the FEMembraneReactionRateConst material
BEGIN_FECORE_CLASS(FEMembraneReactionRateIonChannel, FEMembraneReactionRate)
	ADD_PARAMETER(m_g, FE_RANGE_GREATER_OR_EQUAL(0.0), "g");
	ADD_PARAMETER(m_sol, "sol");
    ADD_PARAMETER(m_sbm, "sbm");
END_FECORE_CLASS();

bool FEMembraneReactionRateIonChannel::Init()
{
    // reset m_sol and m_sbm to be zero-based
    m_sol -= 1;
    m_sbm -= 1;
    
    // membrane reaction rate is child of membrane reaction
    FEMembraneReaction* m_MRp = dynamic_cast<FEMembraneReaction*>(GetParent());
    if (m_MRp == nullptr) return false;
    m_z = (m_MRp->FindSoluteData(m_sol))->m_z;
    return true;
}

double FEMembraneReactionRateIonChannel::ReactionRate(FEMaterialPoint& pt)
{
    FESolutesMaterialPoint& ps = *(pt.ExtractData<FESolutesMaterialPoint>());
    double ci = ps.m_ci[m_sol];
    double ce = ps.m_ce[m_sol];
<<<<<<< HEAD
    double R = GetGlobalConstant("R");
    double T = GetGlobalConstant("T");
    double Fc = GetGlobalConstant("Fc");
=======
    double R = GetFEModel()->GetGlobalConstant("R");
    double T = GetFEModel()->GetGlobalConstant("T");
    double Fc = GetFEModel()->GetGlobalConstant("Fc");
    FEMultiphasic* pMP = m_pReact->m_pMP;
    assert(pMP);
    double ksi = pMP->SBMArealConcentration(pt, m_sbm);
>>>>>>> 9b318f19
    
    double k = 0;
    if ((ci > 0) && (ce > 0))
        k = (ci != ce) ? R*T*m_g/ksi/pow(Fc*m_z,2)*log(ci/ce)/(ci-ce) : R*T*m_g/pow(Fc*m_z,2)/ce;
    
    return k;
}

//! tangent of reaction rate with strain at material point
double FEMembraneReactionRateIonChannel::Tangent_ReactionRate_Strain(FEMaterialPoint& pt)
{
    // get the areal strain
    FEElasticMaterialPoint& pe = *(pt.ExtractData<FEElasticMaterialPoint>());
    FEShellElement*sel = dynamic_cast<FEShellElement*>(pt.m_elem);
    assert(sel);
    double Jg = pe.m_J*sel->Evaluate(sel->m_h0, pt.m_index)/sel->Evaluate(sel->m_ht, pt.m_index);
    return ReactionRate(pt)/Jg;
}

double FEMembraneReactionRateIonChannel::Tangent_ReactionRate_Ci(FEMaterialPoint& pt, const int isol)
{
    if (isol != m_sol)  return 0;
    
    FESolutesMaterialPoint& ps = *(pt.ExtractData<FESolutesMaterialPoint>());
    double ci = ps.m_ci[m_sol];
    double ce = ps.m_ce[m_sol];
<<<<<<< HEAD
    double R = GetGlobalConstant("R");
    double T = GetGlobalConstant("T");
    double Fc = GetGlobalConstant("Fc");
    
=======
    double R = GetFEModel()->GetGlobalConstant("R");
    double T = GetFEModel()->GetGlobalConstant("T");
    double Fc = GetFEModel()->GetGlobalConstant("Fc");
    FEMultiphasic* pMP = m_pReact->m_pMP;
    assert(pMP);
    double ksi = pMP->SBMArealConcentration(pt, m_sbm);

>>>>>>> 9b318f19
    double dkdc = 0;
    if ((ci > 0) && (ce > 0))
        dkdc = (ci != ce) ? R*T/pow(Fc*m_z,2)*m_g/ksi*(ci*(1-log(ci/ce))-ce)/pow(ci-ce,2)/ci : -R*T*m_g/pow(ci*Fc*m_z,2)/2;
    
    return dkdc;
}

double FEMembraneReactionRateIonChannel::Tangent_ReactionRate_Ce(FEMaterialPoint& pt, const int isol)
{
    if (isol != m_sol)  return 0;
    
    FESolutesMaterialPoint& ps = *(pt.ExtractData<FESolutesMaterialPoint>());
    double ci = ps.m_ci[m_sol];
    double ce = ps.m_ce[m_sol];
<<<<<<< HEAD
    double R = GetGlobalConstant("R");
    double T = GetGlobalConstant("T");
    double Fc = GetGlobalConstant("Fc");
    
=======
    double R = GetFEModel()->GetGlobalConstant("R");
    double T = GetFEModel()->GetGlobalConstant("T");
    double Fc = GetFEModel()->GetGlobalConstant("Fc");
    FEMultiphasic* pMP = m_pReact->m_pMP;
    assert(pMP);
    double ksi = pMP->SBMArealConcentration(pt, m_sbm);

>>>>>>> 9b318f19
    double dkdc = 0;
    if ((ci > 0) && (ce > 0))
        dkdc = (ci != ce) ? R*T*m_g/ksi/pow(Fc*m_z,2)*(ce*(1+log(ci/ce))-ci)/pow(ci-ce,2)/ce : -R*T*m_g/pow(ci*Fc*m_z,2)/2;
    
    return dkdc;
}<|MERGE_RESOLUTION|>--- conflicted
+++ resolved
@@ -51,19 +51,12 @@
     FESolutesMaterialPoint& ps = *(pt.ExtractData<FESolutesMaterialPoint>());
     double ci = ps.m_ci[m_sol];
     double ce = ps.m_ce[m_sol];
-<<<<<<< HEAD
     double R = GetGlobalConstant("R");
     double T = GetGlobalConstant("T");
     double Fc = GetGlobalConstant("Fc");
-=======
-    double R = GetFEModel()->GetGlobalConstant("R");
-    double T = GetFEModel()->GetGlobalConstant("T");
-    double Fc = GetFEModel()->GetGlobalConstant("Fc");
-    FEMultiphasic* pMP = m_pReact->m_pMP;
-    assert(pMP);
-    double ksi = pMP->SBMArealConcentration(pt, m_sbm);
->>>>>>> 9b318f19
-    
+    FESoluteInterface* psi = m_pReact->m_psm; assert(psi);
+    double ksi = psi->SBMArealConcentration(pt, m_sbm);
+
     double k = 0;
     if ((ci > 0) && (ce > 0))
         k = (ci != ce) ? R*T*m_g/ksi/pow(Fc*m_z,2)*log(ci/ce)/(ci-ce) : R*T*m_g/pow(Fc*m_z,2)/ce;
@@ -89,20 +82,12 @@
     FESolutesMaterialPoint& ps = *(pt.ExtractData<FESolutesMaterialPoint>());
     double ci = ps.m_ci[m_sol];
     double ce = ps.m_ce[m_sol];
-<<<<<<< HEAD
     double R = GetGlobalConstant("R");
     double T = GetGlobalConstant("T");
     double Fc = GetGlobalConstant("Fc");
-    
-=======
-    double R = GetFEModel()->GetGlobalConstant("R");
-    double T = GetFEModel()->GetGlobalConstant("T");
-    double Fc = GetFEModel()->GetGlobalConstant("Fc");
-    FEMultiphasic* pMP = m_pReact->m_pMP;
-    assert(pMP);
-    double ksi = pMP->SBMArealConcentration(pt, m_sbm);
+    FESoluteInterface* psi = m_pReact->m_psm; assert(psi);
+    double ksi = psi->SBMArealConcentration(pt, m_sbm);
 
->>>>>>> 9b318f19
     double dkdc = 0;
     if ((ci > 0) && (ce > 0))
         dkdc = (ci != ce) ? R*T/pow(Fc*m_z,2)*m_g/ksi*(ci*(1-log(ci/ce))-ce)/pow(ci-ce,2)/ci : -R*T*m_g/pow(ci*Fc*m_z,2)/2;
@@ -117,20 +102,12 @@
     FESolutesMaterialPoint& ps = *(pt.ExtractData<FESolutesMaterialPoint>());
     double ci = ps.m_ci[m_sol];
     double ce = ps.m_ce[m_sol];
-<<<<<<< HEAD
     double R = GetGlobalConstant("R");
     double T = GetGlobalConstant("T");
     double Fc = GetGlobalConstant("Fc");
-    
-=======
-    double R = GetFEModel()->GetGlobalConstant("R");
-    double T = GetFEModel()->GetGlobalConstant("T");
-    double Fc = GetFEModel()->GetGlobalConstant("Fc");
-    FEMultiphasic* pMP = m_pReact->m_pMP;
-    assert(pMP);
-    double ksi = pMP->SBMArealConcentration(pt, m_sbm);
+    FESoluteInterface* psi = m_pReact->m_psm; assert(psi);
+    double ksi = psi->SBMArealConcentration(pt, m_sbm);
 
->>>>>>> 9b318f19
     double dkdc = 0;
     if ((ci > 0) && (ce > 0))
         dkdc = (ci != ce) ? R*T*m_g/ksi/pow(Fc*m_z,2)*(ce*(1+log(ci/ce))-ci)/pow(ci-ce,2)/ce : -R*T*m_g/pow(ci*Fc*m_z,2)/2;
