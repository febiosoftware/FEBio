--- conflicted
+++ resolved
@@ -63,15 +63,12 @@
 	// return the actual solution concentration at this material point
 	virtual double GetActualSoluteConcentration(FEMaterialPoint& mp, int soluteIndex) { return 0.0; }
 
-<<<<<<< HEAD
 	// return the actual solution concentration at this material point
 	virtual double GetReferentialSoluteConcentration(FEMaterialPoint& mp, int soluteIndex) { return 0.0; }
 
-=======
-    // return the partition coefficient at this material point
+    // return the free diffusivity at this material point
     virtual double GetFreeDiffusivity(FEMaterialPoint& mp, int soluteIndex) { return 0.0; }
     
->>>>>>> 4d6660d0
 	// return the partition coefficient at this material point
 	virtual double GetPartitionCoefficient(FEMaterialPoint& mp, int soluteIndex) { return 0.0; }
 
