/*This file is part of the FEBio source code and is licensed under the MIT license
listed below.

See Copyright-FEBio.txt for details.

Copyright (c) 2021 University of Utah, The Trustees of Columbia University in
the City of New York, and others.

Permission is hereby granted, free of charge, to any person obtaining a copy
of this software and associated documentation files (the "Software"), to deal
in the Software without restriction, including without limitation the rights
to use, copy, modify, merge, publish, distribute, sublicense, and/or sell
copies of the Software, and to permit persons to whom the Software is
furnished to do so, subject to the following conditions:

The above copyright notice and this permission notice shall be included in all
copies or substantial portions of the Software.

THE SOFTWARE IS PROVIDED "AS IS", WITHOUT WARRANTY OF ANY KIND, EXPRESS OR
IMPLIED, INCLUDING BUT NOT LIMITED TO THE WARRANTIES OF MERCHANTABILITY,
FITNESS FOR A PARTICULAR PURPOSE AND NONINFRINGEMENT. IN NO EVENT SHALL THE
AUTHORS OR COPYRIGHT HOLDERS BE LIABLE FOR ANY CLAIM, DAMAGES OR OTHER
LIABILITY, WHETHER IN AN ACTION OF CONTRACT, TORT OR OTHERWISE, ARISING FROM,
OUT OF OR IN CONNECTION WITH THE SOFTWARE OR THE USE OR OTHER DEALINGS IN THE
SOFTWARE.*/



#include "stdafx.h"
#include "FEChemicalReaction.h"
#include <FECore/FEElementTraits.h>
#include <FECore/DOFS.h>
#include <FECore/FEModel.h>
#include <FECore/log.h>
#include "FESoluteInterface.h"
#include "FESolute.h"
#include <stdlib.h>


//=============================================================================
BEGIN_FECORE_CLASS(FEChemicalReaction, FEReaction)
	ADD_PARAMETER(&m_Vbar , FE_PARAM_DOUBLE, 1, "Vbar", &m_Vovr);

	ADD_PROPERTY(m_vRtmp, "vR", FEProperty::Optional);
    ADD_PROPERTY(m_vPtmp, "vP", FEProperty::Optional);
END_FECORE_CLASS();

//-----------------------------------------------------------------------------
FEChemicalReaction::FEChemicalReaction(FEModel* pfem) : FEReaction(pfem)
{
    // additional initializations
	m_Vovr = false; 

	m_pFwd = m_pRev = 0;
}

//-----------------------------------------------------------------------------
bool FEChemicalReaction::Init() 
{
<<<<<<< HEAD
    // initialize base class
    if (FEReaction::Init() == false) return false;

=======
>>>>>>> 9b318f19
    // set the parents for the reaction rates
    if (m_pFwd) m_pFwd->m_pReact = this;
    if (m_pRev) m_pRev->m_pReact = this;
    
    // initialize base class
    FEReaction::Init();
    
	// initialize the reaction coefficients
	int isol, isbm, itot;

    int nsol = m_psm->Solutes();
    int nsbm = m_psm->SBMs();
    int ntot = nsol + nsbm;

	// initialize the stoichiometric coefficients to zero
	m_nsol = nsol;
	m_vR.assign(ntot, 0);
	m_vP.assign(ntot, 0);
	m_v.assign(ntot, 0);

    // create the intmaps
    for (int i = 0; i < m_vRtmp.size(); ++i)
    {
        FEReactionSpeciesRef* pvr = m_vRtmp[i];
        if (pvr->IsSolute()) SetStoichiometricCoefficient(m_solR, pvr->m_speciesID - 1, pvr->m_v);
        if (pvr->IsSBM()   ) SetStoichiometricCoefficient(m_sbmR, pvr->m_speciesID - 1, pvr->m_v);
    }
    for (int i = 0; i < m_vPtmp.size(); ++i)
    {
        FEReactionSpeciesRef* pvp = m_vPtmp[i];
        if (pvp->IsSolute()) SetStoichiometricCoefficient(m_solP, pvp->m_speciesID - 1, pvp->m_v);
        if (pvp->IsSBM()   ) SetStoichiometricCoefficient(m_sbmP, pvp->m_speciesID - 1, pvp->m_v);
    }

	// cycle through all the solutes in the mixture and determine
	// if they participate in this reaction
	itrmap it;
	intmap solR = m_solR;
	intmap solP = m_solP;
	for (isol = 0; isol<nsol; ++isol) {
        int sid = m_psm->GetSolute(isol)->GetSoluteID() - 1;
		it = solR.find(sid);
		if (it != solR.end()) m_vR[isol] = it->second;
		it = solP.find(sid);
		if (it != solP.end()) m_vP[isol] = it->second;
	}

	// cycle through all the solid-bound molecules in the mixture
	// and determine if they participate in this reaction
	intmap sbmR = m_sbmR;
	intmap sbmP = m_sbmP;
	for (isbm = 0; isbm<nsbm; ++isbm) {
		int sid = m_psm->GetSBM(isbm)->GetSBMID() - 1;
		it = sbmR.find(sid);
		if (it != sbmR.end()) m_vR[nsol + isbm] = it->second;
		it = sbmP.find(sid);
		if (it != sbmP.end()) m_vP[nsol + isbm] = it->second;
	}

	// evaluate the net stoichiometric coefficient
	for (itot = 0; itot<ntot; ++itot) {
		m_v[itot] = m_vP[itot] - m_vR[itot];
	}

	// evaluate the weighted molar volume of reactants and products
	if (!m_Vovr) {
		m_Vbar = 0;
		for (isol = 0; isol<nsol; ++isol)
        {
            FESolute* sol = m_psm->GetSolute(isol);
            m_Vbar += m_v[isol] * sol->MolarMass() / sol->Density();
        }
        for (isbm = 0; isbm < nsbm; ++isbm)
        {
            FESolidBoundMolecule* sbm = m_psm->GetSBM(isbm);
            m_Vbar += m_v[nsol + isbm] * sbm->MolarMass() / sbm->Density();
        }
	}

	// check that the chemical reaction satisfies electroneutrality
	int znet = 0;
	for (isol = 0; isol<nsol; ++isol)
    {
        znet += m_v[isol] * m_psm->GetSolute(isol)->ChargeNumber();
    }
    for (isbm = 0; isbm < nsbm; ++isbm)
    {
        znet += m_v[nsol + isbm] * m_psm->GetSBM(isbm)->ChargeNumber();
    }

	if (znet != 0) {
		feLogError("chemical reaction must satisfy electroneutrality");
		return false;
	}

	return true;
}

//-----------------------------------------------------------------------------
//! Data serialization
void FEChemicalReaction::Serialize(DumpStream& ar)
{
    FEReaction::Serialize(ar);
    
    if (ar.IsShallow() == false)
    {
        if (ar.IsSaving())
        {
            itrmap p;
            ar << m_nsol << m_vR << m_vP << m_v << m_Vovr;
            ar << (int) m_solR.size();
            for (p = m_solR.begin(); p!=m_solR.end(); ++p) {ar << p->first; ar << p->second;}
            ar << (int) m_solP.size();
            for (p = m_solP.begin(); p!=m_solP.end(); ++p) {ar << p->first; ar << p->second;}
            ar << (int) m_sbmR.size();
            for (p = m_sbmR.begin(); p!=m_sbmR.end(); ++p) {ar << p->first; ar << p->second;}
            ar << (int) m_sbmP.size();
            for (p = m_sbmP.begin(); p!=m_sbmP.end(); ++p) {ar << p->first; ar << p->second;}
            }
        else
        {
            // restore pointers
            if (m_pFwd) m_pFwd->m_pReact = this;
            if (m_pRev) m_pRev->m_pReact = this;
            
            ar >> m_nsol >> m_vR >> m_vP >> m_v >> m_Vovr;
            int size, id, vR;
            ar >> size;
            for (int i=0; i<size; ++i)
            {
                ar >> id; ar >> vR;
                SetStoichiometricCoefficient(m_solR, id, vR);
            }
            ar >> size;
            for (int i=0; i<size; ++i)
            {
                ar >> id; ar >> vR;
                SetStoichiometricCoefficient(m_solP, id, vR);
            }
            ar >> size;
            for (int i=0; i<size; ++i)
            {
                ar >> id; ar >> vR;
                SetStoichiometricCoefficient(m_sbmR, id, vR);
            }
            ar >> size;
            for (int i=0; i<size; ++i)
            {
                ar >> id; ar >> vR;
                SetStoichiometricCoefficient(m_sbmP, id, vR);
            }
        }
    }
}<|MERGE_RESOLUTION|>--- conflicted
+++ resolved
@@ -57,18 +57,12 @@
 //-----------------------------------------------------------------------------
 bool FEChemicalReaction::Init() 
 {
-<<<<<<< HEAD
-    // initialize base class
-    if (FEReaction::Init() == false) return false;
-
-=======
->>>>>>> 9b318f19
     // set the parents for the reaction rates
     if (m_pFwd) m_pFwd->m_pReact = this;
     if (m_pRev) m_pRev->m_pReact = this;
     
     // initialize base class
-    FEReaction::Init();
+    if (FEReaction::Init() == false) return false;
     
 	// initialize the reaction coefficients
 	int isol, isbm, itot;
