--- conflicted
+++ resolved
@@ -65,20 +65,6 @@
 };
 
 //-----------------------------------------------------------------------------
-<<<<<<< HEAD
-=======
-// Timer IDs
-enum TimerID {
-	Timer_Update,
-	Timer_LinSolve,
-	Timer_Reform,
-	Timer_Residual,
-	Timer_Stiffness,
-	Timer_QNUpdate,
-	Timer_ModelSolve
-};
-
-//-----------------------------------------------------------------------------
 // helper class for managing global (user-defined) variables.
 class FEGlobalVariable
 {
@@ -87,8 +73,6 @@
 	string	name;
 };
 
-//-----------------------------------------------------------------------------
->>>>>>> a520c933
 //! The FEModel class stores all the data for the finite element model, including
 //! geometry, analysis steps, boundary and loading conditions, contact interfaces
 //! and so on.
@@ -400,21 +384,10 @@
 	void SetGlobalConstant(const string& s, double v);
 	double GetGlobalConstant(const string& s);
 
-<<<<<<< HEAD
-=======
 	int GlobalVariables() const;
 	void AddGlobalVariable(const string& s, double v);
 	const FEGlobalVariable& GetGlobalVariable(int n);
 
-public: // model data
-	void AddModelData(FEModelData* data);
-	FEModelData* GetModelData(int i);
-	int ModelDataItems() const;
-
-	// update all model data
-	void UpdateModelData();
-
->>>>>>> a520c933
 public: // Data retrieval
 
 	// get nodal dof data
