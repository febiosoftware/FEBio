--- conflicted
+++ resolved
@@ -60,14 +60,7 @@
 	FEModelLoad::Serialize(ar);
 	if (ar.IsShallow()) return;
 
-<<<<<<< HEAD
 	ar & m_psurf;
-}
-
-void FESurfaceLoad::ForceMeshUpdate()
-{
-	GetFEModel()->SetMeshUpdateFlag(true);
-=======
 	ar & m_dof;
 
 	// the mesh manages surfaces for surface loads
@@ -77,5 +70,9 @@
 		assert(pm->FindSurface(m_psurf->GetName()) == nullptr);
 		pm->AddSurface(m_psurf);
 	}
->>>>>>> 002ba081
+}
+
+void FESurfaceLoad::ForceMeshUpdate()
+{
+	GetFEModel()->SetMeshUpdateFlag(true);
 }