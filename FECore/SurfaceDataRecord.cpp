--- conflicted
+++ resolved
@@ -81,51 +81,4 @@
     int n = mesh.Surfaces();
     m_item.resize(n);
     for (int i = 0; i < n; ++i) m_item[i] = i + 1;
-<<<<<<< HEAD
-}
-
-//=============================================================================
-BEGIN_FECORE_CLASS(FELogEnclosedVolume, FELogSurfaceData)
-END_FECORE_CLASS();
-
-double FELogEnclosedVolume::value(FESurface& surface)
-{
-	// loop over all elements
-	double vol = 0.0;
-	int NE = surface.Elements();
-	vec3d x[FEElement::MAX_NODES];
-	for (int i = 0; i < NE; ++i)
-	{
-		// get the next element
-		FESurfaceElement& el = surface.Element(i);
-
-		// get the nodal coordinates
-		int neln = el.Nodes();
-		for (int j = 0; j < neln; ++j) x[j] = surface.Node(el.m_lnode[j]).m_rt;
-
-		// loop over integration points
-		double* w = el.GaussWeights();
-		int nint = el.GaussPoints();
-		for (int n = 0; n < nint; ++n)
-		{
-			// evaluate the position vector at this point
-			vec3d r = el.eval(x, n);
-
-			// calculate the tangent vectors
-			double* Gr = el.Gr(n);
-			double* Gs = el.Gs(n);
-			vec3d dxr(0, 0, 0), dxs(0, 0, 0);
-			for (int j = 0; j < neln; ++j)
-			{
-				dxr += x[j] * Gr[j];
-				dxs += x[j] * Gs[j];
-			}
-
-			// update volume
-			vol += w[n] * (r * (dxr ^ dxs));
-		}
-	}
-	return vol / 3.0;
-=======
->>>>>>> 901663b6
 }