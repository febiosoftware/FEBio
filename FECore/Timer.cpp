--- conflicted
+++ resolved
@@ -34,19 +34,6 @@
 #include "FEModel.h"
 using namespace std::chrono;
 
-<<<<<<< HEAD
-//-----------------------------------------------------------------------------
-Timer::Timer()
-{
-	reset(); 
-}
-
-//-----------------------------------------------------------------------------
-void Timer::start()
-{
-    m_start = steady_clock::now();
-	m_brunning = true;
-=======
 using dseconds = duration<double>;
 
 // data storing timing info
@@ -73,22 +60,14 @@
 {
 	m->start = steady_clock::now();
 	m->isRunning = true;
->>>>>>> 480cb8fe
 }
 
 void Timer::stop()
 {
-<<<<<<< HEAD
-	m_stop = steady_clock::now();
-	m_brunning = false;
-
-	m_total += m_stop - m_start;
-=======
 	m->stop = steady_clock::now();
 	m->isRunning = false;
 
 	m->total += m->stop - m->start;
->>>>>>> 480cb8fe
 }
 
 void Timer::reset()
@@ -103,13 +82,8 @@
 {
 	if (m->isRunning)
 	{
-<<<<<<< HEAD
-        time_point<steady_clock> pause = steady_clock::now();
-        return duration_cast<dseconds>(m_total + (pause - m_start)).count();
-=======
 		time_point<steady_clock> pause = steady_clock::now();
 		return duration_cast<dseconds>(m->total + (pause - m->start)).count();
->>>>>>> 480cb8fe
 	}
 	else 
 	{
