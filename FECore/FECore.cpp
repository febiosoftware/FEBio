--- conflicted
+++ resolved
@@ -63,12 +63,9 @@
 #include "FELogEnclosedVolume.h"
 #include "FELogElementVolume.h"
 #include "FELogDomainVolume.h"
-<<<<<<< HEAD
+#include "FELinearConstraint.h"
 #include "LUSolver.h"
 #include "FETimeStepController.h"
-=======
-#include "FELinearConstraint.h"
->>>>>>> 375050c2
 
 #define FECORE_VERSION		0
 #define FECORE_SUBVERSION	1
@@ -136,7 +133,7 @@
 REGISTER_FECORE_CLASS(FEConstValue , "const");
 REGISTER_FECORE_CLASS(FEMathValue  , "math" );
 REGISTER_FECORE_CLASS(FEMappedValue, "map"  );
-REGISTER_FECORE_CLASS_EXPLICIT(FELinearConstraint, FEBC_ID, "linear constraint");
+
 //  vector generators
 REGISTER_FECORE_CLASS(FELocalVectorGenerator          , "local");
 REGISTER_FECORE_CLASS(FEConstValueVec3                , "vector");
