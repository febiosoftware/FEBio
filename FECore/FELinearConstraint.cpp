/*This file is part of the FEBio source code and is licensed under the MIT license
listed below.

See Copyright-FEBio.txt for details.

Copyright (c) 2021 University of Utah, The Trustees of Columbia University in
the City of New York, and others.

Permission is hereby granted, free of charge, to any person obtaining a copy
of this software and associated documentation files (the "Software"), to deal
in the Software without restriction, including without limitation the rights
to use, copy, modify, merge, publish, distribute, sublicense, and/or sell
copies of the Software, and to permit persons to whom the Software is
furnished to do so, subject to the following conditions:

The above copyright notice and this permission notice shall be included in all
copies or substantial portions of the Software.

THE SOFTWARE IS PROVIDED "AS IS", WITHOUT WARRANTY OF ANY KIND, EXPRESS OR
IMPLIED, INCLUDING BUT NOT LIMITED TO THE WARRANTIES OF MERCHANTABILITY,
FITNESS FOR A PARTICULAR PURPOSE AND NONINFRINGEMENT. IN NO EVENT SHALL THE
AUTHORS OR COPYRIGHT HOLDERS BE LIABLE FOR ANY CLAIM, DAMAGES OR OTHER
LIABILITY, WHETHER IN AN ACTION OF CONTRACT, TORT OR OTHERWISE, ARISING FROM,
OUT OF OR IN CONNECTION WITH THE SOFTWARE OR THE USE OR OTHER DEALINGS IN THE
SOFTWARE.*/



#include "stdafx.h"
#include "FELinearConstraint.h"
#include "FEMesh.h"
#include "FEModel.h"
#include "DumpStream.h"

BEGIN_FECORE_CLASS(FELinearConstraintDOF, FECoreClass)
	ADD_PARAMETER(dof, "dof", 0, "$(dof_list)");
	ADD_PARAMETER(node, "node");
	ADD_PARAMETER(val, "value");
END_FECORE_CLASS();

FELinearConstraintDOF::FELinearConstraintDOF(FEModel* fem) : FECoreClass(fem)
{
	node = dof = -1;
	val = 0.0;
}

<<<<<<< HEAD
//=============================================================================
BEGIN_FECORE_CLASS(FELinearConstraint, FEBoundaryCondition)
	ADD_PARAMETER(m_parentDof->dof, "dof", 0, "$(dof_list)");
	ADD_PARAMETER(m_parentDof->node, "node");

	ADD_PROPERTY(m_childDof, "child_dof");
END_FECORE_CLASS();
=======
void FELinearConstraint::DOF::Serialize(DumpStream& ar)
{
	FEParamContainer::Serialize(ar);
	ar & node & dof & val;
}
>>>>>>> 375050c2

//-----------------------------------------------------------------------------
FELinearConstraint::FELinearConstraint() : FEBoundaryCondition(nullptr)
{
	m_parentDof = nullptr;
	m_off = 0.0;
}

//-----------------------------------------------------------------------------
FELinearConstraint::FELinearConstraint(FEModel* pfem) : FEBoundaryCondition(pfem)
{
	m_parentDof = new FELinearConstraintDOF(pfem);
	m_off = 0.0;
}

//-----------------------------------------------------------------------------
FELinearConstraint::~FELinearConstraint()
{
	Clear();
}

//-----------------------------------------------------------------------------
// return offset
double FELinearConstraint::GetOffset() const
{
	return m_off;
}

//-----------------------------------------------------------------------------
void FELinearConstraint::Clear()
{
	if (m_parentDof) delete m_parentDof; m_parentDof = nullptr;
	for (size_t i = 0; i < m_childDof.size(); ++i) delete m_childDof[i];
	m_childDof.clear();
}

//-----------------------------------------------------------------------------
FELinearConstraint::FELinearConstraint(const FELinearConstraint& LC) : FEBoundaryCondition(LC.GetFEModel())
{
	m_parentDof = nullptr;
	CopyFrom(&(const_cast<FELinearConstraint&>(LC)));
}

//-----------------------------------------------------------------------------
void FELinearConstraint::CopyFrom(FEBoundaryCondition* pbc)
{
	FELinearConstraint& LC = dynamic_cast<FELinearConstraint&>(*pbc);

	Clear();
	if (LC.m_parentDof)
	{
		m_parentDof = new FELinearConstraintDOF(GetFEModel());
		m_parentDof->node = LC.m_parentDof->node;
		m_parentDof->dof  = LC.m_parentDof->dof;
		m_parentDof->val  = LC.m_parentDof->val;
	}
	m_off = LC.m_off;
	int n = (int)LC.m_childDof.size();
	vector<FELinearConstraintDOF*>::const_iterator it = LC.m_childDof.begin();
	for (int i = 0; i < n; ++i, ++it)
	{
		FELinearConstraintDOF* d = new FELinearConstraintDOF(GetFEModel());
		d->node = (*it)->node;
		d->dof  = (*it)->dof;
		d->val  = (*it)->val;
		m_childDof.push_back(d);
	}
}

//-----------------------------------------------------------------------------
void FELinearConstraint::SetParentDof(int dof, int node)
{
	if (m_parentDof == nullptr) m_parentDof = new FELinearConstraintDOF(GetFEModel());
	m_parentDof->dof = dof;
	m_parentDof->node = node;
}

//-----------------------------------------------------------------------------
void FELinearConstraint::SetParentNode(int node)
{
	if (m_parentDof == nullptr) m_parentDof = new FELinearConstraintDOF(GetFEModel());
	m_parentDof->node = node;
}

//-----------------------------------------------------------------------------
void FELinearConstraint::SetParentDof(int dof)
{
	if (m_parentDof == nullptr) m_parentDof = new FELinearConstraintDOF(GetFEModel());
	m_parentDof->dof = dof;
}

//-----------------------------------------------------------------------------
// get the parent dof
int FELinearConstraint::GetParentDof() const
{
	return m_parentDof->dof;
}

//-----------------------------------------------------------------------------
int FELinearConstraint::GetParentNode() const
{
	return m_parentDof->node;
}

//-----------------------------------------------------------------------------
// get the child DOF
const FELinearConstraintDOF& FELinearConstraint::GetChildDof(int n) const
{
	return *m_childDof[n];
}

//-----------------------------------------------------------------------------
size_t FELinearConstraint::Size() const
{
	return m_childDof.size();
}

//-----------------------------------------------------------------------------
FELinearConstraint::dof_iterator FELinearConstraint::begin()
{
	return m_childDof.begin();
}

//-----------------------------------------------------------------------------
void FELinearConstraint::AddChildDof(int dof, int node, double v)
{
	FELinearConstraintDOF* d = new FELinearConstraintDOF(GetFEModel());
	d->dof = dof;
	d->node = node;
	d->val = v;
	m_childDof.push_back(d);
}

//-----------------------------------------------------------------------------
void FELinearConstraint::AddChildDof(FELinearConstraintDOF* dof)
{
	m_childDof.push_back(dof);
}

//-----------------------------------------------------------------------------
// Initialization.
// Make sure the parent dof does not appear as a child dof
bool FELinearConstraint::Init()
{
	if (m_parentDof == nullptr) return false;
	int n = (int)m_childDof.size();
	for (int i=0; i<n; ++i)
	{
		FELinearConstraintDOF& childNode = *m_childDof[i];
		if ((childNode.node == m_parentDof->node) && (childNode.dof == m_parentDof->dof)) return false;
	}
	return true;
}

//-----------------------------------------------------------------------------
// This is called during model activation (i.e. at the start of an analysis step)
// The parent dof is fixed in order to make sure that they are not assigned an equation number.
void FELinearConstraint::Activate()
{
	FEStepComponent::Activate();
	FEMesh& mesh = GetFEModel()->GetMesh();

	// we need the parent node to be fixed so that no equation is allocated
	FENode& node = mesh.Node(m_parentDof->node);
	node.set_bc(m_parentDof->dof, DOF_FIXED);
}

//-----------------------------------------------------------------------------
void FELinearConstraint::Deactivate()
{
	FEStepComponent::Deactivate();
	FEMesh& mesh = GetFEModel()->GetMesh();

	FENode& node = mesh.Node(m_parentDof->node);
	node.set_bc(m_parentDof->dof, DOF_OPEN);
}

//-----------------------------------------------------------------------------
void FELinearConstraint::Serialize(DumpStream& ar)
{
	if (ar.IsShallow()) return;

	if (ar.IsSaving())
	{
<<<<<<< HEAD
		ar.write(m_parentDof, sizeof(FELinearConstraintDOF), 1);
		int n = (int)m_childDof.size();
		ar << n;
		vector<FELinearConstraintDOF*>::iterator it = m_childDof.begin();
		for (int i=0; i<n; ++i, ++it) ar << (*it)->val << (*it)->node << (*it)->dof;
=======
		m_parentDof->Serialize(ar);
		int n = (int)m_childDof.size();
		ar << n;
		vector<DOF*>::iterator it = m_childDof.begin();
		for (int i = 0; i < n; ++i, ++it) (*it)->Serialize(ar);
>>>>>>> 375050c2
	}
	else
	{
		m_childDof.clear();
<<<<<<< HEAD
		if (m_parentDof == nullptr) m_parentDof = new FELinearConstraintDOF(GetFEModel());
		ar.read(m_parentDof, sizeof(FELinearConstraintDOF), 1);
=======
		if (m_parentDof == nullptr) m_parentDof = new DOF;
		m_parentDof->Serialize(ar);
>>>>>>> 375050c2
		int n;
		ar >> n;
		for (int i=0; i<n; ++i)
		{
<<<<<<< HEAD
			FELinearConstraintDOF* dof = new FELinearConstraintDOF(GetFEModel());
			ar >> dof->val >> dof->node >> dof->dof;
=======
			DOF* dof = new DOF;
			dof->Serialize(ar);
>>>>>>> 375050c2
			m_childDof.push_back(dof);
		}
	}
}<|MERGE_RESOLUTION|>--- conflicted
+++ resolved
@@ -44,7 +44,6 @@
 	val = 0.0;
 }
 
-<<<<<<< HEAD
 //=============================================================================
 BEGIN_FECORE_CLASS(FELinearConstraint, FEBoundaryCondition)
 	ADD_PARAMETER(m_parentDof->dof, "dof", 0, "$(dof_list)");
@@ -52,13 +51,6 @@
 
 	ADD_PROPERTY(m_childDof, "child_dof");
 END_FECORE_CLASS();
-=======
-void FELinearConstraint::DOF::Serialize(DumpStream& ar)
-{
-	FEParamContainer::Serialize(ar);
-	ar & node & dof & val;
-}
->>>>>>> 375050c2
 
 //-----------------------------------------------------------------------------
 FELinearConstraint::FELinearConstraint() : FEBoundaryCondition(nullptr)
@@ -243,41 +235,23 @@
 
 	if (ar.IsSaving())
 	{
-<<<<<<< HEAD
-		ar.write(m_parentDof, sizeof(FELinearConstraintDOF), 1);
+		m_parentDof->Serialize(ar);
 		int n = (int)m_childDof.size();
 		ar << n;
 		vector<FELinearConstraintDOF*>::iterator it = m_childDof.begin();
-		for (int i=0; i<n; ++i, ++it) ar << (*it)->val << (*it)->node << (*it)->dof;
-=======
+		for (int i = 0; i < n; ++i, ++it) (*it)->Serialize(ar);
+	}
+	else
+	{
+		m_childDof.clear();
+		if (m_parentDof == nullptr) m_parentDof = new FELinearConstraintDOF(GetFEModel());
 		m_parentDof->Serialize(ar);
-		int n = (int)m_childDof.size();
-		ar << n;
-		vector<DOF*>::iterator it = m_childDof.begin();
-		for (int i = 0; i < n; ++i, ++it) (*it)->Serialize(ar);
->>>>>>> 375050c2
-	}
-	else
-	{
-		m_childDof.clear();
-<<<<<<< HEAD
-		if (m_parentDof == nullptr) m_parentDof = new FELinearConstraintDOF(GetFEModel());
-		ar.read(m_parentDof, sizeof(FELinearConstraintDOF), 1);
-=======
-		if (m_parentDof == nullptr) m_parentDof = new DOF;
-		m_parentDof->Serialize(ar);
->>>>>>> 375050c2
 		int n;
 		ar >> n;
 		for (int i=0; i<n; ++i)
 		{
-<<<<<<< HEAD
 			FELinearConstraintDOF* dof = new FELinearConstraintDOF(GetFEModel());
-			ar >> dof->val >> dof->node >> dof->dof;
-=======
-			DOF* dof = new DOF;
 			dof->Serialize(ar);
->>>>>>> 375050c2
 			m_childDof.push_back(dof);
 		}
 	}
