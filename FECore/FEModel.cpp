/*This file is part of the FEBio source code and is licensed under the MIT license
listed below.

See Copyright-FEBio.txt for details.

Copyright (c) 2021 University of Utah, The Trustees of Columbia University in
the City of New York, and others.

Permission is hereby granted, free of charge, to any person obtaining a copy
of this software and associated documentation files (the "Software"), to deal
in the Software without restriction, including without limitation the rights
to use, copy, modify, merge, publish, distribute, sublicense, and/or sell
copies of the Software, and to permit persons to whom the Software is
furnished to do so, subject to the following conditions:

The above copyright notice and this permission notice shall be included in all
copies or substantial portions of the Software.

THE SOFTWARE IS PROVIDED "AS IS", WITHOUT WARRANTY OF ANY KIND, EXPRESS OR
IMPLIED, INCLUDING BUT NOT LIMITED TO THE WARRANTIES OF MERCHANTABILITY,
FITNESS FOR A PARTICULAR PURPOSE AND NONINFRINGEMENT. IN NO EVENT SHALL THE
AUTHORS OR COPYRIGHT HOLDERS BE LIABLE FOR ANY CLAIM, DAMAGES OR OTHER
LIABILITY, WHETHER IN AN ACTION OF CONTRACT, TORT OR OTHERWISE, ARISING FROM,
OUT OF OR IN CONNECTION WITH THE SOFTWARE OR THE USE OR OTHER DEALINGS IN THE
SOFTWARE.*/



#include "stdafx.h"
#include "FEModel.h"
#include "FELoadController.h"
#include "FEMaterial.h"
#include "FEModelLoad.h"
#include "FEBoundaryCondition.h"
#include "FENodalLoad.h"
#include "FESurfaceLoad.h"
#include "FEEdgeLoad.h"
#include "FEBodyLoad.h"
#include "FEInitialCondition.h"
#include "FESurfacePairConstraint.h"
#include "FENLConstraint.h"
#include "FEAnalysis.h"
#include "FEGlobalData.h"
#include "FECoreKernel.h"
#include "FELinearConstraintManager.h"
#include "log.h"
#include "FEModelData.h"
#include "FEDataArray.h"
#include "FESurfaceConstraint.h"
#include "FEModelParam.h"
#include "FEShellDomain.h"
#include "FEEdge.h"
#include "FEMeshAdaptor.h"
#include <string>
#include <map>
#include "DumpStream.h"
#include "LinearSolver.h"
#include "FETimeStepController.h"
#include "Timer.h"
#include "DumpMemStream.h"
#include "FEPlotDataStore.h"
#include <stdarg.h>
using namespace std;

REGISTER_SUPER_CLASS(FEModel, FEMODEL_ID)

//-----------------------------------------------------------------------------
// Implementation class for the FEModel class
class FEModel::Implementation
{
public:
	struct LoadParam
	{
		FEParam*			param;
		int					lc;

		double		m_scl;
		vec3d		m_vscl;

		LoadParam()
		{
			m_scl = 1.0;
			m_vscl = vec3d(0, 0, 0);
		}

		void Serialize(DumpStream& ar)
		{
			ar & lc;
			ar & m_scl & m_vscl;
			ar & param;
		}
	};

public:
	Implementation(FEModel* fem) : m_fem(fem), m_mesh(fem), m_dmp(*fem)
	{
		// --- Analysis Data ---
		m_pStep = 0;
		m_nStep = -1;
		m_ftime0 = 0;

		m_nupdates = 0;

		m_bsolved = false;

		m_block_log = false;

		m_printParams = true;

		m_meshUpdate = false;

		// create the linear constraint manager
		m_LCM = new FELinearConstraintManager(fem);

		// allocate timers
		// Make sure enough timers are allocated for all the TimerIds!
		m_timers.resize(7);
	}

	void Serialize(DumpStream& ar);

	void PushState()
	{
		DumpMemStream& ar = m_dmp;
		ar.clear(); // this also prepares the stream for writing
		m_fem->Serialize(ar);
	}

	bool PopState()
	{
		// get the dump stream
		DumpMemStream& ar = m_dmp;

		// make sure we have data to rewind
		if (ar.size() == 0) return false;

		// prepare the archive for reading
		ar.Open(false, true);

		// restore the previous state
		m_fem->Serialize(m_dmp);

		return true;
	}

public: // TODO: Find a better place for these parameters
	FETimeInfo	m_timeInfo;			//!< current time value
	double		m_ftime0;			//!< start time of current step

	bool	m_block_log;

	int		m_nupdates;	//!< number of calls to FEModel::Update

public:
	std::vector<FEMaterial*>				m_MAT;		//!< array of materials
	std::vector<FEBoundaryCondition*>		m_BC;		//!< boundary conditions
	std::vector<FEModelLoad*>				m_ML;		//!< model loads
	std::vector<FEInitialCondition*>		m_IC;		//!< initial conditions
    std::vector<FESurfacePairConstraint*>   m_CI;       //!< contact interface array
	std::vector<FENLConstraint*>			m_NLC;		//!< nonlinear constraints
	std::vector<FELoadController*>			m_LC;		//!< load controller data
	std::vector<FEAnalysis*>				m_Step;		//!< array of analysis steps
	std::vector<FEModelData*>				m_Data;		//!< the model output data
	std::vector<FEMeshAdaptor*>				m_MA;		//!< mesh adaptors

	std::vector<LoadParam>		m_Param;	//!< list of parameters controller by load controllers
	std::vector<Timer>			m_timers;	// list of timers

public:
	FEAnalysis*		m_pStep;	//!< pointer to current analysis step
	int				m_nStep;	//!< current index of analysis step
	bool			m_printParams;	//!< print parameters
	bool			m_meshUpdate;	//!< mesh update flag

public:
	// The model
	FEModel*	m_fem;

	// module name
	std::string		m_moduleName;

	bool	m_bsolved;	// solved flag

	// DOFS data
	DOFS	m_dofs;				//!< list of degree of freedoms in this model

	// Geometry data
	FEMesh		m_mesh;			//!< the one and only FE mesh

	// linear constraint data
	FELinearConstraintManager*	m_LCM;

	DataStore	m_dataStore;			//!< the data store used for data logging

	FEPlotDataStore	m_plotData;		//!< Output request for plot file

	DumpMemStream	m_dmp;	// only used by incremental solver

public: // Global Data
	std::map<string, double> m_Const;	//!< Global model constants
	vector<FEGlobalData*>	m_GD;		//!< global data structures

	FEMODEL_MEMORY_STATS	m_memstats;
};

//-----------------------------------------------------------------------------
BEGIN_FECORE_CLASS(FEModel, FECoreBase)

	// model parameters
	ADD_PARAMETER(m_imp->m_timeInfo.currentTime, "time");

	// model properties
	ADD_PROPERTY(m_imp->m_MAT , "material"       );
	ADD_PROPERTY(m_imp->m_BC  , "bc"             );
	ADD_PROPERTY(m_imp->m_ML  , "load"           );
	ADD_PROPERTY(m_imp->m_IC  , "initial"        );
	ADD_PROPERTY(m_imp->m_CI  , "contact"        );
	ADD_PROPERTY(m_imp->m_NLC , "constraint"     );
<<<<<<< HEAD
=======
//	ADD_PROPERTY(m_imp->m_ML  , "model_load"     );
	ADD_PROPERTY(m_imp->m_MA  , "mesh_adaptor"   );
>>>>>>> acca19f5
	ADD_PROPERTY(m_imp->m_LC  , "load_controller");
	ADD_PROPERTY(m_imp->m_Step, "step"           );
	ADD_PROPERTY(m_imp->m_Data, "data"           );

END_FECORE_CLASS();

//-----------------------------------------------------------------------------
FEModel::FEModel(void) : FECoreBase(this), m_imp(new FEModel::Implementation(this))
{
	// set the name
	SetName("fem");

	// reset all timers
	ResetAllTimers();
}

//-----------------------------------------------------------------------------
//! Delete all dynamically allocated data
FEModel::~FEModel(void)
{
	Clear();
}

//-----------------------------------------------------------------------------
//! return the data store
DataStore& FEModel::GetDataStore()
{
	return m_imp->m_dataStore;
}

//-----------------------------------------------------------------------------
FEPlotDataStore& FEModel::GetPlotDataStore() { return m_imp->m_plotData; }

//-----------------------------------------------------------------------------
const FEPlotDataStore& FEModel::GetPlotDataStore() const { return m_imp->m_plotData; }

//-----------------------------------------------------------------------------
//! will return true if the model solved succussfully
bool FEModel::IsSolved() const
{
	return m_imp->m_bsolved;
}

//-----------------------------------------------------------------------------
// call this function to set the mesh's update flag
void FEModel::SetMeshUpdateFlag(bool b)
{
	m_imp->m_meshUpdate = b;
}

//-----------------------------------------------------------------------------
void FEModel::Clear()
{
	// clear dofs
	m_imp->m_dofs.Reset();

	// clear all properties
	for (FEMaterial* mat             : m_imp->m_MAT ) delete  mat; m_imp->m_MAT.clear();
	for (FEBoundaryCondition* bc     : m_imp->m_BC  ) delete   bc; m_imp->m_BC.clear();
	for (FEModelLoad* ml             : m_imp->m_ML  ) delete   ml; m_imp->m_ML.clear();
	for (FEInitialCondition* ic      : m_imp->m_IC  ) delete   ic; m_imp->m_IC.clear();
	for (FESurfacePairConstraint* ci : m_imp->m_CI  ) delete   ci; m_imp->m_CI.clear();
	for (FENLConstraint* nlc         : m_imp->m_NLC ) delete   nlc; m_imp->m_NLC.clear();
	for (FELoadController* lc        : m_imp->m_LC  ) delete   lc; m_imp->m_LC.clear();
	for (FEAnalysis* step            : m_imp->m_Step) delete step; m_imp->m_Step.clear();

	// global data
	for (size_t i = 0; i<m_imp->m_GD.size(); ++i) delete m_imp->m_GD[i]; m_imp->m_GD.clear();
	m_imp->m_Const.clear();

	// clear the linear constraints
	if (m_imp->m_LCM) m_imp->m_LCM->Clear();

	// clear the mesh
	m_imp->m_mesh.Clear();

	// clear load parameters
	m_imp->m_Param.clear();
}

//-----------------------------------------------------------------------------
//! set the module name
void FEModel::SetModuleName(const std::string& moduleName)
{
	m_imp->m_moduleName = moduleName;
}

//-----------------------------------------------------------------------------
//! get the module name
string FEModel::GetModuleName() const
{
	return m_imp->m_moduleName;
}

//-----------------------------------------------------------------------------
int FEModel::BoundaryConditions() const { return (int)m_imp->m_BC.size(); }

//-----------------------------------------------------------------------------
FEBoundaryCondition* FEModel::BoundaryCondition(int i) { return m_imp->m_BC[i]; }

//-----------------------------------------------------------------------------
void FEModel::AddBoundaryCondition(FEBoundaryCondition* pbc) { m_imp->m_BC.push_back(pbc); }

//-----------------------------------------------------------------------------
void FEModel::ClearBoundaryConditions() { m_imp->m_BC.clear(); }

//-----------------------------------------------------------------------------
int FEModel::InitialConditions() { return (int)m_imp->m_IC.size(); }

//-----------------------------------------------------------------------------
FEInitialCondition* FEModel::InitialCondition(int i) { return m_imp->m_IC[i]; }

//-----------------------------------------------------------------------------
void FEModel::AddInitialCondition(FEInitialCondition* pbc) { m_imp->m_IC.push_back(pbc); }

//-----------------------------------------------------------------------------
//! retrieve the number of steps
int FEModel::Steps() { return (int)m_imp->m_Step.size(); }

//-----------------------------------------------------------------------------
//! clear the steps
void FEModel::ClearSteps() { m_imp->m_Step.clear(); }

//-----------------------------------------------------------------------------
//! Add an analysis step
void FEModel::AddStep(FEAnalysis* pstep) { m_imp->m_Step.push_back(pstep); }

//-----------------------------------------------------------------------------
//! Get a particular step
FEAnalysis* FEModel::GetStep(int i) { return m_imp->m_Step[i]; }

//-----------------------------------------------------------------------------
//! Get the current step
FEAnalysis* FEModel::GetCurrentStep() { return m_imp->m_pStep; }
const FEAnalysis* FEModel::GetCurrentStep() const { return m_imp->m_pStep; }

//-----------------------------------------------------------------------------
//! Set the current step
void FEModel::SetCurrentStep(FEAnalysis* pstep) { m_imp->m_pStep = pstep; }

//-----------------------------------------------------------------------------
//! Set the current step index
int FEModel::GetCurrentStepIndex() const
{
	return m_imp->m_nStep;
}

//-----------------------------------------------------------------------------
//! Set the current step index
void FEModel::SetCurrentStepIndex(int n)
{
	m_imp->m_nStep = n;
}

//-----------------------------------------------------------------------------
//! return number of surface pair interactions
int FEModel::SurfacePairConstraints() { return (int)m_imp->m_CI.size(); }

//-----------------------------------------------------------------------------
//! retrive a surface pair interaction
FESurfacePairConstraint* FEModel::SurfacePairConstraint(int i) { return m_imp->m_CI[i]; }

//-----------------------------------------------------------------------------
//! Add a surface pair interaction
void FEModel::AddSurfacePairConstraint(FESurfacePairConstraint* pci) { m_imp->m_CI.push_back(pci); }

//-----------------------------------------------------------------------------
//! return number of nonlinear constraints
int FEModel::NonlinearConstraints() { return (int)m_imp->m_NLC.size(); }

//-----------------------------------------------------------------------------
//! retrieve a nonlinear constraint
FENLConstraint* FEModel::NonlinearConstraint(int i) { return m_imp->m_NLC[i]; }

//-----------------------------------------------------------------------------
//! add a nonlinear constraint
void FEModel::AddNonlinearConstraint(FENLConstraint* pnlc) { m_imp->m_NLC.push_back(pnlc); }

//-----------------------------------------------------------------------------
//! return the number of model loads
int FEModel::ModelLoads() { return (int)m_imp->m_ML.size(); }

//-----------------------------------------------------------------------------
//! retrieve a model load
FEModelLoad* FEModel::ModelLoad(int i) { return m_imp->m_ML[i]; }

//-----------------------------------------------------------------------------
//! Add a model load
void FEModel::AddModelLoad(FEModelLoad* pml) { m_imp->m_ML.push_back(pml); }

//-----------------------------------------------------------------------------
// get the FE mesh
FEMesh& FEModel::GetMesh() { return m_imp->m_mesh; }

//-----------------------------------------------------------------------------
FELinearConstraintManager& FEModel::GetLinearConstraintManager() { return *m_imp->m_LCM; }

//-----------------------------------------------------------------------------
bool FEModel::Init()
{
	// make sure there is something to do
	if (m_imp->m_Step.size() == 0) return false;

	// intitialize time
	FETimeInfo& tp = GetTime();
	tp.currentTime = 0;
	m_imp->m_ftime0 = 0;

	// initialize global data
	// TODO: I'd like to do this here for consistency, but
	//       the problem is that solute dofs (i.e. concentration dofs) have
	//       to be allocated before the materials are read in.
	//       So right now the Init function is called when the solute data is created.
/*	for (int i=0; i<(int) m_GD.size(); ++i)
	{
		FEGlobalData* pd = m_GD[i]; assert(pd);
		if (pd->Init() == false) return false;
	}
*/
	// check step data
	for (int i = 0; i<(int)m_imp->m_Step.size(); ++i)
	{
		FEAnalysis& step = *m_imp->m_Step[i];
		if (step.Init() == false) return false;
	}

	// create and initialize the rigid body data
	// NOTE: Do this first, since some BC's look at the nodes' rigid id.
	if (InitRigidSystem() == false) return false;

	// evaluate all load controllers at the initial time
	for (int i = 0; i < LoadControllers(); ++i)
	{
		FELoadController* plc = m_imp->m_LC[i];
		if (plc->Init() == false) return false;
		plc->Evaluate(0);
	}

	// validate BC's
	if (InitBCs() == false) return false;

	// initialize material data
	// NOTE: This must be called after the rigid system is initialiazed since the rigid materials will
	//       reference the rigid bodies
	if (InitMaterials() == false) return false;

	// initialize mesh data
	// NOTE: this must be done AFTER the elements have been assigned material point data !
	// this is because the mesh data is reset
	// TODO: perhaps I should not reset the mesh data during the initialization
	if (InitMesh() == false) return false;

	// initialize model loads
	// NOTE: This must be called after the InitMaterials since the COM of the rigid bodies
	//       are set in that function. 
	if (InitModelLoads() == false) return false;

	// initialize contact data
	if (InitContact() == false) return false;

	// initialize nonlinear constraints
	if (InitConstraints() == false) return false;

	// initialize mesh adaptors
	for (int i = 0; i < MeshAdaptors(); ++i)
	{
		FEMeshAdaptor* ma = MeshAdaptor(i);
		if (ma->Init() == false) return false;
	}

	// evaluate all load parameters
	// Do this last in case any model components redefined their load curves.
	if (EvaluateLoadParameters() == false) return false;

	// activate all permanent dofs
	Activate();

	// check if all load curves are being used
	int NLC = LoadControllers();
	vector<int> tag(NLC, 0);
	for (int i = 0; i < m_imp->m_Param.size(); ++i)
	{
		int lc = m_imp->m_Param[i].lc;
		tag[lc]++;
	}
	for (int i = 0; i < m_imp->m_Step.size(); ++i)
	{
		FEAnalysis* step = m_imp->m_Step[i];
		if (step->m_timeController)
		{
			int lc = step->m_timeController->m_nmplc;
			if (lc >= 0) tag[lc]++;
		}
	}
	int unused = 0;
	for (int i = 0; i < NLC; ++i) if (tag[i] == 0) unused++;
	if (unused != 0)
	{
		feLogWarning("Model has %d unreferenced load controllers.", unused);
	}

	bool ret = false;
	try
	{
		ret = DoCallback(CB_INIT);
	}
	catch (std::exception c)
	{
		ret = false;
		feLogError(c.what());
	}

	// do the callback
	return ret;
}

//-----------------------------------------------------------------------------
// get the number of calls to Update()
int FEModel::UpdateCounter() const
{
	return m_imp->m_nupdates;
}

//-----------------------------------------------------------------------------
void FEModel::IncrementUpdateCounter()
{
	m_imp->m_nupdates++;
}

//-----------------------------------------------------------------------------
void FEModel::Update()
{
	TRACK_TIME(TimerID::Timer_Update);

	// update model counter
	m_imp->m_nupdates++;
	
	// update mesh
	FEMesh& mesh = GetMesh();
	const FETimeInfo& tp = GetTime();
	mesh.Update(tp);

	// set the mesh update flag to false
	// If any load sets this to true, the
	// mesh will also be update after the loads are updated
	m_imp->m_meshUpdate = false;

	// update all model loads
	for (int i = 0; i < ModelLoads(); ++i)
	{
		FEModelLoad* pml = ModelLoad(i);
		if (pml && pml->IsActive()) pml->Update();
	}

	// update all paired-interfaces
	for (int i = 0; i < SurfacePairConstraints(); ++i)
	{
		FESurfacePairConstraint* psc = SurfacePairConstraint(i);
		if (psc && psc->IsActive()) psc->Update();
	}

	// update all constraints
	for (int i = 0; i < NonlinearConstraints(); ++i)
	{
		FENLConstraint* pc = NonlinearConstraint(i);
		if (pc && pc->IsActive()) pc->Update();
	}

    // some of the loads may alter the prescribed dofs, so we update the mesh again
	if (m_imp->m_meshUpdate)
	{
		mesh.Update(tp);
		m_imp->m_meshUpdate = false;
	}
    
	// do the callback
	DoCallback(CB_MODEL_UPDATE);
}

//-----------------------------------------------------------------------------
//! See if the BC's are setup correctly.
bool FEModel::InitBCs()
{
	// check the IC's
	int NIC = InitialConditions();
	for (int i = 0; i<NIC; ++i)
	{
		FEInitialCondition* pic = InitialCondition(i);
		if (pic->Init() == false) return false;
	}

	// check the BC's
	int NBC = BoundaryConditions();
	for (int i=0; i<NBC; ++i)
	{
		FEBoundaryCondition* pbc = BoundaryCondition(i);
		if (pbc->Init() == false) return false;
	}

	// check the nodal loads
	int NML = ModelLoads();
	for (int i = 0; i < NML; ++i)
	{
		FEModelLoad* pbc = ModelLoad(i);
		if (pbc->Init() == false) return false;
	}

    return true;
}

//-----------------------------------------------------------------------------
void FEModel::AddMaterial(FEMaterial* pm) 
{ 
	m_imp->m_MAT.push_back(pm);
}

//-----------------------------------------------------------------------------
//! get the number of materials
int FEModel::Materials() { return (int)m_imp->m_MAT.size(); }

//-----------------------------------------------------------------------------
//! return a pointer to a material
FEMaterial* FEModel::GetMaterial(int i) { return m_imp->m_MAT[i]; }

//-----------------------------------------------------------------------------
FEMaterial* FEModel::FindMaterial(int nid)
{
	for (int i = 0; i<Materials(); ++i)
	{
		FEMaterial* pm = GetMaterial(i);
		if (pm->GetID() == nid) return pm;
	}
	return 0;
}

//-----------------------------------------------------------------------------
FEMaterial* FEModel::FindMaterial(const std::string& matName)
{
	for (int i = 0; i<Materials(); ++i)
	{
		FEMaterial* mat = GetMaterial(i);
		if (mat->GetName() == matName) return mat;
	}
	return 0;
}

//-----------------------------------------------------------------------------
//! Initialize material data (This also does an initial validation).
bool FEModel::InitMaterials()
{
	// initialize material data
	for (int i=0; i<Materials(); ++i)
	{
		// get the material
		FEMaterial* pmat = GetMaterial(i);

		// initialize material data
		if (pmat->Init() == false)
		{
			feLogError("Failed initializing material %d (name=\"%s\")", i+1, pmat->GetName().c_str());
			return false;
		}
	}

	return true;
}

//-----------------------------------------------------------------------------
//! validate material data
bool FEModel::ValidateMaterials()
{
	// initialize material data
	for (int i=0; i<Materials(); ++i)
	{
		// get the material
		FEMaterial* pmat = GetMaterial(i);

		// initialize material data
		if (pmat->Validate() == false)
		{
			feLogError("Failed validating material %d (name=\"%s\")", i+1, pmat->GetName().c_str());
			return false;
		}
	}

	return true;
}

//-----------------------------------------------------------------------------
//! Add a loadcurve to the model
void FEModel::AddLoadController(FELoadController* plc) 
{ 
	m_imp->m_LC.push_back(plc) ;
}

//-----------------------------------------------------------------------------
//! get a loadcurve
FELoadController* FEModel::GetLoadController(int i)
{ 
	return m_imp->m_LC[i];
}

//-----------------------------------------------------------------------------
//! get the number of loadcurves
int FEModel::LoadControllers() const 
{ 
	return (int)m_imp->m_LC.size();
}

//-----------------------------------------------------------------------------
//! Attach a load controller to a parameter
void FEModel::AttachLoadController(FEParam* param, int lc)
{
	Implementation::LoadParam lp;
	lp.param = param;
	lp.lc = lc;

	switch (param->type())
	{
	case FE_PARAM_DOUBLE: lp.m_scl  = param->value<double>(); break;
	case FE_PARAM_VEC3D : lp.m_vscl = param->value<vec3d >(); break;
	}

	m_imp->m_Param.push_back(lp);
}

//-----------------------------------------------------------------------------
void FEModel::AttachLoadController(FEParam* p, FELoadController* plc)
{
	AttachLoadController(p, plc->GetID());
}

//-----------------------------------------------------------------------------
//! Detach a load controller from a parameter
bool FEModel::DetachLoadController(FEParam* p)
{
	for (int i = 0; i < (int)m_imp->m_Param.size(); ++i)
	{
		Implementation::LoadParam& pi = m_imp->m_Param[i];
		if (pi.param == p)
		{
			m_imp->m_Param.erase(m_imp->m_Param.begin() + i);
			return true;
		}
	}
	return false;
}

//-----------------------------------------------------------------------------
//! Get a load controller for a parameter (returns null if the param is not under load control)
FELoadController* FEModel::GetLoadController(FEParam* p)
{
	for (int i = 0; i < (int)m_imp->m_Param.size(); ++i)
	{
		Implementation::LoadParam& pi = m_imp->m_Param[i];
		if (pi.param == p)
		{
			return (pi.lc >= 0 ? GetLoadController(pi.lc) : nullptr);
		}
	}
	return nullptr;
}

//-----------------------------------------------------------------------------
//! Initialize rigid force data
bool FEModel::InitModelLoads()
{
	// call the Init() function of all rigid forces
	for (int i=0; i<ModelLoads(); ++i)
	{
		FEModelLoad& FC = *ModelLoad(i);
		if (FC.Init() == false) return false;
	}
	return true;
}

//-----------------------------------------------------------------------------
//! Does one-time initialization of the Mesh data. Call FEMesh::Reset for resetting 
//! the mesh data.
bool FEModel::InitMesh()
{
	FEMesh& mesh = GetMesh();

	// find and remove isolated vertices
	int ni = mesh.RemoveIsolatedVertices();
	if (ni != 0)
	{
		if (ni == 1)
			feLogWarning("%d isolated vertex removed.", ni);
		else
			feLogWarning("%d isolated vertices removed.", ni);
	}

	// Initialize shell data
	// This has to be done before the domains are initialized below
	InitShells();

	// reset data
	// TODO: Not sure why this is here
	mesh.Reset();

	// initialize all domains
	// Initialize shell domains first (in order to establish SSI)
	// TODO: I'd like to move the initialization of the SSI to InitShells, but I can't 
	//       do that because FESSIShellDomain::FindSSI depends on the FEDomain::m_Node array which is
	//       initialized in FEDomain::Init.
	for (int i = 0; i<mesh.Domains(); ++i)
	{
		FEDomain& dom = mesh.Domain(i);
		if (dom.Class() == FE_DOMAIN_SHELL)
			if (dom.Init() == false) return false;
	}
	for (int i = 0; i<mesh.Domains(); ++i)
	{
		FEDomain& dom = mesh.Domain(i);
		if (dom.Class() != FE_DOMAIN_SHELL)
			if (dom.Init() == false) return false;
	}

	// initialize surfaces
	for (int i = 0; i < mesh.Surfaces(); ++i)
	{
		if (mesh.Surface(i).Init() == false) return false;
	}

	// All done
	return true;
}

//-----------------------------------------------------------------------------
void FEModel::InitShells()
{
	FEMesh& mesh = GetMesh();

	// calculate initial directors for shell nodes
	int NN = mesh.Nodes();
	vector<vec3d> D(NN, vec3d(0, 0, 0));
	vector<int> ND(NN, 0);

	// loop over all domains
	for (int nd = 0; nd < mesh.Domains(); ++nd)
	{
		// Calculate the shell directors as the local node normals
		if (mesh.Domain(nd).Class() == FE_DOMAIN_SHELL)
		{
			FEShellDomain& sd = static_cast<FEShellDomain&>(mesh.Domain(nd));
			vec3d r0[FEElement::MAX_NODES];
			for (int i = 0; i<sd.Elements(); ++i)
			{
				FEShellElement& el = sd.Element(i);

				int n = el.Nodes();
				int* en = &el.m_node[0];

				// get the nodes
				for (int j = 0; j<n; ++j) r0[j] = mesh.Node(en[j]).m_r0;
				for (int j = 0; j<n; ++j)
				{
					int m0 = j;
					int m1 = (j + 1) % n;
					int m2 = (j == 0 ? n - 1 : j - 1);

					vec3d a = r0[m0];
					vec3d b = r0[m1];
					vec3d c = r0[m2];
					vec3d d = (b - a) ^ (c - a); d.unit();

					D[en[m0]] += d*el.m_h0[j];
					++ND[en[m0]];
				}
			}
		}
	}

	// assign initial directors to shell nodes
	// make sure we average the directors
	for (int i = 0; i<NN; ++i)
		if (ND[i] > 0) mesh.Node(i).m_d0 = D[i] / ND[i];

	// do any other shell initialization 
	for (int nd = 0; nd<mesh.Domains(); ++nd)
	{
		FEDomain& dom = mesh.Domain(nd);
		if (dom.Class() == FE_DOMAIN_SHELL)
		{
			FEShellDomain& shellDom = static_cast<FEShellDomain&>(dom);
			shellDom.InitShells();
		}
	}
}

//-----------------------------------------------------------------------------
//! Initializes contact data
bool FEModel::InitContact()
{
	// loop over all contact interfaces
    for (int i=0; i<SurfacePairConstraints(); ++i)
	{
		// get the contact interface
        FESurfacePairConstraint& ci = *SurfacePairConstraint(i);

		// initializes contact interface data
		if (ci.Init() == false) return false;
	}

	return true;
}

//-----------------------------------------------------------------------------
//! Initialize the nonlinear constraints.
//! This function is called during model initialization (\sa FEModel::Init)
bool FEModel::InitConstraints()
{
	for (int i=0; i<NonlinearConstraints(); ++i)
	{
		FENLConstraint* plc = NonlinearConstraint(i);

		// initialize
		if (plc->Init() == false) return false;
	}

	return true;
}

//-----------------------------------------------------------------------------
//! This function solves the FE problem by calling the solve method for each step.
bool FEModel::Solve()
{
	TRACK_TIME(Timer_ModelSolve);

	// error flag
	bool bok = true;

	// loop over all analysis steps
	// Note that we don't necessarily from step 0.
	// This is because the user could have restarted
	// the analysis. 
	for (size_t nstep = m_imp->m_nStep; nstep < Steps(); ++nstep)
	{
		// set the current analysis step
		m_imp->m_nStep = (int)nstep;
		m_imp->m_pStep = m_imp->m_Step[(int)nstep];

		// intitialize step data
		if (m_imp->m_pStep->Activate() == false)
		{
			bok = false;
			break;
		}

		// do callback
		DoCallback(CB_STEP_ACTIVE);

		// solve the analaysis step
		bok = m_imp->m_pStep->Solve();

		if (nstep + 1 == Steps())
		{
			// set the solved flag
			m_imp->m_bsolved = bok;
		}

		// do callbacks
		DoCallback(CB_STEP_SOLVED);

		// wrap it up
		m_imp->m_pStep->Deactivate();

		// break if the step has failed
		if (bok == false) break;
	}

	// do the callbacks
	DoCallback(CB_SOLVED);

	return bok;
}

//-----------------------------------------------------------------------------
bool FEModel::RCI_Rewind()
{
	return m_imp->PopState();
}

//-----------------------------------------------------------------------------
bool FEModel::RCI_ClearRewindStack()
{
	if (m_imp->m_dmp.size() == 0) return false;
	m_imp->m_dmp.clear();
	return true;
}

//-----------------------------------------------------------------------------
bool FEModel::RCI_Init()
{
	// start the timer
	GetTimer(Timer_ModelSolve)->start();

	// reset solver status flag
	m_imp->m_bsolved = false;

	// loop over all analysis steps
	int nstep = m_imp->m_nStep;
	m_imp->m_pStep = m_imp->m_Step[(int)nstep];

	FEAnalysis* step = m_imp->m_pStep;

	// intitialize step data
	if (step->Activate() == false)
	{
		return false;
	}

	// do callback
	DoCallback(CB_STEP_ACTIVE);

	// initialize the step's solver
	if (step->InitSolver() == false)
	{
		return false;
	}

	return true;
}

bool FEModel::RCI_Advance()
{
	// get the current step
	FEAnalysis* step = m_imp->m_pStep;
	if (step == nullptr) return false;

	// first see if the step has finished
	const double eps = step->m_tend * 1e-7;
	double currentTime = GetCurrentTime();
	if (step->m_tend - currentTime <= eps)
	{
		// TODO: not sure why this is needed.
		SetStartTime(GetCurrentTime());

		// wrap it up
		DoCallback(CB_STEP_SOLVED);
		step->Deactivate();

		// go to the next step
		int nstep = ++m_imp->m_nStep;
		if (nstep >= m_imp->m_Step.size())
		{
			// we're done
			m_imp->m_bsolved = true;
			return true;
		}
		else
		{
			// go to the next step
			step = m_imp->m_pStep = m_imp->m_Step[nstep];
			if (step->Activate() == false) return false;
			DoCallback(CB_STEP_ACTIVE);
			if (step->InitSolver() == false) return false;
		}
	}

	// store current state in case we need to rewind
	m_imp->PushState();

	// Inform that the time is about to change. (Plugins can use 
	// this callback to modify time step)
	DoCallback(CB_UPDATE_TIME);

	// update time
	FETimeInfo& tp = GetTime();
	double newTime = tp.currentTime + step->m_dt;
	tp.currentTime = newTime;
	tp.timeIncrement = step->m_dt;
	feLog("\n===== beginning time step %d : %lg =====\n", step->m_ntimesteps + 1, newTime);

	// initialize the solver step
	// (This basically evaluates all the parameter lists, but let's the solver
	//  customize this process to the specific needs of the solver)
	if (step->GetFESolver()->InitStep(newTime) == false) return false;

	// Solve the time step
	int ierr = step->SolveTimeStep();
	if (ierr != 0) return false;

	// update counters
	FESolver* psolver = step->GetFESolver();
	step->m_ntotref += psolver->m_ntotref;
	step->m_ntotiter += psolver->m_niter;
	step->m_ntotrhs += psolver->m_nrhs;

	// update model's data
	UpdateModelData();

	// Yes! We have converged!
	feLog("\n------- converged at time : %lg\n\n", GetCurrentTime());

	// update nr of completed timesteps
	step->m_ntimesteps++;

	// call callback function
	if (DoCallback(CB_MAJOR_ITERS) == false)
	{
		feLogWarning("Early termination on user's request");
		return false;
	}

	return true;
}

bool FEModel::RCI_Finish()
{
	// stop the timer
	GetTimer(Timer_ModelSolve)->stop();

	// do the callbacks
	DoCallback(CB_SOLVED);
	return true;
}

//-----------------------------------------------------------------------------
// Model activation.
// BC's that are not assigned to a step will not have their Activate() member called
// so we do it here. This function is called in Init() and Reset()
void FEModel::Activate()
{
	// initial conditions
	// Must be activated before prescribed BC's
	// since relative prescribed BC's use the initial values
	for (int i=0; i<InitialConditions(); ++i)
	{
		FEInitialCondition& ic = *InitialCondition(i);
		if (ic.IsActive()) ic.Activate();
	}

	// Boundary conditions
	for (int i = 0; i<BoundaryConditions(); ++i)
	{
		FEBoundaryCondition& bc = *BoundaryCondition(i);
		if (bc.IsActive()) bc.Activate();
	}

	// model loads
	for (int i=0; i<ModelLoads(); ++i)
	{
		FEModelLoad& FC = *ModelLoad(i);
		if (FC.IsActive()) FC.Activate();
	}

	// nonlinear constraints
	for (int i=0; i<NonlinearConstraints(); ++i)
	{
		FENLConstraint* plc = NonlinearConstraint(i);
		if (plc->IsActive()) plc->Activate();
	}

	// initialize material points before evaluating contact autopenalty
    m_imp->m_mesh.InitMaterialPoints();
    
	// contact interfaces
    for (int i=0; i<SurfacePairConstraints(); ++i)
	{
        FESurfacePairConstraint& ci = *SurfacePairConstraint(i);
		if (ci.IsActive()) ci.Activate();
	}

	// activate linear constraints
	if (m_imp->m_LCM) m_imp->m_LCM->Activate();
}

//-----------------------------------------------------------------------------
// TODO: temporary construction. Need to see if I can just use Activate(). 
//       This is called after remeshed
void FEModel::Reactivate()
{
	// reactivate BCs
	for (int i = 0; i < BoundaryConditions(); ++i)
	{
		FEBoundaryCondition& bc = *BoundaryCondition(i);
		if (bc.IsActive()) bc.Activate();
	}

	// reactivate model loads
	for (int i = 0; i < ModelLoads(); ++i)
	{
		FEModelLoad& ml = *ModelLoad(i);
		if (ml.IsActive()) ml.Activate();
	}

	// update surface interactions
	for (int i = 0; i < SurfacePairConstraints(); ++i)
	{
		FESurfacePairConstraint& ci = *SurfacePairConstraint(i);
		if (ci.IsActive()) ci.Activate();
	}

	// reactivate the linear constraints
	GetLinearConstraintManager().Activate();
}

//-----------------------------------------------------------------------------
//! \todo Do I really need this function. I think calling FEModel::Init achieves the
//! same effect.
bool FEModel::Reset()
{
	// reset all timers
	ResetAllTimers();

	// reset solved flag
	m_imp->m_bsolved = false;

	// initialize materials
	for (int i=0; i<Materials(); ++i)
	{
		FEMaterial* pmat = GetMaterial(i);
		pmat->Init();
	}

	// reset mesh data
	m_imp->m_mesh.Reset();

	// set up rigid joints
	if (m_imp->m_NLC.size() > 0)
	{
		int NC = (int)m_imp->m_NLC.size();
		for (int i=0; i<NC; ++i)
		{
			FENLConstraint* plc = m_imp->m_NLC[i];
			plc->Reset();
		}
	}

	// set the start time
	m_imp->m_timeInfo.currentTime = 0;
	m_imp->m_timeInfo.timeIncrement = 0;
	m_imp->m_ftime0 = 0;

	// set first time step
	m_imp->m_pStep = m_imp->m_Step[0];
	m_imp->m_nStep = 0;
	for (int i=0; i<Steps(); ++i) GetStep(i)->Reset();

	// reset contact data
	// TODO: I just call Init which I think is okay
	InitContact();

	// Call Activate() to activate all permanent BC's
	Activate();

	// Reevaluate load parameters
	EvaluateLoadParameters();
	UpdateModelData();

	DoCallback(CB_RESET);

	return true;
}

//-----------------------------------------------------------------------------
//! Get the current time information.
FETimeInfo& FEModel::GetTime()
{
	return m_imp->m_timeInfo;
}

//-----------------------------------------------------------------------------
double FEModel::GetStartTime() const { return m_imp->m_ftime0; }

//-----------------------------------------------------------------------------
void FEModel::SetStartTime(double t) { m_imp->m_ftime0 = t; }

//-----------------------------------------------------------------------------
double FEModel::GetCurrentTime() const { return m_imp->m_timeInfo.currentTime; }

//-----------------------------------------------------------------------------
void FEModel::SetCurrentTime(double t) { m_imp->m_timeInfo.currentTime = t; }

//-----------------------------------------------------------------------------
void FEModel::SetCurrentTimeStep(double dt)
{ 
	FEAnalysis* step = GetCurrentStep(); assert(step);
	if (step) step->m_dt = dt;
}

//=============================================================================
//    P A R A M E T E R   F U N C T I O N S
//=============================================================================

//-----------------------------------------------------------------------------
FEParam* FEModel::FindParameter(const ParamString& s)
{
	// make sure it starts with the name of this model
	if (s != GetName()) return 0;
	return FECoreBase::FindParameter(s.next());
}

//-----------------------------------------------------------------------------
FEParamValue GetComponent(FEParamValue& p, const ParamString& c)
{
	switch (p.type())
	{
	case FE_PARAM_MAT3DS:
		if (c == "xx") return p.component(0);
		if (c == "xy") return p.component(1);
		if (c == "yy") return p.component(2);
		if (c == "xz") return p.component(3);
		if (c == "yz") return p.component(4);
		if (c == "zz") return p.component(5);
		break;
	}
	return FEParamValue();
}

//-----------------------------------------------------------------------------
FEParamValue GetComponent(vec3d& r, const ParamString& c)
{
	if (c == "x") return FEParamValue(0, &r.x, FE_PARAM_DOUBLE);
	if (c == "y") return FEParamValue(0, &r.y, FE_PARAM_DOUBLE);
	if (c == "z") return FEParamValue(0, &r.z, FE_PARAM_DOUBLE);
	return FEParamValue();
}

//-----------------------------------------------------------------------------
// helper function for evaluating mesh data
FEParamValue FEModel::GetMeshParameter(const ParamString& paramString)
{
	FEMesh& mesh = GetMesh();

	ParamString next = paramString.next();
	if (next == "node")
	{
		FENode* node = 0;
		int nid = next.Index();
		if (nid < 0)
		{
			ParamString fnc = next.next();
			if (fnc == "fromId")
			{
				nid = fnc.Index();
				node = mesh.FindNodeFromID(nid);
				next = next.next();
			}
		}
		else if ((nid >= 0) && (nid < mesh.Nodes()))
		{
			node = &mesh.Node(nid);
		}

		if (node)
		{
			ParamString paramString = next.next();
			if      (paramString == "position"      ) return GetComponent(node->m_rt, paramString.next());
			// TODO: the m_Fr is not a vec3d any more, so not sure what to do here.
			//       In any case, this should probably be handled by the FEMechModel
//			else if (paramString == "reaction_force") return GetComponent(node->m_Fr, paramString.next());
			else
			{
				// see if it corresponds to a solution variable
				int n = GetDOFIndex(paramString.c_str());
				if ((n >= 0) && (n < node->dofs()))
				{
					return FEParamValue(0, &node->get(n), FE_PARAM_DOUBLE);
				}
			}
		}
	}
	else if (next == "elem")
	{
		FEElement* elem = 0;
		int nid = next.Index();
		if (nid < 0)
		{
			ParamString fnc = next.next();
			if (fnc == "fromId")
			{
				nid = fnc.Index();
				elem = mesh.FindElementFromID(nid);
				next = next.next();
			}
		}
		else if ((nid >= 0) && (nid < mesh.Elements()))
		{
			elem = mesh.Element(nid);
		}

		if (elem)
		{
			ParamString paramString = next.next();
			FEDomain* dom = dynamic_cast<FEDomain*>(elem->GetMeshPartition());
			if (dom == nullptr) return FEParamValue();

			if (paramString == "var")
			{
				std::string varName = paramString.IDString();
				FEMaterial* mat = dom->GetMaterial();
				if (mat)
				{
					FEDomainParameter* var = mat->FindDomainParameter(varName);
					if (var)
					{
						FEParamValue v = var->value(*elem->GetMaterialPoint(0));
						if (v.isValid())
						{
							ParamString comp = paramString.next();
							return GetComponent(v, comp);
						}
					}
				}
			}
		}
	}

	// if we get here, we did not find it
	return FEParamValue();
}

//-----------------------------------------------------------------------------
//! Return a pointer to the named variable
//! This function returns a pointer to a named variable.

FEParamValue FEModel::GetParameterValue(const ParamString& paramString)
{
	// make sure it starts with the name of this model
	if (paramString != GetName()) return FEParamValue();

	ParamString paramComp = paramString.last();
	FEParam* param = FindParameter(paramString);
	if (param)
	{
		if ((strcmp(param->name(), paramComp.c_str()) != 0) || (paramComp.Index() != -1))
			return GetParameterComponent(paramComp, param);
		else
		{
			if (param->type() == FE_PARAM_DOUBLE_MAPPED)
			{
				FEParamDouble& v = param->value<FEParamDouble>();
				if (v.isConst()) return FEParamValue(param, &v.constValue(), FE_PARAM_DOUBLE);
			}
			return FEParamValue(param, param->data_ptr(), param->type());
		}
	}

	// see what the next reference is
	ParamString next = paramString.next();

	// if we get here, handle some special cases
	if (next == "mesh") return GetMeshParameter(next);

	// oh, oh, we didn't find it
	return FEParamValue();
}

//-----------------------------------------------------------------------------
FECoreBase* FEModel::FindComponent(const ParamString& prop)
{
	// make sure it starts with the name of this model
	if (prop != GetName()) return 0;

	// see what the next reference is
	ParamString next = prop.next();

	// next, find the property
	FECoreBase* pc = GetProperty(next);

	return pc;
}

//-----------------------------------------------------------------------------
//! Evaluates all load curves at the specified time
void FEModel::EvaluateLoadControllers(double time)
{
	const int NLC = LoadControllers();
	for (int i=0; i<NLC; ++i) GetLoadController(i)->Evaluate(time);
}

//-----------------------------------------------------------------------------
//! Set the print parameters flag
void FEModel::SetPrintParametersFlag(bool b)
{
	m_imp->m_printParams = b;
}

//-----------------------------------------------------------------------------
bool FEModel::EvaluateLoadParameters()
{
	feLog("\n");
	int NLC = LoadControllers();
	for (int i = 0; i<(int)m_imp->m_Param.size(); ++i)
	{
		Implementation::LoadParam& pi = m_imp->m_Param[i];
		int nlc = pi.lc;
		if ((nlc >= 0) && (nlc < NLC))
		{
			double s = GetLoadController(nlc)->Value();
			FEParam* p = pi.param;
			switch (p->type())
			{
			case FE_PARAM_INT: {
				p->value<int>() = (int)s;
				if (m_imp->m_printParams)
					feLog("Setting parameter \"%s\" to : %d\n", p->name(), p->value<int>());
			}
			break;
			case FE_PARAM_DOUBLE: {
				p->value<double>() = pi.m_scl*s;
				if (m_imp->m_printParams)
					feLog("Setting parameter \"%s\" to : %lg\n", p->name(), p->value<double>());
			}
			break;
			case FE_PARAM_BOOL: {
				p->value<bool>() = (s > 0 ? true : false); 
				if (m_imp->m_printParams)
					feLog("Setting parameter \"%s\" to : %s\n", p->name(), (p->value<bool>() ? "false" : "true"));
			}
			break;
			case FE_PARAM_VEC3D: {
				vec3d& v = p->value<vec3d>();
				p->value<vec3d>() = pi.m_vscl*s;
				if (m_imp->m_printParams)
					feLog("Setting parameter \"%s\" to : %lg, %lg, %lg\n", p->name(), v.x, v.y, v.z);
			}
			break;
			case FE_PARAM_DOUBLE_MAPPED: 
			{
				p->value<FEParamDouble>().SetScaleFactor(s * pi.m_scl);
				if (m_imp->m_printParams)
					feLog("Setting parameter \"%s\" to : %lg\n", p->name(), p->value<FEParamDouble>().GetScaleFactor());
			}
			break;
			case FE_PARAM_VEC3D_MAPPED : p->value<FEParamVec3>().SetScaleFactor(s* pi.m_scl); break;
			default:
				assert(false);
			}
		}
		else
		{
			feLogError("Invalid load curve ID");
			return false;
		}
	}
	feLog("\n");

	return true;
}

//-----------------------------------------------------------------------------
DOFS& FEModel::GetDOFS()
{
	return m_imp->m_dofs;
}

//-----------------------------------------------------------------------------
int FEModel::GetDOFIndex(const char* sz) const
{
	return m_imp->m_dofs.GetDOF(sz);
}

//-----------------------------------------------------------------------------
int FEModel::GetDOFIndex(const char* szvar, int n) const
{
	return m_imp->m_dofs.GetDOF(szvar, n);
}

//-----------------------------------------------------------------------------
// Call the callback function if there is one defined
//
bool FEModel::DoCallback(unsigned int nevent)
{
	try
	{
		// do the callbacks
		bool bret = CallbackHandler::DoCallback(this, nevent);
		return bret;
	}
	catch (ForceConversion)
	{
		throw;
	}
	catch (IterationFailure)
	{
		throw;
	}
	catch (std::exception e)
	{
		throw;
	}
	catch (...)
	{
		return false;
	}

	return true;
}

//-----------------------------------------------------------------------------
void FEModel::Log(int ntag, const char* msg)
{

}

//-----------------------------------------------------------------------------
void FEModel::Logf(int ntag, const char* msg, ...)
{
	if (m_imp->m_block_log) return;

	// get a pointer to the argument list
	va_list	args;

	// make the message
	char sztxt[2048] = { 0 };
	va_start(args, msg);
	vsprintf(sztxt, msg, args);
	va_end(args);

	Log(ntag, sztxt);
}

//-----------------------------------------------------------------------------
void FEModel::BlockLog()
{
	m_imp->m_block_log = true;
}

//-----------------------------------------------------------------------------
void FEModel::UnBlockLog()
{
	m_imp->m_block_log = false;
}

//-----------------------------------------------------------------------------
bool FEModel::LogBlocked() const
{
	return m_imp->m_block_log;
}

//-----------------------------------------------------------------------------
void FEModel::SetGlobalConstant(const string& s, double v)
{
	m_imp->m_Const[s] = v;
	return;
}

//-----------------------------------------------------------------------------
double FEModel::GetGlobalConstant(const string& s)
{
	return (m_imp->m_Const.count(s) ? m_imp->m_Const.find(s)->second : 0);
}

//-----------------------------------------------------------------------------
void FEModel::AddGlobalData(FEGlobalData* psd)
{
	m_imp->m_GD.push_back(psd);
}

//-----------------------------------------------------------------------------
FEGlobalData* FEModel::GetGlobalData(int i)
{
	return m_imp->m_GD[i];
}

//-----------------------------------------------------------------------------
int FEModel::GlobalDataItems()
{
	return (int)m_imp->m_GD.size();
}

//-----------------------------------------------------------------------------
void FEModel::AddModelData(FEModelData* data)
{
	m_imp->m_Data.push_back(data);
}

//-----------------------------------------------------------------------------
FEModelData* FEModel::GetModelData(int i)
{
	return m_imp->m_Data[i];
}

//-----------------------------------------------------------------------------
int FEModel::ModelDataItems() const
{
	return (int) m_imp->m_Data.size();
}

//-----------------------------------------------------------------------------
void FEModel::UpdateModelData()
{
	for (int i=0; i<ModelDataItems(); ++i)
	{
		FEModelData* data = GetModelData(i);
		data->Update();
	}
}

//-----------------------------------------------------------------------------
FEMaterial* CopyMaterial(FEMaterial* pmat, FEModel* fem)
{
	const char* sztype = pmat->GetTypeStr();

	// create a new material
	FEMaterial* pnew = fecore_new<FEMaterial>(sztype, fem);
	assert(pnew);

	pnew->SetID(pmat->GetID());

	// copy parameters
	pnew->GetParameterList() = pmat->GetParameterList();

	// copy properties
	for (int i = 0; i < pmat->Properties(); ++i)
	{
		FEProperty* prop = pmat->PropertyClass(i);
		FEMaterial* mati = dynamic_cast<FEMaterial*>(prop->get(0));
		if (mati)
		{
			FEMaterial* newMati = CopyMaterial(mati, fem);
			bool b = pnew->SetProperty(i, newMati); assert(b);
		}
	}

	return pnew;
}

//-----------------------------------------------------------------------------
//! This function copies the model data from the fem object. Note that it only copies
//! the model definition, i.e. mesh, bc's, contact interfaces, etc..
void FEModel::CopyFrom(FEModel& fem)
{
	// clear the current model data
	Clear();

	// --- Parameters ---

	// copy parameters (not sure if I need/want to copy all of these)
	m_imp->m_nStep = fem.m_imp->m_nStep;
	m_imp->m_timeInfo = fem.m_imp->m_timeInfo;
	m_imp->m_ftime0 = fem.m_imp->m_ftime0;
	m_imp->m_pStep = 0;

	// --- Steps ---

	// copy the steps
	// NOTE: This does not copy the boundary conditions of the steps
	int NSTEP = fem.Steps();
	for (int i=0; i<NSTEP; ++i)
	{
		// get the type string
		FEAnalysis* ps = fem.GetStep(i);

		// create a new step
		FEAnalysis* pnew = new FEAnalysis(this);

		// copy additional info
		pnew->CopyFrom(ps);

		// copy the solver
		FESolver* psolver = ps->GetFESolver();
		const char* sztype = psolver->GetTypeStr();

		// create a new solver
		FESolver* pnew_solver = fecore_new<FESolver>(sztype, this);
		assert(pnew_solver);
		pnew->SetFESolver(pnew_solver);

		// copy parameters
		pnew_solver->GetParameterList() = psolver->GetParameterList();

		// add the step
		AddStep(pnew);
	}

	// --- Materials ---

	// copy material data
	int NMAT = fem.Materials();
	for (int i=0; i<NMAT; ++i)
	{
		// get the type info from the old material
		FEMaterial* pmat = fem.GetMaterial(i);

		// copy the material
		FEMaterial* pnew = CopyMaterial(pmat, this);

		// copy the name
		pnew->SetName(pmat->GetName());

		// add the material
		AddMaterial(pnew);
	}
	assert(m_imp->m_MAT.size() == fem.m_imp->m_MAT.size());

	// --- Mesh ---

	// copy the mesh data
	// NOTE: This will not assign materials to the new domains
	// A. copy nodes
	FEMesh& sourceMesh = fem.GetMesh();
	FEMesh& mesh = GetMesh();
	int N = sourceMesh.Nodes();
	mesh.CreateNodes(N);
	for (int i=0; i<N; ++i)
	{
		mesh.Node(i) = sourceMesh.Node(i);
	}

	// B. domains
	// let's first create a table of material indices for the old domains
	int NDOM = sourceMesh.Domains();
	vector<int> LUT(NDOM);
	for (int i=0; i<NDOM; ++i)
	{
		FEMaterial* pm = sourceMesh.Domain(i).GetMaterial();
		for (int j=0; j<NMAT; ++j)
		{
			if (pm == fem.GetMaterial(j))
			{
				LUT[i] = j;
				break;
			}
		}
	}

	// now allocate domains
	for (int i=0; i<NDOM; ++i)
	{
		FEDomain& dom = sourceMesh.Domain(i);
		const char* sz = dom.GetTypeStr();

		// create a new domain
		FEDomain* pd = fecore_new<FEDomain>(sz, this);
		assert(pd);
		pd->SetMaterial(GetMaterial(LUT[i]));

		// copy domain data
		pd->CopyFrom(&dom);

		// add it to the mesh
		mesh.AddDomain(pd);
	}

	// --- boundary conditions ---

	int NDC = fem.BoundaryConditions();
	for (int i=0; i<NDC; ++i)
	{
		FEBoundaryCondition* pbc = fem.BoundaryCondition(i);
		const char* sz = pbc->GetTypeStr();

		FEBoundaryCondition* pnew = fecore_new<FEBoundaryCondition>(sz, this);
		assert(pnew);

		pnew->CopyFrom(pbc);

		// add to model
		AddBoundaryCondition(pnew);
	}

	// --- contact interfaces ---
    int NCI = fem.SurfacePairConstraints();
	for (int i=0; i<NCI; ++i)
	{
		// get the next interaction
        FESurfacePairConstraint* pci = fem.SurfacePairConstraint(i);
		const char* sztype = pci->GetTypeStr();

		// create a new contact interface
        FESurfacePairConstraint* pnew = fecore_new<FESurfacePairConstraint>(sztype, this);
		assert(pnew);

		// create a copy
		pnew->CopyFrom(pci);

		// add the new interface
        AddSurfacePairConstraint(pnew);

		// add the surfaces to the surface list
		mesh.AddSurface(pnew->GetSecondarySurface());
		mesh.AddSurface(pnew->GetPrimarySurface ());
	}

	// --- nonlinear constraints ---
	int NLC = fem.NonlinearConstraints();
	for (int i=0; i<NLC; ++i)
	{
		// get the next constraint
		FENLConstraint* plc = fem.NonlinearConstraint(i);
		const char* sztype = plc->GetTypeStr();

		// create a new nonlinear constraint
		FENLConstraint* plc_new = fecore_new<FENLConstraint>(sztype, this);
		assert(plc_new);

		// create a copy
		plc_new->CopyFrom(plc);

		// add the nonlinear constraint
		AddNonlinearConstraint(plc_new);

		// add the surface to the mesh (if any)
        FESurfaceConstraint* psc = dynamic_cast<FESurfaceConstraint*>(plc_new);
        if (psc)
        {
            FESurface* ps = psc->GetSurface();
            if (ps) mesh.AddSurface(ps);
        }
	}

	// --- Load curves ---
	// copy load curves
	int NLD = fem.LoadControllers();
	for (int i = 0; i<NLD; ++i)
	{
		FELoadController* lc = fem.GetLoadController(i);
		FELoadController* newlc = fecore_new<FELoadController>(lc->GetTypeStr(), this); assert(newlc);
		AddLoadController(newlc);
	}

	// copy linear constraints
	if (fem.m_imp->m_LCM)
	{
		if (m_imp->m_LCM) delete m_imp->m_LCM;
		m_imp->m_LCM = new FELinearConstraintManager(this);
		m_imp->m_LCM->CopyFrom(*fem.m_imp->m_LCM);
	}

	// copy output data
	m_imp->m_plotData = fem.m_imp->m_plotData;

	// TODO: copy all the properties
//	assert(false);
}

//-----------------------------------------------------------------------------
// This function serializes data to a stream.
// This is used for running and cold restarts.
void FEModel::Implementation::Serialize(DumpStream& ar)
{
	if (ar.IsShallow())
	{
		// stream model data
		ar & m_timeInfo;

		// stream mesh
		m_fem->SerializeGeometry(ar);

		// serialize contact
		ar & m_CI;

		// serialize nonlinear constraints
		ar & m_NLC;

		// serialize step and solver data
		ar & m_Step;
	}
	else
	{
		if (ar.IsLoading()) m_fem->Clear();

		ar & m_moduleName;

		if (ar.IsLoading())
		{
			FECoreKernel::GetInstance().SetActiveModule(m_moduleName.c_str());
		}

		ar & m_timeInfo;
		ar & m_dofs;
		ar & m_Const;
		ar & m_GD;
		ar & m_ftime0;
		ar & m_bsolved;

		// we have to stream materials before the mesh
		ar & m_MAT;

		// we have to stream the mesh before any boundary conditions
		m_fem->SerializeGeometry(ar);

		// stream all boundary conditions
		ar & m_BC;
		ar & m_ML;
		ar & m_IC;
		ar & m_CI;
		ar & m_NLC;

		// stream step data next
		ar & m_nStep;
		ar & m_Step;
		ar & m_pStep; // This must be streamed after m_Step

		// serialize linear constraints
		if (m_LCM) m_LCM->Serialize(ar);

		// load controllers and load parameters are streamed last
		// since they can depend on other model parameters.
		ar & m_LC;
		ar & m_Param;
	}
}

//-----------------------------------------------------------------------------
//! This is called to serialize geometry.
//! Derived classes can override this
void FEModel::SerializeGeometry(DumpStream& ar)
{
	ar & m_imp->m_mesh;
}

//-----------------------------------------------------------------------------
// This function serializes data to a stream.
// This is used for running and cold restarts.
void FEModel::Serialize(DumpStream& ar)
{
	TRACK_TIME(TimerID::Timer_Update);

	m_imp->Serialize(ar);
	if (ar.IsShallow()) return;
}

//-----------------------------------------------------------------------------
void FEModel::BuildMatrixProfile(FEGlobalMatrix& G, bool breset)
{
	FEAnalysis* pstep = GetCurrentStep();
	FESolver* solver = pstep->GetFESolver();
	solver->BuildMatrixProfile(G, breset);
}

//-----------------------------------------------------------------------------
bool FEModel::GetNodeData(int ndof, vector<double>& data)
{
	// get the dofs
	DOFS& dofs = GetDOFS();

	// make sure the dof index is valid
	if ((ndof < 0) || (ndof >= dofs.GetTotalDOFS())) return false;

	// get the mesh and number of nodes
	FEMesh& mesh = GetMesh();
	int N = mesh.Nodes();

	// make sure data is correct size
	data.resize(N, 0.0);

	// loop over all nodes
	for (int i=0; i<N; ++i)
	{
		FENode& node = mesh.Node(i);
		data[i] = node.get(ndof);
	}
	
	return true;
}

//-----------------------------------------------------------------------------
// reset all the timers
void FEModel::ResetAllTimers()
{
	for (size_t i = 0; i<m_imp->m_timers.size(); ++i)
	{
		Timer& ti = m_imp->m_timers[i];
		ti.reset();
	}
}

//-----------------------------------------------------------------------------
int FEModel::Timers()
{
	return (int)m_imp->m_timers.size();
}

//-----------------------------------------------------------------------------
Timer* FEModel::GetTimer(int i)
{
	return &(m_imp->m_timers[i]);
}

//-----------------------------------------------------------------------------
//! return number of mesh adaptors
int FEModel::MeshAdaptors()
{
	return (int)m_imp->m_MA.size();
}

//-----------------------------------------------------------------------------
//! retrieve a mesh adaptors
FEMeshAdaptor* FEModel::MeshAdaptor(int i)
{
	return m_imp->m_MA[i];
}

//-----------------------------------------------------------------------------
//! add a mesh adaptor
void FEModel::AddMeshAdaptor(FEMeshAdaptor* meshAdaptor)
{
	m_imp->m_MA.push_back(meshAdaptor);
}<|MERGE_RESOLUTION|>--- conflicted
+++ resolved
@@ -216,11 +216,7 @@
 	ADD_PROPERTY(m_imp->m_IC  , "initial"        );
 	ADD_PROPERTY(m_imp->m_CI  , "contact"        );
 	ADD_PROPERTY(m_imp->m_NLC , "constraint"     );
-<<<<<<< HEAD
-=======
-//	ADD_PROPERTY(m_imp->m_ML  , "model_load"     );
 	ADD_PROPERTY(m_imp->m_MA  , "mesh_adaptor"   );
->>>>>>> acca19f5
 	ADD_PROPERTY(m_imp->m_LC  , "load_controller");
 	ADD_PROPERTY(m_imp->m_Step, "step"           );
 	ADD_PROPERTY(m_imp->m_Data, "data"           );
