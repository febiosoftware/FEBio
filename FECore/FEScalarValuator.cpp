--- conflicted
+++ resolved
@@ -210,15 +210,14 @@
 	m_val = val;
 }
 
-<<<<<<< HEAD
+FEDataMap* FEMappedValue::dataMap()
+{
+	return m_val;
+}
+
 void FEMappedValue::setScaleFactor(double s)
 {
 	m_scale = s;
-=======
-FEDataMap* FEMappedValue::dataMap()
-{
-	return m_val;
->>>>>>> e3079f73
 }
 
 double FEMappedValue::operator()(const FEMaterialPoint& pt)
