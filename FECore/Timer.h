--- conflicted
+++ resolved
@@ -26,15 +26,7 @@
 #pragma once
 #include "fecore_api.h"
 
-<<<<<<< HEAD
-using namespace std::chrono;
-
-using dseconds = duration<double>;
-using dminutes = duration<double, std::ratio<60>>;
-using dhours = duration<double, std::ratio<3600>>;
-=======
 class FEModel;
->>>>>>> 480cb8fe
 
 //! This class implements a simple timer. 
 
@@ -49,6 +41,7 @@
 public:
 	//! constructor
 	Timer();
+    ~Timer();
 
 	//! Start the timer
 	void start();
@@ -79,14 +72,7 @@
 	static void GetTime(double fsec, int& nhour, int& nmin, int& nsec);
 
 private:
-<<<<<<< HEAD
-	bool	m_brunning;	//!< flag indicating whether start was called
-    time_point<steady_clock>	m_start;	//!< time at start
-	time_point<steady_clock>	m_stop;		//!< time at last stop
-    dseconds m_total; //!< accumulated time so far in seconds
-=======
 	Imp*	m;	//!< local timing data (using PIMPL ididom)
->>>>>>> 480cb8fe
 };
 
 //-----------------------------------------------------------------------------
