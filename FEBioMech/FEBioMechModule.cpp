/*This file is part of the FEBio source code and is licensed under the MIT license
listed below.

See Copyright-FEBio.txt for details.

Copyright (c) 2021 University of Utah, The Trustees of Columbia University in
the City of New York, and others.

Permission is hereby granted, free of charge, to any person obtaining a copy
of this software and associated documentation files (the "Software"), to deal
in the Software without restriction, including without limitation the rights
to use, copy, modify, merge, publish, distribute, sublicense, and/or sell
copies of the Software, and to permit persons to whom the Software is
furnished to do so, subject to the following conditions:

The above copyright notice and this permission notice shall be included in all
copies or substantial portions of the Software.

THE SOFTWARE IS PROVIDED "AS IS", WITHOUT WARRANTY OF ANY KIND, EXPRESS OR
IMPLIED, INCLUDING BUT NOT LIMITED TO THE WARRANTIES OF MERCHANTABILITY,
FITNESS FOR A PARTICULAR PURPOSE AND NONINFRINGEMENT. IN NO EVENT SHALL THE
AUTHORS OR COPYRIGHT HOLDERS BE LIABLE FOR ANY CLAIM, DAMAGES OR OTHER
LIABILITY, WHETHER IN AN ACTION OF CONTRACT, TORT OR OTHERWISE, ARISING FROM,
OUT OF OR IN CONNECTION WITH THE SOFTWARE OR THE USE OR OTHER DEALINGS IN THE
SOFTWARE.*/



#include "stdafx.h"

#include "FEBioMech.h"
#include "FEBioMechModule.h"
#include "FE2DFiberNeoHookean.h"
#include "FE2DTransIsoMooneyRivlin.h"
#include "FE2DTransIsoVerondaWestmann.h"
#include "FEABUnconstrained.h"
#include "FEActiveFiberContraction.h"
#include "FEArrudaBoyce.h"
#include "FECarreauYasudaViscousSolid.h"
#include "FECarterHayesOld.h"
#include "FECellGrowth.h"
#include "FECubicCLE.h"
#include "FEDamageMooneyRivlin.h"
#include "FEDamageNeoHookean.h"
#include "FEDamageTransIsoMooneyRivlin.h"
#include "FESpringMaterial.h"
#include "FETorsionalSpring.h"
#include "FEDonnanEquilibrium.h"
#include "FEEFDDonnanEquilibrium.h"
#include "FEEFDMooneyRivlin.h"
#include "FEEFDNeoHookean.h"
#include "FEEFDUncoupled.h"
#include "FEEFDVerondaWestmann.h"
#include "FEElasticMixture.h"
#include "FEElasticMultigeneration.h"
#include "FEEllipsoidalFiberDistribution.h"
#include "FEFiberCDF.h"
#include "FEFiberCDFUncoupled.h"
#include "FEFiberEntropyChain.h"
#include "FEFiberEntropyChainUC.h"
#include "FEFiberExpPow.h"
#include "FEFiberExpPowUncoupled.h"
#include "FEFiberNaturalNeoHookean.h"
#include "FEFiberNeoHookean.h"
#include "FEFiberPowLinear.h"
#include "FEFiberPowLinearUncoupled.h"
#include "FEFiberEFDNeoHookean.h"
#include "FEFiberExponentialPowerUC.h"
#include "FEFiberNHUC.h"
#include "FEFiberKiousisUncoupled.h"
#include "FEForceVelocityContraction.h"
#include "FEFungOrthoCompressible.h"
#include "FEFungOrthotropic.h"
#include "FEHolmesMow.h"
#include "FEHolmesMowUC.h"
#include "FEHolzapfelGasserOgden.h"
#include "FEHolzapfelUnconstrained.h"
#include "FEHuiskesSupply.h"
#include "FEIncompNeoHookean.h"
#include "FEIsotropicElastic.h"
#include "FEMooneyRivlin.h"
#include "FEMRVonMisesFibers.h"
#include "FEMuscleMaterial.h"
#include "FENaturalNeoHookean.h"
#include "FENeoHookean.h"
#include "FENeoHookeanTransIso.h"
#include "FENewtonianViscousSolid.h"
#include "FENewtonianViscousSolidUC.h"
#include "FEOgdenMaterial.h"
#include "FEOgdenUnconstrained.h"
#include "FEOrthoElastic.h"
#include "FEOrthotropicCLE.h"
#include "FEOsmoticVirialExpansion.h"
#include "FEPerfectOsmometer.h"
#include "FEReactiveFatigue.h"
#include "FEUncoupledReactiveFatigue.h"
#include "FERemodelingElasticMaterial.h"
#include "FERigidMaterial.h"
#include "FESphericalFiberDistribution.h"
#include "FEStVenantKirchhoff.h"
#include "FETCNonlinearOrthotropic.h"
#include "FETendonMaterial.h"
#include "FETraceFreeNeoHookean.h"
#include "FETransIsoMooneyRivlin.h"
#include "FETransIsoMREstrada.h"
#include "FETransIsoVerondaWestmann.h"
#include "FETrussMaterial.h"
#include "FEUncoupledActiveContraction.h"
#include "FEUncoupledElasticMixture.h"
#include "FEUncoupledViscoElasticMaterial.h"
#include "FEUncoupledViscoElasticDamage.h"
#include "FEVerondaWestmann.h"
#include "FEViscoElasticDamage.h"
#include "FEViscoElasticMaterial.h"
#include "FEVonMisesPlasticity.h"
#include "FEElasticFiberMaterial.h"
#include "FEElasticFiberMaterialUC.h"
#include "FEFiberDensityDistribution.h"
#include "FEContinuousFiberDistribution.h"
#include "FEContinuousFiberDistributionUC.h"
#include "FEODFFiberDistribution.h"
#include "FEODFFiberDistributionNoRemesh.h"
#include "FEODFFiberDistributionSmallMesh.h"
#include "FEFiberIntegrationGauss.h"
#include "FEFiberIntegrationTrapezoidal.h"
#include "FEFiberIntegrationGeodesic.h"
#include "FEFiberIntegrationGaussKronrod.h"
#include "FEFiberIntegrationTriangle.h"
#include "FECoupledTransIsoMooneyRivlin.h"
#include "FECoupledTransIsoVerondaWestmann.h"
#include "FEHGOCoronary.h"
#include "FENonlinearSpring.h"
#include "FEDiscreteElementMaterial.h"
#include "FEPRLig.h"
#include "FECoupledMooneyRivlin.h"
#include "FECoupledVerondaWestmann.h"
#include "FEReactivePlasticity.h"
#include "FEReactivePlasticDamage.h"
#include "FEReactiveViscoelastic.h"
#include "FEUncoupledReactiveViscoelastic.h"
#include "FEBondRelaxation.h"
#include "FEBondRecruitment.h"
#include "FEDamageMaterial.h"
#include "FEDamageMaterialUC.h"
#include "FERVEDamageMaterial.h"
#include "FERVEFatigueMaterial.h"
#include "FEDamageCDF.h"
#include "FEDamageCriterion.h"
#include "FEPlasticFlowCurve.h"
#include "FEFiberExpLinear.h"
#include "FEUncoupledFiberExpLinear.h"
#include "FEPrescribedActiveContractionUniaxial.h"
#include "FEPrescribedActiveContractionUniaxialUC.h"
#include "FEPrescribedActiveContractionTransIso.h"
#include "FEPrescribedActiveContractionTransIsoUC.h"
#include "FEPrescribedActiveContractionIsotropic.h"
#include "FEPrescribedActiveContractionIsotropicUC.h"
#include "FEGentMaterial.h"
#include "FEWrinkleOgdenMaterial.h"
#include "FEGenericHyperelastic.h"
#include "FEGenericHyperelasticUC.h"
#include "FEGenericTransIsoHyperelastic.h"
#include "FEGenericTransIsoHyperelasticUC.h"
#include "FEActiveFiberStress.h"
#include "FEActiveFiberStressUC.h"
#include "FEContinuousElasticDamage.h"
#include "FEIsotropicLeeSacks.h"
#include "FEIsotropicLeeSacksUncoupled.h"
#include "FEPolynomialHyperElastic.h"
#include "FEShenoyMaterial.h"
#include "FELungMaterial.h"
#include "FEGrowthTensor.h"
#include "FEKinematicGrowth.h"
<<<<<<< HEAD
#include "FEScaledElasticMaterial.h"
#include "FEScaledUncoupledMaterial.h"
=======
#include "FEYeoh.h"
>>>>>>> 480cb8fe

#include "FEPressureLoad.h"
#include "FETractionLoad.h"
#include "FESurfaceForceUniform.h"
#include "FEBearingLoad.h"
#include "FEGenericBodyForce.h"
#include "FECentrifugalBodyForce.h"
#include "FEPointBodyForce.h"
#include "FESurfaceAttractionBodyForce.h"
#include "FEMassDamping.h"

#include "FEFacet2FacetSliding.h"
#include "FEPeriodicBoundary.h"
#include "FERigidWallInterface.h"
#include "FESlidingInterface.h"
#include "FESlidingElasticInterface.h"
#include "FEPeriodicSurfaceConstraint.h"
#include "FETiedInterface.h"
#include "FETiedElasticInterface.h"
#include "FEStickyInterface.h"
#include "FEPointConstraint.h"
#include "FEAzimuthConstraint.h"
#include "FEFacet2FacetTied.h"
#include "FEVolumeConstraint.h"
#include "FEDistanceConstraint.h"
#include "FEMortarSlidingContact.h"
#include "FEMortarTiedContact.h"
#include "FEContactPotential.h"

#include "FESymmetryPlane.h"
#include "FERigidJoint.h"
#include "FEGenericRigidJoint.h"
#include "FERigidSphericalJoint.h"
#include "FERigidRevoluteJoint.h"
#include "FERigidPrismaticJoint.h"
#include "FERigidCylindricalJoint.h"
#include "FERigidPlanarJoint.h"
#include "FERigidLock.h"
#include "FERigidSpring.h"
#include "FERigidDamper.h"
#include "FERigidAngularDamper.h"
#include "FERigidContractileForce.h"
#include "FERigidForce.h"
#include "FERigidCable.h"
#include "FEDiscreteContact.h"
#include "FERigidFollowerForce.h"
#include "FERigidFollowerMoment.h"
#include "FEFixedNormalDisplacement.h"

#include "FESolidSolver.h"
#include "FESolidSolver2.h"
#include "FEExplicitSolidSolver.h"
#include "FECGSolidSolver.h"

#include "FEBioMechPlot.h"
#include "FEBioMechData.h"

#include "FESolidDomainFactory.h"
#include "FEElasticSolidDomain.h"
#include "FEElasticShellDomain.h"
#include "FEElasticShellDomainOld.h"
#include "FEElasticEASShellDomain.h"
#include "FEElasticANSShellDomain.h"
#include "FEElasticTrussDomain.h"
#include "FELinearTrussDomain.h"
#include "FERigidSolidDomain.h"
#include "FERigidShellDomain.h"
#include "FEElasticBeamDomain.h"
#include "FERemodelingElasticDomain.h"
#include "FEUDGHexDomain.h"
#include "FEUT4Domain.h"
#include "FESRIElasticSolidDomain.h"
#include "FE3FieldElasticSolidDomain.h"
#include "FE3FieldElasticShellDomain.h"
#include "FEDiscreteElasticDomain.h"
#include "FEDeformableSpringDomain.h"
#include "RigidBC.h"
#include "FERigidNodeSet.h"
#include "FEFixedDisplacement.h"
#include "FEFixedShellDisplacement.h"
#include "FEFixedRotation.h"
#include "FEPrescribedDisplacement.h"
#include "FEPrescribedShellDisplacement.h"
#include "FEPrescribedRotation.h"
#include "FEBCPrescribedDeformation.h"
#include "FEBCRigidDeformation.h"
#include "FEPrescribedNormalDisplacement.h"
#include "FEMaxStressCriterion.h"
#include "FEMaxDamageCriterion.h"
#include "FESpringRuptureCriterion.h"

#include "FEInitialVelocity.h"
#include "FENodalForce.h"

#include "FEPreStrainElastic.h"
#include "FEPreStrainUncoupledElastic.h"
#include "FEConstPrestrain.h"
#include "FEInSituStretchGradient.h"
#include "FEPreStrainConstraint.h"
#include "FEInitialPreStrain.h"

#include "FENodeToNodeConstraint.h"

#include "FEDeformationMapGenerator.h"

#include "FESolidModule.h"

#include "FESolidAnalysis.h"
#include <FECore/FEModelUpdate.h>

#include "FEElasticBeamMaterial.h"

//-----------------------------------------------------------------------------
//! Register all the classes of the FEBioMech module with the FEBio framework.
void FEBioMech::InitModule()
{
	//-----------------------------------------------------------------------------
	// Domain factory
	FECoreKernel& febio = FECoreKernel::GetInstance();
	febio.RegisterDomain(new FESolidDomainFactory);

	//-----------------------------------------------------------------------------
	// create module
	febio.CreateModule(new FESolidModule, "solid",
		"{"
		"   \"title\" : \"Structural Mechanics\","
		"   \"info\"  : \"Quasi-static or dynamical structural mechanics analysis.\""
		"}");

	//-----------------------------------------------------------------------------
	// analyis classes (default type must match module name!)
	REGISTER_FECORE_CLASS(FESolidAnalysis, "solid");

	//-----------------------------------------------------------------------------
	// Solver classes (default type must match module name!)
	REGISTER_FECORE_CLASS(FESolidSolver2, "solid");
	REGISTER_FECORE_CLASS(FEExplicitSolidSolver, "explicit-solid");
	REGISTER_FECORE_CLASS(FESolidSolver, "solid_old");
	REGISTER_FECORE_CLASS(FECGSolidSolver, "CG-solid");

	//-----------------------------------------------------------------------------
	// material classes

	// elastic materials (derived from FEElasticMaterial)
	REGISTER_FECORE_CLASS(FE2DFiberNeoHookean, "2D fiber neo-Hookean");
    REGISTER_FECORE_CLASS(FEABUnconstrained, "Arruda-Boyce unconstrained");
	REGISTER_FECORE_CLASS(FECarreauYasudaViscousSolid, "Carreau-Yasuda viscous solid");
	REGISTER_FECORE_CLASS(FECellGrowth, "cell growth");
	REGISTER_FECORE_CLASS(FECubicCLE, "cubic CLE");
	REGISTER_FECORE_CLASS(FEDamageNeoHookean, "damage neo-Hookean");
	REGISTER_FECORE_CLASS(FEDonnanEquilibrium, "Donnan equilibrium");
	REGISTER_FECORE_CLASS(FEEFDDonnanEquilibrium, "EFD Donnan equilibrium");
	REGISTER_FECORE_CLASS(FEEFDNeoHookean, "EFD neo-Hookean (new)");
	REGISTER_FECORE_CLASS(FEEFDNeoHookeanOld, "EFD neo-Hookean");
	REGISTER_FECORE_CLASS(FEEllipsoidalFiberDistribution, "ellipsoidal fiber distribution");
	REGISTER_FECORE_CLASS(FEEllipsoidalFiberDistributionOld, "ellipsoidal fiber distribution (old)");
	REGISTER_FECORE_CLASS(FEFungOrthoCompressible, "Fung-ortho-compressible");
	REGISTER_FECORE_CLASS(FECompressibleGentMaterial, "compressible Gent");
	REGISTER_FECORE_CLASS(FEHolmesMow, "Holmes-Mow");
    REGISTER_FECORE_CLASS(FEHolmesMowUC, "uncoupled Holmes-Mow");
    REGISTER_FECORE_CLASS(FEHolzapfelUnconstrained, "HGO unconstrained");
	REGISTER_FECORE_CLASS(FEIsotropicElastic, "isotropic elastic");
	REGISTER_FECORE_CLASS(FECoupledMooneyRivlin, "coupled Mooney-Rivlin");
	REGISTER_FECORE_CLASS(FECoupledVerondaWestmann, "coupled Veronda-Westmann");
	REGISTER_FECORE_CLASS(FENaturalNeoHookean, "natural neo-Hookean");
	REGISTER_FECORE_CLASS(FENeoHookean, "neo-Hookean");
	REGISTER_FECORE_CLASS(FENeoHookeanTransIso, "neo-Hookean transiso");
    REGISTER_FECORE_CLASS(FETraceFreeNeoHookean, "trace-free neo-Hookean");
	REGISTER_FECORE_CLASS(FENewtonianViscousSolid, "Newtonian viscous solid");
	REGISTER_FECORE_CLASS(FEOgdenUnconstrained, "Ogden unconstrained");
	REGISTER_FECORE_CLASS(FEOrthoElastic, "orthotropic elastic");
	REGISTER_FECORE_CLASS(FEOrthotropicCLE, "orthotropic CLE");
	REGISTER_FECORE_CLASS(FEOsmoticVirialExpansion, "osmotic virial expansion");
	REGISTER_FECORE_CLASS(FEPerfectOsmometer, "perfect osmometer");
	REGISTER_FECORE_CLASS(FESphericalFiberDistribution, "spherical fiber distribution");
	REGISTER_FECORE_CLASS(FEStVenantKirchhoff, "St.Venant-Kirchhoff");
    REGISTER_FECORE_CLASS(FEViscoElasticDamage, "viscoelastic damage");
	REGISTER_FECORE_CLASS(FEViscoElasticMaterial, "viscoelastic");
	REGISTER_FECORE_CLASS(FEElasticMultigeneration, "multigeneration");
	REGISTER_FECORE_CLASS(FERemodelingElasticMaterial, "remodeling solid");
	REGISTER_FECORE_CLASS(FECarterHayesOld, "Carter-Hayes (old)");
	REGISTER_FECORE_CLASS(FEContinuousFiberDistribution, "continuous fiber distribution");
    REGISTER_FECORE_CLASS(FEODFFiberDistribution, "fiberODF");
    REGISTER_FECORE_CLASS(FEODFFiberDistributionNoRemesh, "fiberODFNoRemesh");
    REGISTER_FECORE_CLASS(FEODFFiberDistributionSmallMesh, "fiberODFSmallMesh");
	REGISTER_FECORE_CLASS(FECoupledTransIsoVerondaWestmann, "coupled trans-iso Veronda-Westmann");
	REGISTER_FECORE_CLASS(FECoupledTransIsoMooneyRivlin, "coupled trans-iso Mooney-Rivlin");
	REGISTER_FECORE_CLASS(FEGenericHyperelastic, "hyperelastic");
	REGISTER_FECORE_CLASS(FEGenericTransIsoHyperelastic, "trans-iso hyperelastic");
	REGISTER_FECORE_CLASS(FEDamageFiberPower, "damage fiber power");
	REGISTER_FECORE_CLASS(FEDamageFiberExponential, "damage fiber exponential");
	REGISTER_FECORE_CLASS(FEDamageFiberExpLinear, "damage fiber exp-linear");
	REGISTER_FECORE_CLASS(FEGenerationMaterial, "generation");
	REGISTER_FECORE_CLASS(FEHGOCoronary, "HGO-coronary");
    REGISTER_FECORE_CLASS(FELungMaterial, "lung");
    REGISTER_FECORE_CLASS(FEKinematicGrowth, "kinematic growth");
    REGISTER_FECORE_CLASS(FEScaledElasticMaterial, "scaled elastic");

	// These materials are derived from FEElasticMaterial and use FEElasticMaterials
	REGISTER_FECORE_CLASS(FEElasticMixture, "solid mixture");
	REGISTER_FECORE_CLASS(FEReactiveViscoelasticMaterial, "reactive viscoelastic");
	REGISTER_FECORE_CLASS(FEDamageMaterial, "elastic damage");
	REGISTER_FECORE_CLASS(FERVEDamageMaterial, "reactive viscoelastic damage");
	REGISTER_FECORE_CLASS(FEReactiveFatigue, "reactive fatigue", FECORE_EXPERIMENTAL);
    REGISTER_FECORE_CLASS(FERVEFatigueMaterial, "reactive viscoelastic fatigue", FECORE_EXPERIMENTAL);
	REGISTER_FECORE_CLASS(FEReactivePlasticity, "reactive plasticity");
	REGISTER_FECORE_CLASS(FEReactivePlasticDamage, "reactive plastic damage");

	// Uncoupled elastic materials (derived from FEUncoupledMaterial)
	REGISTER_FECORE_CLASS(FEArrudaBoyce, "Arruda-Boyce");
	REGISTER_FECORE_CLASS(FE2DTransIsoMooneyRivlin, "2D trans iso Mooney-Rivlin");
	REGISTER_FECORE_CLASS(FE2DTransIsoVerondaWestmann, "2D trans iso Veronda-Westmann");
	REGISTER_FECORE_CLASS(FEDamageMooneyRivlin, "damage Mooney-Rivlin");
	REGISTER_FECORE_CLASS(FEDamageTransIsoMooneyRivlin, "damage trans iso Mooney-Rivlin");
	REGISTER_FECORE_CLASS(FEEFDMooneyRivlin, "EFD Mooney-Rivlin");
	REGISTER_FECORE_CLASS(FEEFDUncoupled, "EFD uncoupled");
	REGISTER_FECORE_CLASS(FEEFDVerondaWestmann, "EFD Veronda-Westmann");
	REGISTER_FECORE_CLASS(FEFungOrthotropic, "Fung orthotropic");
	REGISTER_FECORE_CLASS(FEHolzapfelGasserOgden, "Holzapfel-Gasser-Ogden");
	REGISTER_FECORE_CLASS(FEGentMaterial, "Gent");
	REGISTER_FECORE_CLASS(FEIncompNeoHookean, "incomp neo-Hookean");
	REGISTER_FECORE_CLASS(FEMooneyRivlin, "Mooney-Rivlin");
	REGISTER_FECORE_CLASS(FEMuscleMaterial, "muscle material");
	REGISTER_FECORE_CLASS(FENewtonianViscousSolidUC, "Newtonian viscous solid uncoupled");
	REGISTER_FECORE_CLASS(FEOgdenMaterial, "Ogden");
	REGISTER_FECORE_CLASS(FETCNonlinearOrthotropic, "TC nonlinear orthotropic");
	REGISTER_FECORE_CLASS(FETendonMaterial, "tendon material");
	REGISTER_FECORE_CLASS(FETransIsoMooneyRivlin, "trans iso Mooney-Rivlin");
    REGISTER_FECORE_CLASS(FETransIsoMREstrada, "trans iso MR-Estrada");
	REGISTER_FECORE_CLASS(FETransIsoVerondaWestmann, "trans iso Veronda-Westmann");
	REGISTER_FECORE_CLASS(FEUncoupledElasticMixture, "uncoupled solid mixture");
	REGISTER_FECORE_CLASS(FEVerondaWestmann, "Veronda-Westmann");
    REGISTER_FECORE_CLASS(FEUncoupledViscoElasticDamage, "uncoupled viscoelastic damage");
	REGISTER_FECORE_CLASS(FEUncoupledViscoElasticMaterial, "uncoupled viscoelastic");
	REGISTER_FECORE_CLASS(FEMRVonMisesFibers, "Mooney-Rivlin von Mises Fibers");
	REGISTER_FECORE_CLASS(FEUncoupledActiveContraction, "uncoupled active contraction");
	REGISTER_FECORE_CLASS(FEContinuousFiberDistributionUC, "continuous fiber distribution uncoupled");
	REGISTER_FECORE_CLASS(FEPRLig, "PRLig");
	REGISTER_FECORE_CLASS(FEUncoupledReactiveViscoelasticMaterial, "uncoupled reactive viscoelastic");
	REGISTER_FECORE_CLASS(FEDamageMaterialUC, "uncoupled elastic damage");
    REGISTER_FECORE_CLASS(FEUncoupledReactiveFatigue, "uncoupled reactive fatigue", FECORE_EXPERIMENTAL);
	REGISTER_FECORE_CLASS(FEGenericHyperelasticUC, "uncoupled hyperelastic");
	REGISTER_FECORE_CLASS(FEGenericTransIsoHyperelasticUC, "uncoupled trans-iso hyperelastic");
	REGISTER_FECORE_CLASS(FEIsotropicLeeSacks, "isotropic Lee-Sacks");
	REGISTER_FECORE_CLASS(FEIsotropicLeeSacksUncoupled, "uncoupled isotropic Lee-Sacks");
	REGISTER_FECORE_CLASS(FEPolynomialHyperElastic, "polynomial");
	REGISTER_FECORE_CLASS(FEShenoyMaterial, "Shenoy");
	REGISTER_FECORE_CLASS(FEFiberEFDNeoHookean, "fiber neo-Hookean");
<<<<<<< HEAD
    REGISTER_FECORE_CLASS(FEScaledUncoupledMaterial, "scaled uncoupled");
=======
    REGISTER_FECORE_CLASS(FEYeoh, "Yeoh");
>>>>>>> 480cb8fe

	// fiber materials (derived from FEFiberMaterial)
    REGISTER_FECORE_CLASS(FEFiberCDF         , "fiber-CDF"           );
	REGISTER_FECORE_CLASS(FEFiberNH          , "fiber-NH"            );
	REGISTER_FECORE_CLASS(FEFiberExpPow      , "fiber-exp-pow"       );
	REGISTER_FECORE_CLASS(FEFiberExpLinear   , "fiber-exp-linear"    );
	REGISTER_FECORE_CLASS(FEFiberPowLinear   , "fiber-pow-linear"    );
	REGISTER_FECORE_CLASS(FEFiberExpPowLinear, "fiber-exp-pow-linear");
	REGISTER_FECORE_CLASS(FEFiberNaturalNH   , "fiber-natural-NH"    );
    REGISTER_FECORE_CLASS(FEFiberEntropyChain, "fiber-entropy-chain" );
    REGISTER_FECORE_CLASS(FEVolumeGrowth     , "volume growth"       );
    REGISTER_FECORE_CLASS(FEAreaGrowth       , "area growth"         );
    REGISTER_FECORE_CLASS(FEFiberGrowth      , "fiber growth"        );

	// Elastic Fiber materials (derived from FEElasticFiberMaterial)
    REGISTER_FECORE_CLASS(FEElasticFiberCDF         , "fiber-CDF"           );
	REGISTER_FECORE_CLASS(FEElasticFiberNH          , "fiber-NH"            );
	REGISTER_FECORE_CLASS(FEElasticFiberExpPow      , "fiber-exp-pow"       );
	REGISTER_FECORE_CLASS(FEElasticFiberExpLinear   , "fiber-exp-linear"    );
	REGISTER_FECORE_CLASS(FEElasticFiberPowLinear   , "fiber-pow-linear"    );
	REGISTER_FECORE_CLASS(FEElasticFiberExpPowLinear, "fiber-exp-pow-linear");
	REGISTER_FECORE_CLASS(FEElasticFiberNaturalNH   , "fiber-natural-NH"    );
    REGISTER_FECORE_CLASS(FEElasticFiberEntropyChain, "fiber-entropy-chain" );

	// fiber materials for uncoupled formulation (derived from FEFiberMaterialUC)
    REGISTER_FECORE_CLASS(FEFiberCDFUncoupled  , "fiber-CDF-uncoupled"       );
	REGISTER_FECORE_CLASS(FEFiberExpLinearUC   , "uncoupled fiber-exp-linear");
	REGISTER_FECORE_CLASS(FEFiberNHUC          , "fiber-NH-uncoupled");
	REGISTER_FECORE_CLASS(FEFiberExpPowUC      , "fiber-exp-pow-uncoupled");
	REGISTER_FECORE_CLASS(FEFiberPowLinearUC   , "fiber-pow-linear-uncoupled");
    REGISTER_FECORE_CLASS(FEFiberEntropyChainUC, "uncoupled fiber-entropy-chain");

	// Uncoupled elastic fiber materials (derived from FEUncoupledFiberMaterial)
    REGISTER_FECORE_CLASS(FEElasticFiberCDFUncoupled    , "fiber-CDF-uncoupled"       );
	REGISTER_FECORE_CLASS(FEUncoupledFiberExpLinear     , "uncoupled fiber-exp-linear");
	REGISTER_FECORE_CLASS(FEUncoupledFiberNH            , "fiber-NH-uncoupled");
	REGISTER_FECORE_CLASS(FEUncoupledFiberExpPow        , "fiber-exp-pow-uncoupled");
	REGISTER_FECORE_CLASS(FEUncoupledFiberPowLinear     , "fiber-pow-linear-uncoupled");
    REGISTER_FECORE_CLASS(FEUncoupledFiberKiousis       , "fiber-Kiousis-uncoupled");
    REGISTER_FECORE_CLASS(FEUncoupledFiberEntropyChainUC, "uncoupled fiber-entropy-chain");

	// obsolete fiber materials
	REGISTER_FECORE_CLASS(FEFiberExponentialPower, "fiber-exponential-power-law");
	REGISTER_FECORE_CLASS(FEFiberExponentialPowerUC, "fiber-exponential-power-law-uncoupled");

	// solid materials (derived from FESolidMaterial)
	REGISTER_FECORE_CLASS(FERigidMaterial, "rigid body");
	REGISTER_FECORE_CLASS(FEVonMisesPlasticity, "von-Mises plasticity");

	// Fiber density distributions for CFD materials
	REGISTER_FECORE_CLASS(FESphericalFiberDensityDistribution, "spherical");
	REGISTER_FECORE_CLASS(FEEllipsoidalFiberDensityDistribution, "ellipsoidal");
	REGISTER_FECORE_CLASS(FEVonMises3DFiberDensityDistribution, "von-Mises-3d");
	REGISTER_FECORE_CLASS(FEVonMises3DTwoFDDAxisymmetric, "von-Mises-3d-two-axisym");
	REGISTER_FECORE_CLASS(FECircularFiberDensityDistribution, "circular");
	REGISTER_FECORE_CLASS(FEEllipticalFiberDensityDistribution, "elliptical");
	REGISTER_FECORE_CLASS(FEVonMises2DFiberDensityDistribution, "von-Mises-2d");
	REGISTER_FECORE_CLASS(FEStructureTensorDistribution, "structure-tensor");

	// Fiber distribution integration schemes for CFD materials
	REGISTER_FECORE_CLASS(FEFiberIntegrationGauss, "fibers-3d-gauss");
	REGISTER_FECORE_CLASS(FEFiberIntegrationGeodesic, "fibers-3d-geodesic");
	REGISTER_FECORE_CLASS(FEFiberIntegrationGaussKronrod, "fibers-3d-gkt");
	REGISTER_FECORE_CLASS(FEFiberIntegrationTriangle, "fibers-3d-fei");
	REGISTER_FECORE_CLASS(FEFiberIntegrationTrapezoidal, "fibers-2d-trapezoidal");

    // Fiber ODF classes
    REGISTER_FECORE_CLASS(FEFiberODF, "fiber-odf");

	// Other materials 
	REGISTER_FECORE_CLASS(FELinearTrussMaterial, "linear truss");
	REGISTER_FECORE_CLASS(FEHuiskesSupply, "Huiskes-supply");
	REGISTER_FECORE_CLASS(FEActiveFiberContraction, "active_contraction");
    REGISTER_FECORE_CLASS(FEForceVelocityContraction, "force-velocity-Estrada");
	REGISTER_FECORE_CLASS(FEWrinkleOgdenMaterial, "wrinkle Ogden");
	REGISTER_FECORE_CLASS(FEElasticMembrane, "elastic membrane");

	// active contraction materials
	REGISTER_FECORE_CLASS(FEPrescribedActiveContractionUniaxial, "prescribed uniaxial active contraction");
	REGISTER_FECORE_CLASS(FEPrescribedActiveContractionUniaxialUC, "uncoupled prescribed uniaxial active contraction");
	REGISTER_FECORE_CLASS(FEPrescribedActiveContractionTransIso, "prescribed trans iso active contraction");
	REGISTER_FECORE_CLASS(FEPrescribedActiveContractionTransIsoUC, "uncoupled prescribed trans iso active contraction");
	REGISTER_FECORE_CLASS(FEPrescribedActiveContractionIsotropic, "prescribed isotropic active contraction");
	REGISTER_FECORE_CLASS(FEPrescribedActiveContractionIsotropicUC, "uncoupled prescribed isotropic active contraction");
	REGISTER_FECORE_CLASS(FEPrescribedActiveContractionFiber, "prescribed fiber active contraction");
	REGISTER_FECORE_CLASS(FEPrescribedActiveContractionFiberUC, "uncoupled prescribed fiber active contraction");

	REGISTER_FECORE_CLASS(FEActiveFiberStress, "active fiber stress");
	REGISTER_FECORE_CLASS(FEActiveFiberStressUC, "uncoupled active fiber stress");

	// discrete materials
	REGISTER_FECORE_CLASS(FECompositeDiscreteMaterial, "discrete composite");
	REGISTER_FECORE_CLASS(FELinearSpring, "linear spring");
	REGISTER_FECORE_CLASS(FETensionOnlyLinearSpring, "tension-only linear spring");
	REGISTER_FECORE_CLASS(FENonlinearSpringMaterial, "nonlinear spring");
	REGISTER_FECORE_CLASS(FEExperimentalSpring, "experimental spring");
	REGISTER_FECORE_CLASS(FEDiscreteContractileMaterial, "Hill");
	REGISTER_FECORE_CLASS(FETorsionalSpring, "torsion spring");

	// bond relaxation materials (used by reactive visco-elastic materials)
	REGISTER_FECORE_CLASS(FEBondRelaxationExponential, "relaxation-exponential");
	REGISTER_FECORE_CLASS(FEBondRelaxationExpDistortion, "relaxation-exp-distortion");
    REGISTER_FECORE_CLASS(FEBondRelaxationExpDistUser, "relaxation-exp-dist-user");
	REGISTER_FECORE_CLASS(FEBondRelaxationFung, "relaxation-Fung");
	REGISTER_FECORE_CLASS(FEBondRelaxationPark, "relaxation-Park");
	REGISTER_FECORE_CLASS(FEBondRelaxationParkDistortion, "relaxation-Park-distortion");
    REGISTER_FECORE_CLASS(FEBondRelaxationParkDistUser, "relaxation-Park-dist-user");
	REGISTER_FECORE_CLASS(FEBondRelaxationPower, "relaxation-power");
	REGISTER_FECORE_CLASS(FEBondRelaxationPowerDistortion, "relaxation-power-distortion");
    REGISTER_FECORE_CLASS(FEBondRelaxationPowerDistUser, "relaxation-power-dist-user");
	REGISTER_FECORE_CLASS(FEBondRelaxationCarreau, "relaxation-Carreau");
    REGISTER_FECORE_CLASS(FEBondRelaxationProny, "relaxation-Prony");
    REGISTER_FECORE_CLASS(FEBondRelaxationMalkin, "relaxation-Malkin");
    REGISTER_FECORE_CLASS(FEBondRelaxationMalkinDist, "relaxation-Malkin-distortion");
    REGISTER_FECORE_CLASS(FEBondRelaxationMalkinDistUser, "relaxation-Malkin-dist-user");
    REGISTER_FECORE_CLASS(FEBondRelaxationCSexp, "relaxation-CSexp");
    REGISTER_FECORE_CLASS(FEBondRelaxationCSexpDistUser, "relaxation-CSexp-dist-user");

    // bond recruitment materials (used by reactive visco-elastic materials)
    REGISTER_FECORE_CLASS(FEBondRecruitmentUser, "recruitment user");
    REGISTER_FECORE_CLASS(FEBondRecruitmentPower, "recruitment power");
    REGISTER_FECORE_CLASS(FEBondRecruitmentExp, "recruitment exponential");
    REGISTER_FECORE_CLASS(FEBondRecruitmentPoly, "recruitment polynomial");
    REGISTER_FECORE_CLASS(FEBondRecruitmentLogNormal, "recruitment log-normal");
    REGISTER_FECORE_CLASS(FEBondRecruitmentWeibull, "recruitment Weibull");
    REGISTER_FECORE_CLASS(FEBondRecruitmentPQP, "recruitment quintic");
    REGISTER_FECORE_CLASS(FEBondRecruitmentGamma, "recruitment gamma");

	// damage cumulative distribution functions (used by damage materials)
	REGISTER_FECORE_CLASS(FEDamageCDFSimo, "CDF Simo");
	REGISTER_FECORE_CLASS(FEDamageCDFLogNormal, "CDF log-normal");
	REGISTER_FECORE_CLASS(FEDamageCDFWeibull, "CDF Weibull");
	REGISTER_FECORE_CLASS(FEDamageCDFStep, "CDF step");
	REGISTER_FECORE_CLASS(FEDamageCDFPQP, "CDF quintic");
	REGISTER_FECORE_CLASS(FEDamageCDFGamma, "CDF gamma");
	REGISTER_FECORE_CLASS(FEDamageCDFUser, "CDF user");

	// damage criterion (used by damage and plastic materials)
	REGISTER_FECORE_CLASS(FEDamageCriterionSimo, "DC Simo");
	REGISTER_FECORE_CLASS(FEDamageCriterionSED, "DC strain energy density");
	REGISTER_FECORE_CLASS(FEDamageCriterionSSE, "DC specific strain energy");
	REGISTER_FECORE_CLASS(FEDamageCriterionVMS, "DC von Mises stress");
    REGISTER_FECORE_CLASS(FEDamageCriterionDrucker, "DC Drucker shear stress");
	REGISTER_FECORE_CLASS(FEDamageCriterionMSS, "DC max shear stress");
	REGISTER_FECORE_CLASS(FEDamageCriterionMNS, "DC max normal stress");
	REGISTER_FECORE_CLASS(FEDamageCriterionMNLS, "DC max normal Lagrange strain");
	REGISTER_FECORE_CLASS(FEDamageCriterionOSS, "DC octahedral shear strain");
    REGISTER_FECORE_CLASS(FEDamageCriterionONS, "DC octahedral natural strain");

    // plastic flow curve (used by plastic materials)
    REGISTER_FECORE_CLASS(FEPlasticFlowCurvePaper, "PFC paper");
    REGISTER_FECORE_CLASS(FEPlasticFlowCurveUser , "PFC user");
    REGISTER_FECORE_CLASS(FEPlasticFlowCurveMath , "PFC math");

	// prestrain materials
	REGISTER_FECORE_CLASS(FEPrestrainElastic, "prestrain elastic");
	REGISTER_FECORE_CLASS(FEPreStrainUncoupledElastic, "uncoupled prestrain elastic");
	REGISTER_FECORE_CLASS(FEConstPrestrainGradient, "prestrain gradient");
	REGISTER_FECORE_CLASS(FEInSituStretchGradient, "in-situ stretch");

	// beam materials
	REGISTER_FECORE_CLASS(FEElasticBeamMaterial, "linear-beam");

	//-----------------------------------------------------------------------------
	// domain classes
	REGISTER_FECORE_CLASS(FERigidSolidDomain, "rigid-solid");
	REGISTER_FECORE_CLASS(FERigidShellDomain, "rigid-shell");
	REGISTER_FECORE_CLASS(FERigidShellDomainOld, "rigid-shell-old");
	REGISTER_FECORE_CLASS(FERemodelingElasticDomain, "remodeling-solid");
	REGISTER_FECORE_CLASS(FE3FieldElasticSolidDomain, "three-field-solid");
	REGISTER_FECORE_CLASS(FE3FieldElasticShellDomain, "three-field-shell");
	REGISTER_FECORE_CLASS(FEUDGHexDomain, "udg-hex");
	REGISTER_FECORE_CLASS(FESRIElasticSolidDomain, "sri-solid");
	REGISTER_FECORE_CLASS(FEUT4Domain, "ut4-solid");
	REGISTER_FECORE_CLASS(FEStandardElasticSolidDomain, "elastic-solid");
	REGISTER_FECORE_CLASS(FEElasticShellDomain, "elastic-shell");
	REGISTER_FECORE_CLASS(FEElasticShellDomainOld, "elastic-shell-old");
	REGISTER_FECORE_CLASS(FEElasticEASShellDomain, "elastic-shell-eas");
	REGISTER_FECORE_CLASS(FEElasticANSShellDomain, "elastic-shell-ans");
	REGISTER_FECORE_CLASS(FELinearTrussDomain, "linear-truss");
	REGISTER_FECORE_CLASS(FEElasticTrussDomain, "elastic-truss");
	REGISTER_FECORE_CLASS(FEElasticBeamDomain, "linear-beam");
	REGISTER_FECORE_CLASS(FEDiscreteElasticDomain, "discrete");
	REGISTER_FECORE_CLASS(FEDeformableSpringDomain, "deformable-spring");
	REGISTER_FECORE_CLASS(FEDeformableSpringDomain2, "deformable-spring2");

	//-----------------------------------------------------------------------------
	// classes derived from FEBoundaryCondition
	REGISTER_FECORE_CLASS(FEFixedDisplacement           , "zero displacement");
	REGISTER_FECORE_CLASS(FEFixedRotation               , "zero rotation");
	REGISTER_FECORE_CLASS(FEFixedShellDisplacement      , "zero shell displacement");
	REGISTER_FECORE_CLASS(FEPrescribedDisplacement      , "prescribed displacement");
	REGISTER_FECORE_CLASS(FEPrescribedRotation          , "prescribed rotation");
	REGISTER_FECORE_CLASS(FEPrescribedShellDisplacement , "prescribed shell displacement");
	REGISTER_FECORE_CLASS(FEBCPrescribedDeformation     , "prescribed deformation");
	REGISTER_FECORE_CLASS(FEPrescribedNormalDisplacement, "normal displacement");
	REGISTER_FECORE_CLASS(FEBCRigidDeformation          , "rigid deformation");
	REGISTER_FECORE_CLASS(FEBCPrescribedDeformation2O   , "prescribed deformation 2O");
	REGISTER_FECORE_CLASS(FERigidNodeSet                , "rigid");

	//-----------------------------------------------------------------------------
	// classes derived from FEInitialCondition
	REGISTER_FECORE_CLASS(FEInitialVelocity, "velocity");
	REGISTER_FECORE_CLASS(FEInitialShellVelocity, "shell velocity");
	REGISTER_FECORE_CLASS(FEInitialPreStrain, "prestrain");

	//-----------------------------------------------------------------------------
	// classes derived from FENodalLoad
	REGISTER_FECORE_CLASS(FENodalForce, "nodal_force");

	//-----------------------------------------------------------------------------
	// classes derived from FESurfaceLoad
	REGISTER_FECORE_CLASS(FEPressureLoad, "pressure");
	REGISTER_FECORE_CLASS(FETractionLoad, "traction");
    REGISTER_FECORE_CLASS(FESurfaceForceUniform, "force");
    REGISTER_FECORE_CLASS(FEBearingLoad, "bearing load");

	//-----------------------------------------------------------------------------
	// classes derived from FEBodyForce
	REGISTER_FECORE_CLASS(FEConstBodyForceOld, "const");	// obsolete in 3.0
	REGISTER_FECORE_CLASS(FENonConstBodyForceOld, "non-const");	// obsolete in 3.0

	REGISTER_FECORE_CLASS(FEGenericBodyForce, "body force");
	REGISTER_FECORE_CLASS(FECentrifugalBodyForce, "centrifugal");
	REGISTER_FECORE_CLASS(FEPointBodyForce, "point", FECORE_EXPERIMENTAL);
	REGISTER_FECORE_CLASS(FESurfaceAttractionBodyForce, "surface attraction");
	REGISTER_FECORE_CLASS(FEMassDamping, "mass damping");

	//-----------------------------------------------------------------------------
	// constraint classes
	REGISTER_FECORE_CLASS(FEPointConstraint, "point");
	REGISTER_FECORE_CLASS(FESymmetryPlane, "symmetry plane");
	REGISTER_FECORE_CLASS(FERigidJoint, "rigid joint");
	REGISTER_FECORE_CLASS(FEGenericRigidJoint, "generic rigid joint");
	REGISTER_FECORE_CLASS(FERigidSphericalJoint, "rigid spherical joint");
	REGISTER_FECORE_CLASS(FERigidRevoluteJoint, "rigid revolute joint");
	REGISTER_FECORE_CLASS(FERigidPrismaticJoint, "rigid prismatic joint");
	REGISTER_FECORE_CLASS(FERigidCylindricalJoint, "rigid cylindrical joint");
	REGISTER_FECORE_CLASS(FERigidPlanarJoint, "rigid planar joint");
	REGISTER_FECORE_CLASS(FERigidLock, "rigid lock");
	REGISTER_FECORE_CLASS(FERigidSpring, "rigid spring");
	REGISTER_FECORE_CLASS(FERigidDamper, "rigid damper");
	REGISTER_FECORE_CLASS(FERigidAngularDamper, "rigid angular damper");
	REGISTER_FECORE_CLASS(FERigidContractileForce, "rigid contractile force");
	REGISTER_FECORE_CLASS(FEVolumeConstraint, "volume");
	REGISTER_FECORE_CLASS(FEDiscreteContact, "discrete contact");
	REGISTER_FECORE_CLASS(FEDiscreteContact2, "discrete contact2");
	REGISTER_FECORE_CLASS(FEDistanceConstraint, "node distance");
	REGISTER_FECORE_CLASS(FEGPAConstraint, "prestrain");
	REGISTER_FECORE_CLASS(FEInSituStretchConstraint, "in-situ stretch");
	REGISTER_FECORE_CLASS(FEAzimuthConstraint, "azimuth constraint");
    REGISTER_FECORE_CLASS(FEFixedNormalDisplacement, "fixed normal displacement");

	// Lagrange multiplier constraints
	REGISTER_FECORE_CLASS(FENodeToNodeConstraint, "node-on-node");

	//-----------------------------------------------------------------------------
	// classes derived from FEContactInterface

	REGISTER_FECORE_CLASS(FESlidingInterface, "sliding-node-on-facet");
	REGISTER_FECORE_CLASS(FEFacet2FacetSliding, "sliding-facet-on-facet");
	REGISTER_FECORE_CLASS(FESlidingElasticInterface, "sliding-elastic");
	REGISTER_FECORE_CLASS(FETiedInterface, "tied-node-on-facet");
	REGISTER_FECORE_CLASS(FEFacet2FacetTied, "tied-facet-on-facet");
	REGISTER_FECORE_CLASS(FETiedElasticInterface, "tied-elastic");
	REGISTER_FECORE_CLASS(FEPeriodicBoundary, "periodic boundary");
	REGISTER_FECORE_CLASS(FERigidWallInterface, "rigid_wall");
	REGISTER_FECORE_CLASS(FEPeriodicSurfaceConstraint, "surface constraint");
	REGISTER_FECORE_CLASS(FEStickyInterface, "sticky");
	REGISTER_FECORE_CLASS(FEMortarSlidingContact, "mortar-sliding", FECORE_EXPERIMENTAL);
	REGISTER_FECORE_CLASS(FEMortarTiedContact, "mortar-tied", FECORE_EXPERIMENTAL);
	REGISTER_FECORE_CLASS(FEContactPotential, "contact potential");

	//-----------------------------------------------------------------------------
	// classes derived directly from FERigidBC
	REGISTER_FECORE_CLASS(FERigidFixedBCNew     , "rigid_fixed"           );
	REGISTER_FECORE_CLASS(FERigidDisplacement   , "rigid_displacement"    );
	REGISTER_FECORE_CLASS(FERigidRotation       , "rigid_rotation"        );

	REGISTER_FECORE_CLASS(FERigidFixedBCOld     , "rigid_fixed_old"     , 0x300);	// obsolete in 4.0
	REGISTER_FECORE_CLASS(FERigidPrescribedOld  , "rigid_prescribed_old", 0x300);	// obsolete in 4.0
	
	// classes derived directly from FERigidIC
	REGISTER_FECORE_CLASS(FERigidBodyVelocity       , "initial_rigid_velocity"        );
	REGISTER_FECORE_CLASS(FERigidBodyAngularVelocity, "initial_rigid_angular_velocity");

	//-----------------------------------------------------------------------------
	// classes derived directly from FERigidLoad
	REGISTER_FECORE_CLASS(FERigidAxialForce    , "rigid_axial_force"    );
	REGISTER_FECORE_CLASS(FERigidBodyForce     , "rigid_force"          );
	REGISTER_FECORE_CLASS(FERigidBodyMoment    , "rigid_moment"         );
    REGISTER_FECORE_CLASS(FERigidFollowerForce , "rigid_follower_force" );
    REGISTER_FECORE_CLASS(FERigidFollowerMoment, "rigid_follower_moment");
	REGISTER_FECORE_CLASS(FERigidCable         , "rigid_cable");
	REGISTER_FECORE_CLASS(FERigidCablePoint	   , "rigid_cable_point");

	//-----------------------------------------------------------------------------
	// classes derived from FEPlotData
	REGISTER_FECORE_CLASS(FEPlotElementVelocity, "velocity");
	REGISTER_FECORE_CLASS(FEPlotElementAcceleration, "acceleration");
	REGISTER_FECORE_CLASS(FEPlotDensity, "density");
	REGISTER_FECORE_CLASS(FEPlotElementStress, "stress");
	REGISTER_FECORE_CLASS(FEPlotElementPK2Stress, "PK2 stress");
	REGISTER_FECORE_CLASS(FEPlotElementPK1Stress, "PK1 stress");
	REGISTER_FECORE_CLASS(FEPlotElementMixtureStress, "mixture stress");
	REGISTER_FECORE_CLASS(FEPlotElementUncoupledPressure, "uncoupled pressure");
	REGISTER_FECORE_CLASS(FEPlotElementElasticity, "elasticity");
    REGISTER_FECORE_CLASS(FEPlotElementDevElasticity, "deviatoric elasticity");
	REGISTER_FECORE_CLASS(FEPlotRelativeVolume, "relative volume");
	REGISTER_FECORE_CLASS(FEPlotShellRelativeVolume, "shell relative volume");// , FECORE_SPEC(3, 0)); // NOTE: deprecated
	REGISTER_FECORE_CLASS(FEPlotFiberVector, "fiber vector");
	REGISTER_FECORE_CLASS(FEPlotFiberStretch, "fiber stretch");
	REGISTER_FECORE_CLASS(FEPlotDevFiberStretch, "deviatoric fiber stretch");
	REGISTER_FECORE_CLASS(FEPlotMaterialAxes, "material axes");
	REGISTER_FECORE_CLASS(FEPlotShellThickness, "shell thickness");
	REGISTER_FECORE_CLASS(FEPlotShellDirector, "shell director");
	REGISTER_FECORE_CLASS(FEPlotDamage, "damage");
	REGISTER_FECORE_CLASS(FEPlotIntactBondFraction, "intact bond fraction");
    REGISTER_FECORE_CLASS(FEPlotFatigueBondFraction, "fatigue bond fraction");
	REGISTER_FECORE_CLASS(FEPlotYieldedBondFraction, "yielded bond fraction");
	REGISTER_FECORE_CLASS(FEPlotOctahedralPlasticStrain, "octahedral plastic strain");
	REGISTER_FECORE_CLASS(FEPlotReactivePlasticityHeatSupply, "plasticity heat supply density");
	REGISTER_FECORE_CLASS(FEPlotMixtureVolumeFraction, "volume fraction");
	REGISTER_FECORE_CLASS(FEPlotUT4NodalStresses, "ut4 nodal stress");
	REGISTER_FECORE_CLASS(FEPlotContactGap, "contact gap");
	REGISTER_FECORE_CLASS(FEPlotNodalContactGap, "nodal contact gap");
	REGISTER_FECORE_CLASS(FEPlotVectorGap, "vector gap");
	REGISTER_FECORE_CLASS(FEPlotNodalVectorGap, "nodal vector gap");
	REGISTER_FECORE_CLASS(FEPlotContactPressure, "contact pressure");
	REGISTER_FECORE_CLASS(FEPlotNodalContactPressure, "nodal contact pressure");
	REGISTER_FECORE_CLASS(FEPlotContactTraction, "contact traction");
	REGISTER_FECORE_CLASS(FEPlotNodalContactTraction, "nodal contact traction");
	REGISTER_FECORE_CLASS(FEPlotStickStatus, "contact stick");
	REGISTER_FECORE_CLASS(FEPlotContactForce, "contact force");
	REGISTER_FECORE_CLASS(FEPlotContactArea, "contact area");
	REGISTER_FECORE_CLASS(FEPlotContactPenalty, "contact penalty");
	REGISTER_FECORE_CLASS(FEPlotContactStatus, "contact status");
	REGISTER_FECORE_CLASS(FEPlotSPRStresses, "SPR stress");
	REGISTER_FECORE_CLASS(FEPlotSPRLinearStresses, "SPR-P1 stress");
	REGISTER_FECORE_CLASS(FEPlotSPRPrincStresses, "SPR principal stress");
	REGISTER_FECORE_CLASS(FEPlotNodalStresses, "nodal stress");
	REGISTER_FECORE_CLASS(FEPlotShellStrain, "shell strain");
	REGISTER_FECORE_CLASS(FEPlotDeformationGradient, "deformation gradient");
	REGISTER_FECORE_CLASS(FEPlotLagrangeStrain, "Lagrange strain");
	REGISTER_FECORE_CLASS(FEPlotInfStrain, "infinitesimal strain");
	REGISTER_FECORE_CLASS(FEPlotSPRLagrangeStrain, "SPR Lagrange strain");
    REGISTER_FECORE_CLASS(FEPlotRightStretch, "right stretch");
    REGISTER_FECORE_CLASS(FEPlotLeftStretch, "left stretch");
    REGISTER_FECORE_CLASS(FEPlotRightHencky, "right Hencky");
    REGISTER_FECORE_CLASS(FEPlotLeftHencky, "left Hencky");
    REGISTER_FECORE_CLASS(FEPlotRateOfDeformation, "rate of deformation");
	REGISTER_FECORE_CLASS(FEPlotMortarContactGap, "mortar-gap");
	REGISTER_FECORE_CLASS(FEPlotSurfaceTraction, "surface traction");
	REGISTER_FECORE_CLASS(FEPlotNodalSurfaceTraction, "nodal surface traction");
	REGISTER_FECORE_CLASS(FEPlotEnclosedVolume, "enclosed volume");
	REGISTER_FECORE_CLASS(FEPlotSurfaceArea, "surface area");
	REGISTER_FECORE_CLASS(FEPlotFacetArea, "facet area");
	REGISTER_FECORE_CLASS(FEPlotStrainEnergyDensity, "strain energy density");
	REGISTER_FECORE_CLASS(FEPlotDevStrainEnergyDensity, "deviatoric strain energy density");
	REGISTER_FECORE_CLASS(FEPlotSpecificStrainEnergy, "specific strain energy");
	REGISTER_FECORE_CLASS(FEPlotKineticEnergyDensity, "kinetic energy density");
	REGISTER_FECORE_CLASS(FEPlotElementStrainEnergy, "element strain energy");
	REGISTER_FECORE_CLASS(FEPlotElementKineticEnergy, "element kinetic energy");
	REGISTER_FECORE_CLASS(FEPlotElementCenterOfMass, "element center of mass");
	REGISTER_FECORE_CLASS(FEPlotElementLinearMomentum, "element linear momentum");
	REGISTER_FECORE_CLASS(FEPlotElementAngularMomentum, "element angular momentum");
	REGISTER_FECORE_CLASS(FEPlotElementStressPower, "element stress power");
	REGISTER_FECORE_CLASS(FEPlotCurrentElementStrainEnergy, "current element strain energy");
	REGISTER_FECORE_CLASS(FEPlotCurrentElementKineticEnergy, "current element kinetic energy");
	REGISTER_FECORE_CLASS(FEPlotCurrentElementCenterOfMass, "current element center of mass");
	REGISTER_FECORE_CLASS(FEPlotCurrentElementLinearMomentum, "current element linear momentum");
	REGISTER_FECORE_CLASS(FEPlotCurrentElementAngularMomentum, "current element angular momentum");
	REGISTER_FECORE_CLASS(FEPlotNodeDisplacement, "displacement");
	REGISTER_FECORE_CLASS(FEPlotNodeRotation, "rotation");
	REGISTER_FECORE_CLASS(FEPlotNodeVelocity, "nodal velocity");
	REGISTER_FECORE_CLASS(FEPlotNodeAcceleration, "nodal acceleration");
	REGISTER_FECORE_CLASS(FEPlotNodeReactionForces, "reaction forces");
	REGISTER_FECORE_CLASS(FEPlotRigidReactionForce, "rigid force");
	REGISTER_FECORE_CLASS(FEPlotRigidReactionTorque, "rigid torque");
	REGISTER_FECORE_CLASS(FEPlotRigidDisplacement, "rigid position");
	REGISTER_FECORE_CLASS(FEPlotRigidVelocity, "rigid velocity");
	REGISTER_FECORE_CLASS(FEPlotRigidAcceleration, "rigid acceleration");
	REGISTER_FECORE_CLASS(FEPlotRigidRotation, "rigid angular position");
	REGISTER_FECORE_CLASS(FEPlotRigidAngularVelocity, "rigid angular velocity");
	REGISTER_FECORE_CLASS(FEPlotRigidAngularAcceleration, "rigid angular acceleration");
	REGISTER_FECORE_CLASS(FEPlotRigidLinearMomentum, "rigid linear momentum");
	REGISTER_FECORE_CLASS(FEPlotRigidAngularMomentum, "rigid angular momentum");
	REGISTER_FECORE_CLASS(FEPlotRigidKineticEnergy, "rigid kinetic energy");
	REGISTER_FECORE_CLASS(FEPlotRigidEuler, "Euler angle");
	REGISTER_FECORE_CLASS(FEPlotRigidRotationVector, "rigid rotation vector");
	REGISTER_FECORE_CLASS(FEPlotScalarSurfaceLoad, "scalar surface load");
	REGISTER_FECORE_CLASS(FEPlotNetSurfaceReactionForce, "surface reaction force");
	REGISTER_FECORE_CLASS(FEPlotNetSurfaceReactionMoment, "surface reaction moment");
	REGISTER_FECORE_CLASS(FEPlotStressError, "stress error");
	REGISTER_FECORE_CLASS(FEPlotFiberTargetStretch, "in-situ target stretch");
	REGISTER_FECORE_CLASS(FEPlotPreStrainStretch, "prestrain stretch");
	REGISTER_FECORE_CLASS(FEPlotPreStrainStretchError, "prestrain stretch error");
	REGISTER_FECORE_CLASS(FEPlotPreStrainCorrection, "prestrain correction");
	REGISTER_FECORE_CLASS(FEPlotSPRPreStrainCorrection, "SPR prestrain correction");
	REGISTER_FECORE_CLASS(FEPlotPreStrainCompatibility, "prestrain compatibility");
	REGISTER_FECORE_CLASS(FEPlotDiscreteElementStretch, "discrete element stretch");
	REGISTER_FECORE_CLASS(FEPlotDiscreteElementElongation, "discrete element elongation");
	REGISTER_FECORE_CLASS(FEPlotDiscreteElementPercentElongation, "discrete element percent elongation");
	REGISTER_FECORE_CLASS(FEPlotDiscreteElementDirection, "discrete element direction");
	REGISTER_FECORE_CLASS(FEPlotDiscreteElementLength, "discrete element length");
	REGISTER_FECORE_CLASS(FEPlotDiscreteElementForce, "discrete element force");
	REGISTER_FECORE_CLASS(FEPlotDiscreteElementSignedForce, "discrete element signed force");
	REGISTER_FECORE_CLASS(FEPlotDiscreteElementStrainEnergy, "discrete element strain energy");
	REGISTER_FECORE_CLASS(FEPlotContinuousDamage_D    , "continuous damage");
	REGISTER_FECORE_CLASS(FEPlotContinuousDamage_D1   , "continuous damage D1");
	REGISTER_FECORE_CLASS(FEPlotContinuousDamage_Ds   , "continuous damage Ds");
	REGISTER_FECORE_CLASS(FEPlotContinuousDamage_D2   , "continuous damage D2");
	REGISTER_FECORE_CLASS(FEPlotContinuousDamage_D3   , "continuous damage D3");
	REGISTER_FECORE_CLASS(FEPlotContinuousDamage_P    , "continuous damage P");
	REGISTER_FECORE_CLASS(FEPlotContinuousDamage_Psi0 , "continuous damage Psi0");
	REGISTER_FECORE_CLASS(FEPlotContinuousDamage_beta , "continuous damage beta");
	REGISTER_FECORE_CLASS(FEPlotContinuousDamage_gamma, "continuous damage gamma");
	REGISTER_FECORE_CLASS(FEPlotContinuousDamage_D2beta, "continuous damage D2beta");
    REGISTER_FECORE_CLASS(FEPlotRVEgenerations, "RVE generations");
    REGISTER_FECORE_CLASS(FEPlotRVEbonds, "RVE reforming bonds");
    REGISTER_FECORE_CLASS(FEPlotRVErecruitment, "RVE recruitment");
    REGISTER_FECORE_CLASS(FEPlotRVEstrain, "RVE strain");
    REGISTER_FECORE_CLASS(FEPlotStrongBondSED, "strong bond SED");
    REGISTER_FECORE_CLASS(FEPlotWeakBondSED, "weak bond SED");
    REGISTER_FECORE_CLASS(FEPlotStrongBondDevSED, "deviatoric strong bond SED");
    REGISTER_FECORE_CLASS(FEPlotWeakBondDevSED, "deviatoric weak bond SED");
    REGISTER_FECORE_CLASS(FEPlotTrussStretch  , "truss stretch");
    REGISTER_FECORE_CLASS(FEPlotGrowthLagrangeStrain, "growth Lagrange strain");
    REGISTER_FECORE_CLASS(FEPlotGrowthInfStrain, "growth infinitesimal strain");
    REGISTER_FECORE_CLASS(FEPlotGrowthRightStretch, "growth right stretch");
    REGISTER_FECORE_CLASS(FEPlotGrowthLeftStretch, "growth left stretch");
    REGISTER_FECORE_CLASS(FEPlotGrowthRightHencky, "growth right Hencky");
    REGISTER_FECORE_CLASS(FEPlotGrowthLeftHencky, "growth left Hencky");
    REGISTER_FECORE_CLASS(FEPlotGrowthRelativeVolume, "growth relative volume");

	// beam variables
	REGISTER_FECORE_CLASS(FEPlotBeamStress      , "beam stress");
	REGISTER_FECORE_CLASS(FEPlotBeamStressCouple, "beam stress couple");
	REGISTER_FECORE_CLASS(FEPlotBeamStrain      , "beam strain");
	REGISTER_FECORE_CLASS(FEPlotBeamCurvature   , "beam curvature");

	REGISTER_FECORE_CLASS(FEPlotBeamReferenceStress      , "beam reference stress");
	REGISTER_FECORE_CLASS(FEPlotBeamReferenceStressCouple, "beam reference stress couple");

	// 2O continuum fields
	REGISTER_FECORE_CLASS(FEPlotElementsnorm, "s norm");

	//-----------------------------------------------------------------------------
	// Derived from FELogNodeData
	REGISTER_FECORE_CLASS(FENodeXPos, "x");
	REGISTER_FECORE_CLASS(FENodeYPos, "y");
	REGISTER_FECORE_CLASS(FENodeZPos, "z");
	REGISTER_FECORE_CLASS(FENodeXDisp, "ux");
	REGISTER_FECORE_CLASS(FENodeYDisp, "uy");
	REGISTER_FECORE_CLASS(FENodeZDisp, "uz");
	REGISTER_FECORE_CLASS(FENodeXVel, "vx");
	REGISTER_FECORE_CLASS(FENodeYVel, "vy");
	REGISTER_FECORE_CLASS(FENodeZVel, "vz");
	REGISTER_FECORE_CLASS(FENodeXAcc, "ax");
	REGISTER_FECORE_CLASS(FENodeYAcc, "ay");
	REGISTER_FECORE_CLASS(FENodeZAcc, "az");
	REGISTER_FECORE_CLASS(FENodeForceX, "Rx");
	REGISTER_FECORE_CLASS(FENodeForceY, "Ry");
	REGISTER_FECORE_CLASS(FENodeForceZ, "Rz");

	//-----------------------------------------------------------------------------
	// Derived from FELogFaceData
	REGISTER_FECORE_CLASS(FELogContactGap     , "contact gap");
	REGISTER_FECORE_CLASS(FELogContactPressure, "contact pressure");
	REGISTER_FECORE_CLASS(FELogContactTractionX, "contact_traction.x");
	REGISTER_FECORE_CLASS(FELogContactTractionY, "contact_traction.y");
	REGISTER_FECORE_CLASS(FELogContactTractionZ, "contact_traction.z");

	//-----------------------------------------------------------------------------
	// Derived from FELogElemData
	REGISTER_FECORE_CLASS(FELogElemPosX, "x");
	REGISTER_FECORE_CLASS(FELogElemPosY, "y");
	REGISTER_FECORE_CLASS(FELogElemPosZ, "z");
	REGISTER_FECORE_CLASS(FELogElemJacobian, "J");
	REGISTER_FECORE_CLASS(FELogElemStrainX, "Ex");
	REGISTER_FECORE_CLASS(FELogElemStrainY, "Ey");
	REGISTER_FECORE_CLASS(FELogElemStrainZ, "Ez");
	REGISTER_FECORE_CLASS(FELogElemStrainXY, "Exy");
	REGISTER_FECORE_CLASS(FELogElemStrainYZ, "Eyz");
	REGISTER_FECORE_CLASS(FELogElemStrainXZ, "Exz");
	REGISTER_FECORE_CLASS(FELogElemStrainEffective, "effective strain");
	REGISTER_FECORE_CLASS(FELogElemStrain1, "E1");
	REGISTER_FECORE_CLASS(FELogElemStrain2, "E2");
	REGISTER_FECORE_CLASS(FELogElemStrain3, "E3");
	REGISTER_FECORE_CLASS(FELogElemInfStrainX, "ex");
	REGISTER_FECORE_CLASS(FELogElemInfStrainY, "ey");
	REGISTER_FECORE_CLASS(FELogElemInfStrainZ, "ez");
	REGISTER_FECORE_CLASS(FELogElemInfStrainXY, "exy");
	REGISTER_FECORE_CLASS(FELogElemInfStrainYZ, "eyz");
	REGISTER_FECORE_CLASS(FELogElemInfStrainXZ, "exz");
    REGISTER_FECORE_CLASS(FELogElemRightStretchX, "Ux");
    REGISTER_FECORE_CLASS(FELogElemRightStretchY, "Uy");
    REGISTER_FECORE_CLASS(FELogElemRightStretchZ, "Uz");
    REGISTER_FECORE_CLASS(FELogElemRightStretchXY, "Uxy");
    REGISTER_FECORE_CLASS(FELogElemRightStretchYZ, "Uyz");
    REGISTER_FECORE_CLASS(FELogElemRightStretchXZ, "Uxz");
    REGISTER_FECORE_CLASS(FELogElemRightStretchEffective, "effective right stretch");
    REGISTER_FECORE_CLASS(FELogElemRightStretch1, "U1");
    REGISTER_FECORE_CLASS(FELogElemRightStretch2, "U2");
    REGISTER_FECORE_CLASS(FELogElemRightStretch3, "U3");
    REGISTER_FECORE_CLASS(FELogElemLeftStretchX, "Vx");
    REGISTER_FECORE_CLASS(FELogElemLeftStretchY, "Vy");
    REGISTER_FECORE_CLASS(FELogElemLeftStretchZ, "Vz");
    REGISTER_FECORE_CLASS(FELogElemLeftStretchXY, "Vxy");
    REGISTER_FECORE_CLASS(FELogElemLeftStretchYZ, "Vyz");
    REGISTER_FECORE_CLASS(FELogElemLeftStretchXZ, "Vxz");
    REGISTER_FECORE_CLASS(FELogElemLeftStretchEffective, "effective left stretch");
    REGISTER_FECORE_CLASS(FELogElemLeftStretch1, "V1");
    REGISTER_FECORE_CLASS(FELogElemLeftStretch2, "V2");
    REGISTER_FECORE_CLASS(FELogElemLeftStretch3, "V3");
    REGISTER_FECORE_CLASS(FELogElemRightHenckyX, "Hx");
    REGISTER_FECORE_CLASS(FELogElemRightHenckyY, "Hy");
    REGISTER_FECORE_CLASS(FELogElemRightHenckyZ, "Hz");
    REGISTER_FECORE_CLASS(FELogElemRightHenckyXY, "Hxy");
    REGISTER_FECORE_CLASS(FELogElemRightHenckyYZ, "Hyz");
    REGISTER_FECORE_CLASS(FELogElemRightHenckyXZ, "Hxz");
    REGISTER_FECORE_CLASS(FELogElemRightHenckyEffective, "effective right Hencky");
    REGISTER_FECORE_CLASS(FELogElemRightHencky1, "H1");
    REGISTER_FECORE_CLASS(FELogElemRightHencky2, "H2");
    REGISTER_FECORE_CLASS(FELogElemRightHencky3, "H3");
    REGISTER_FECORE_CLASS(FELogElemLeftHenckyX, "hx");
    REGISTER_FECORE_CLASS(FELogElemLeftHenckyY, "hy");
    REGISTER_FECORE_CLASS(FELogElemLeftHenckyZ, "hz");
    REGISTER_FECORE_CLASS(FELogElemLeftHenckyXY, "hxy");
    REGISTER_FECORE_CLASS(FELogElemLeftHenckyYZ, "hyz");
    REGISTER_FECORE_CLASS(FELogElemLeftHenckyXZ, "hxz");
    REGISTER_FECORE_CLASS(FELogElemLeftHenckyEffective, "effective left Hencky");
    REGISTER_FECORE_CLASS(FELogElemLeftHencky1, "h1");
    REGISTER_FECORE_CLASS(FELogElemLeftHencky2, "h2");
    REGISTER_FECORE_CLASS(FELogElemLeftHencky3, "h3");
	REGISTER_FECORE_CLASS(FELogElemStressX, "sx");
	REGISTER_FECORE_CLASS(FELogElemStressY, "sy");
	REGISTER_FECORE_CLASS(FELogElemStressZ, "sz");
	REGISTER_FECORE_CLASS(FELogElemStressXY, "sxy");
	REGISTER_FECORE_CLASS(FELogElemStressYZ, "syz");
	REGISTER_FECORE_CLASS(FELogElemStressXZ, "sxz");
	REGISTER_FECORE_CLASS(FELogElemStressEffective, "effective stress");
	REGISTER_FECORE_CLASS(FELogElemStress1, "s1");
	REGISTER_FECORE_CLASS(FELogElemStress2, "s2");
	REGISTER_FECORE_CLASS(FELogElemStress3, "s3");
	REGISTER_FECORE_CLASS(FELogElemPK2StressX , "Sx");
	REGISTER_FECORE_CLASS(FELogElemPK2StressY , "Sy");
	REGISTER_FECORE_CLASS(FELogElemPK2StressZ , "Sz");
	REGISTER_FECORE_CLASS(FELogElemPK2StressXY, "Sxy");
	REGISTER_FECORE_CLASS(FELogElemPK2StressYZ, "Syz");
	REGISTER_FECORE_CLASS(FELogElemPK2StressXZ, "Sxz");
	REGISTER_FECORE_CLASS_T2(FELogElemStressEigenVector_T, 0, 0, "s1x");
	REGISTER_FECORE_CLASS_T2(FELogElemStressEigenVector_T, 0, 1, "s1y");
	REGISTER_FECORE_CLASS_T2(FELogElemStressEigenVector_T, 0, 2, "s1z");
	REGISTER_FECORE_CLASS_T2(FELogElemStressEigenVector_T, 1, 0, "s2x");
	REGISTER_FECORE_CLASS_T2(FELogElemStressEigenVector_T, 1, 1, "s2y");
	REGISTER_FECORE_CLASS_T2(FELogElemStressEigenVector_T, 1, 2, "s2z");
	REGISTER_FECORE_CLASS_T2(FELogElemStressEigenVector_T, 2, 0, "s3x");
	REGISTER_FECORE_CLASS_T2(FELogElemStressEigenVector_T, 2, 1, "s3y");
	REGISTER_FECORE_CLASS_T2(FELogElemStressEigenVector_T, 2, 2, "s3z");
	REGISTER_FECORE_CLASS(FELogElemDeformationGradientXX, "Fxx");
	REGISTER_FECORE_CLASS(FELogElemDeformationGradientXY, "Fxy");
	REGISTER_FECORE_CLASS(FELogElemDeformationGradientXZ, "Fxz");
	REGISTER_FECORE_CLASS(FELogElemDeformationGradientYX, "Fyx");
	REGISTER_FECORE_CLASS(FELogElemDeformationGradientYY, "Fyy");
	REGISTER_FECORE_CLASS(FELogElemDeformationGradientYZ, "Fyz");
	REGISTER_FECORE_CLASS(FELogElemDeformationGradientZX, "Fzx");
	REGISTER_FECORE_CLASS(FELogElemDeformationGradientZY, "Fzy");
	REGISTER_FECORE_CLASS(FELogElemDeformationGradientZZ, "Fzz");
	REGISTER_FECORE_CLASS_T(FELogElemElasticity, 0, "cxxxx");
	REGISTER_FECORE_CLASS_T(FELogElemElasticity, 1, "cxxyy");
	REGISTER_FECORE_CLASS_T(FELogElemElasticity, 2, "cyyyy");
	REGISTER_FECORE_CLASS_T(FELogElemElasticity, 3, "cxxzz");
	REGISTER_FECORE_CLASS_T(FELogElemElasticity, 4, "cyyzz");
	REGISTER_FECORE_CLASS_T(FELogElemElasticity, 5, "czzzz");
	REGISTER_FECORE_CLASS_T(FELogElemElasticity, 6, "cxxxy");
	REGISTER_FECORE_CLASS_T(FELogElemElasticity, 7, "cyyxy");
	REGISTER_FECORE_CLASS_T(FELogElemElasticity, 8, "czzxy");
	REGISTER_FECORE_CLASS_T(FELogElemElasticity, 9, "cxyxy");
	REGISTER_FECORE_CLASS_T(FELogElemElasticity, 10, "cxxyz");
	REGISTER_FECORE_CLASS_T(FELogElemElasticity, 11, "cyyyz");
	REGISTER_FECORE_CLASS_T(FELogElemElasticity, 12, "czzyz");
	REGISTER_FECORE_CLASS_T(FELogElemElasticity, 13, "cxyyz");
	REGISTER_FECORE_CLASS_T(FELogElemElasticity, 14, "cyzyz");
	REGISTER_FECORE_CLASS_T(FELogElemElasticity, 15, "cxxxz");
	REGISTER_FECORE_CLASS_T(FELogElemElasticity, 16, "cyyxz");
	REGISTER_FECORE_CLASS_T(FELogElemElasticity, 17, "czzxz");
	REGISTER_FECORE_CLASS_T(FELogElemElasticity, 18, "cxyxz");
	REGISTER_FECORE_CLASS_T(FELogElemElasticity, 19, "cyzxz");
	REGISTER_FECORE_CLASS_T(FELogElemElasticity, 20, "cxzxz");
	REGISTER_FECORE_CLASS(FELogElemStrainEnergyDensity, "sed");
	REGISTER_FECORE_CLASS(FELogElemDevStrainEnergyDensity, "devsed");
	REGISTER_FECORE_CLASS(FELogElemFiberStretch, "fiber_stretch");
	REGISTER_FECORE_CLASS(FELogElemFiberVectorX, "fiber_x");
	REGISTER_FECORE_CLASS(FELogElemFiberVectorY, "fiber_y");
	REGISTER_FECORE_CLASS(FELogElemFiberVectorZ, "fiber_z");
	REGISTER_FECORE_CLASS(FELogDamage, "D");
    REGISTER_FECORE_CLASS(FELogIntactBonds, "wi");
    REGISTER_FECORE_CLASS(FELogYieldedBonds, "wy");
    REGISTER_FECORE_CLASS(FELogFatigueBonds, "wf");
    REGISTER_FECORE_CLASS(FELogOctahedralPlasticStrain, "ops");
    REGISTER_FECORE_CLASS(FELogDiscreteElementStretch   , "discrete element stretch");
    REGISTER_FECORE_CLASS(FELogDiscreteElementElongation, "discrete element elongation");
    REGISTER_FECORE_CLASS(FELogDiscreteElementForce     , "discrete element force"  );
    REGISTER_FECORE_CLASS(FELogDiscreteElementForceX    , "Fde.x");
    REGISTER_FECORE_CLASS(FELogDiscreteElementForceY    , "Fde.y");
    REGISTER_FECORE_CLASS(FELogDiscreteElementForceZ    , "Fde.z");
	REGISTER_FECORE_CLASS(FELogContactArea, "contact area");
	REGISTER_FECORE_CLASS_T2(FELogElementMixtureStress_T, 0, 0, "mixture_stress[0].xx");
	REGISTER_FECORE_CLASS_T2(FELogElementMixtureStress_T, 0, 1, "mixture_stress[0].xy");
	REGISTER_FECORE_CLASS_T2(FELogElementMixtureStress_T, 0, 2, "mixture_stress[0].yy");
	REGISTER_FECORE_CLASS_T2(FELogElementMixtureStress_T, 0, 3, "mixture_stress[0].xz");
	REGISTER_FECORE_CLASS_T2(FELogElementMixtureStress_T, 0, 4, "mixture_stress[0].yz");
	REGISTER_FECORE_CLASS_T2(FELogElementMixtureStress_T, 0, 5, "mixture_stress[0].zz");
	REGISTER_FECORE_CLASS_T2(FELogElementMixtureStress_T, 1, 0, "mixture_stress[1].xx");
	REGISTER_FECORE_CLASS_T2(FELogElementMixtureStress_T, 1, 1, "mixture_stress[1].xy");
	REGISTER_FECORE_CLASS_T2(FELogElementMixtureStress_T, 1, 2, "mixture_stress[1].yy");
	REGISTER_FECORE_CLASS_T2(FELogElementMixtureStress_T, 1, 3, "mixture_stress[1].xz");
	REGISTER_FECORE_CLASS_T2(FELogElementMixtureStress_T, 1, 4, "mixture_stress[1].yz");
	REGISTER_FECORE_CLASS_T2(FELogElementMixtureStress_T, 1, 5, "mixture_stress[1].zz");
	REGISTER_FECORE_CLASS_T2(FELogElementMixtureStress_T, 2, 0, "mixture_stress[2].xx");
	REGISTER_FECORE_CLASS_T2(FELogElementMixtureStress_T, 2, 1, "mixture_stress[2].xy");
	REGISTER_FECORE_CLASS_T2(FELogElementMixtureStress_T, 2, 2, "mixture_stress[2].yy");
	REGISTER_FECORE_CLASS_T2(FELogElementMixtureStress_T, 2, 3, "mixture_stress[2].xz");
	REGISTER_FECORE_CLASS_T2(FELogElementMixtureStress_T, 2, 4, "mixture_stress[2].yz");
	REGISTER_FECORE_CLASS_T2(FELogElementMixtureStress_T, 2, 5, "mixture_stress[2].zz");

	//-----------------------------------------------------------------------------
	// Derived from FELogObjectData
	REGISTER_FECORE_CLASS(FELogRigidBodyPosX, "x");
	REGISTER_FECORE_CLASS(FELogRigidBodyPosY, "y");
	REGISTER_FECORE_CLASS(FELogRigidBodyPosZ, "z");
	REGISTER_FECORE_CLASS(FELogRigidBodyVelX, "vx");
	REGISTER_FECORE_CLASS(FELogRigidBodyVelY, "vy");
	REGISTER_FECORE_CLASS(FELogRigidBodyVelZ, "vz");
	REGISTER_FECORE_CLASS(FELogRigidBodyAccX, "ax");
	REGISTER_FECORE_CLASS(FELogRigidBodyAccY, "ay");
	REGISTER_FECORE_CLASS(FELogRigidBodyAccZ, "az");
	REGISTER_FECORE_CLASS(FELogRigidBodyAngPosX, "thx");
	REGISTER_FECORE_CLASS(FELogRigidBodyAngPosY, "thy");
	REGISTER_FECORE_CLASS(FELogRigidBodyAngPosZ, "thz");
	REGISTER_FECORE_CLASS(FELogRigidBodyAngVelX, "omx");
	REGISTER_FECORE_CLASS(FELogRigidBodyAngVelY, "omy");
	REGISTER_FECORE_CLASS(FELogRigidBodyAngVelZ, "omz");
	REGISTER_FECORE_CLASS(FELogRigidBodyAngAccX, "alx");
	REGISTER_FECORE_CLASS(FELogRigidBodyAngAccY, "aly");
	REGISTER_FECORE_CLASS(FELogRigidBodyAngAccZ, "alz");
	REGISTER_FECORE_CLASS(FELogRigidBodyQuatX, "qx");
	REGISTER_FECORE_CLASS(FELogRigidBodyQuatY, "qy");
	REGISTER_FECORE_CLASS(FELogRigidBodyQuatZ, "qz");
	REGISTER_FECORE_CLASS(FELogRigidBodyQuatW, "qw");
	REGISTER_FECORE_CLASS(FELogRigidBodyR11, "R11");
	REGISTER_FECORE_CLASS(FELogRigidBodyR12, "R12");
	REGISTER_FECORE_CLASS(FELogRigidBodyR13, "R13");
	REGISTER_FECORE_CLASS(FELogRigidBodyR21, "R21");
	REGISTER_FECORE_CLASS(FELogRigidBodyR22, "R22");
	REGISTER_FECORE_CLASS(FELogRigidBodyR23, "R23");
	REGISTER_FECORE_CLASS(FELogRigidBodyR31, "R31");
	REGISTER_FECORE_CLASS(FELogRigidBodyR32, "R32");
	REGISTER_FECORE_CLASS(FELogRigidBodyR33, "R33");
	REGISTER_FECORE_CLASS(FELogRigidBodyEulerX, "EulerX");
	REGISTER_FECORE_CLASS(FELogRigidBodyEulerY, "EulerY");
	REGISTER_FECORE_CLASS(FELogRigidBodyEulerZ, "EulerZ");
	REGISTER_FECORE_CLASS(FELogRigidBodyForceX, "Fx");
	REGISTER_FECORE_CLASS(FELogRigidBodyForceY, "Fy");
	REGISTER_FECORE_CLASS(FELogRigidBodyForceZ, "Fz");
	REGISTER_FECORE_CLASS(FELogRigidBodyTorqueX, "Mx");
	REGISTER_FECORE_CLASS(FELogRigidBodyTorqueY, "My");
	REGISTER_FECORE_CLASS(FELogRigidBodyTorqueZ, "Mz");
	REGISTER_FECORE_CLASS(FELogRigidBodyKineticEnergy, "KE");

	//-----------------------------------------------------------------------------
	// Derived from FELogConnectorData
	REGISTER_FECORE_CLASS(FELogRigidConnectorForceX, "RCFx");
	REGISTER_FECORE_CLASS(FELogRigidConnectorForceY, "RCFy");
	REGISTER_FECORE_CLASS(FELogRigidConnectorForceZ, "RCFz");
	REGISTER_FECORE_CLASS(FELogRigidConnectorMomentX, "RCMx");
	REGISTER_FECORE_CLASS(FELogRigidConnectorMomentY, "RCMy");
	REGISTER_FECORE_CLASS(FELogRigidConnectorMomentZ, "RCMz");
	REGISTER_FECORE_CLASS(FELogRigidConnectorTranslationX, "RCx");
	REGISTER_FECORE_CLASS(FELogRigidConnectorTranslationY, "RCy");
	REGISTER_FECORE_CLASS(FELogRigidConnectorTranslationZ, "RCz");
	REGISTER_FECORE_CLASS(FELogRigidConnectorRotationX, "RCthx");
	REGISTER_FECORE_CLASS(FELogRigidConnectorRotationY, "RCthy");
	REGISTER_FECORE_CLASS(FELogRigidConnectorRotationZ, "RCthz");

	//-----------------------------------------------------------------------------
	// Derived from FELogNLConstraintData
	REGISTER_FECORE_CLASS(FELogVolumeConstraint, "constrained volume");
	REGISTER_FECORE_CLASS(FELogVolumePressure, "volume pressure");

	//-----------------------------------------------------------------------------
	// Derived from DataRecord
	REGISTER_FECORE_CLASS(ObjectDataRecord, "rigid_body_data");

	//-----------------------------------------------------------------------------
	// Derived from FEMeshAdaptorCriterion
	REGISTER_FECORE_CLASS(FEStressCriterion, "stress");
	REGISTER_FECORE_CLASS(FEDamageAdaptorCriterion, "damage");
	REGISTER_FECORE_CLASS(FESpringForceCriterion, "spring force");
	REGISTER_FECORE_CLASS(FESpringStretchCriterion, "spring stretch");

	//-----------------------------------------------------------------------------
	// Derived from FEElemDataGenerator
	REGISTER_FECORE_CLASS(FEDeformationMapGenerator, "defgrad");

	//-----------------------------------------------------------------------------
	// Model update requests
	febio.OnCreateEvent(UpdateModelWhenCreating<FESolidAnalysis>([](FEModelUpdate& fem) {
			fem.AddPlotVariable("displacement");
			fem.AddPlotVariable("stress");
		}));

	febio.OnCreateEvent(AddPlotVariableWhenCreating<FEContactInterface>("contact pressure"));
	febio.OnCreateEvent(AddPlotVariableWhenCreating<FEContactInterface>("contact gap"));

	febio.SetActiveModule(0);
}<|MERGE_RESOLUTION|>--- conflicted
+++ resolved
@@ -171,12 +171,9 @@
 #include "FELungMaterial.h"
 #include "FEGrowthTensor.h"
 #include "FEKinematicGrowth.h"
-<<<<<<< HEAD
+#include "FEYeoh.h"
 #include "FEScaledElasticMaterial.h"
 #include "FEScaledUncoupledMaterial.h"
-=======
-#include "FEYeoh.h"
->>>>>>> 480cb8fe
 
 #include "FEPressureLoad.h"
 #include "FETractionLoad.h"
@@ -425,11 +422,8 @@
 	REGISTER_FECORE_CLASS(FEPolynomialHyperElastic, "polynomial");
 	REGISTER_FECORE_CLASS(FEShenoyMaterial, "Shenoy");
 	REGISTER_FECORE_CLASS(FEFiberEFDNeoHookean, "fiber neo-Hookean");
-<<<<<<< HEAD
     REGISTER_FECORE_CLASS(FEScaledUncoupledMaterial, "scaled uncoupled");
-=======
     REGISTER_FECORE_CLASS(FEYeoh, "Yeoh");
->>>>>>> 480cb8fe
 
 	// fiber materials (derived from FEFiberMaterial)
     REGISTER_FECORE_CLASS(FEFiberCDF         , "fiber-CDF"           );
