/*This file is part of the FEBio source code and is licensed under the MIT license
listed below.

See Copyright-FEBio.txt for details.

Copyright (c) 2021 University of Utah, The Trustees of Columbia University in
the City of New York, and others.

Permission is hereby granted, free of charge, to any person obtaining a copy
of this software and associated documentation files (the "Software"), to deal
in the Software without restriction, including without limitation the rights
to use, copy, modify, merge, publish, distribute, sublicense, and/or sell
copies of the Software, and to permit persons to whom the Software is
furnished to do so, subject to the following conditions:

The above copyright notice and this permission notice shall be included in all
copies or substantial portions of the Software.

THE SOFTWARE IS PROVIDED "AS IS", WITHOUT WARRANTY OF ANY KIND, EXPRESS OR
IMPLIED, INCLUDING BUT NOT LIMITED TO THE WARRANTIES OF MERCHANTABILITY,
FITNESS FOR A PARTICULAR PURPOSE AND NONINFRINGEMENT. IN NO EVENT SHALL THE
AUTHORS OR COPYRIGHT HOLDERS BE LIABLE FOR ANY CLAIM, DAMAGES OR OTHER
LIABILITY, WHETHER IN AN ACTION OF CONTRACT, TORT OR OTHERWISE, ARISING FROM,
OUT OF OR IN CONNECTION WITH THE SOFTWARE OR THE USE OR OTHER DEALINGS IN THE
SOFTWARE.*/



#include "stdafx.h"

#include "FEBioMech.h"
#include "FEBioMechModule.h"
#include "FE2DFiberNeoHookean.h"
#include "FE2DTransIsoMooneyRivlin.h"
#include "FE2DTransIsoVerondaWestmann.h"
#include "FEABUnconstrained.h"
#include "FEActiveFiberContraction.h"
#include "FEArrudaBoyce.h"
#include "FECarreauYasudaViscousSolid.h"
#include "FECarterHayesOld.h"
#include "FECellGrowth.h"
#include "FECubicCLE.h"
#include "FEDamageMooneyRivlin.h"
#include "FEDamageNeoHookean.h"
#include "FEDamageTransIsoMooneyRivlin.h"
#include "FESpringMaterial.h"
#include "FETorsionalSpring.h"
#include "FEDonnanEquilibrium.h"
#include "FEEFDDonnanEquilibrium.h"
#include "FEEFDMooneyRivlin.h"
#include "FEEFDNeoHookean.h"
#include "FEEFDUncoupled.h"
#include "FEEFDVerondaWestmann.h"
#include "FEElasticMixture.h"
#include "FEElasticMultigeneration.h"
#include "FEEllipsoidalFiberDistribution.h"
#include "FEFiberCDF.h"
#include "FEFiberCDFUncoupled.h"
#include "FEFiberEntropyChain.h"
#include "FEFiberEntropyChainUC.h"
#include "FEFiberExpPow.h"
#include "FEFiberExpPowUncoupled.h"
#include "FEFiberNaturalNeoHookean.h"
#include "FEFiberNeoHookean.h"
#include "FEFiberPowLinear.h"
#include "FEFiberPowLinearUncoupled.h"
#include "FEFiberEFDNeoHookean.h"
#include "FEFiberExponentialPowerUC.h"
#include "FEFiberNHUC.h"
#include "FEFiberKiousisUncoupled.h"
#include "FEForceVelocityContraction.h"
#include "FEFungOrthoCompressible.h"
#include "FEFungOrthotropic.h"
#include "FEHolmesMow.h"
#include "FEHolmesMowUC.h"
#include "FEHolzapfelGasserOgden.h"
#include "FEHolzapfelUnconstrained.h"
#include "FEHuiskesSupply.h"
#include "FEIncompNeoHookean.h"
#include "FEIsotropicElastic.h"
#include "FEMooneyRivlin.h"
#include "FEMRVonMisesFibers.h"
#include "FEMuscleMaterial.h"
#include "FENaturalNeoHookean.h"
#include "FENeoHookean.h"
#include "FENeoHookeanTransIso.h"
#include "FENewtonianViscousSolid.h"
#include "FENewtonianViscousSolidUC.h"
#include "FEOgdenMaterial.h"
#include "FEOgdenUnconstrained.h"
#include "FEOrthoElastic.h"
#include "FEOrthotropicCLE.h"
#include "FEOsmoticVirialExpansion.h"
#include "FEPerfectOsmometer.h"
#include "FEReactiveFatigue.h"
#include "FEUncoupledReactiveFatigue.h"
#include "FERemodelingElasticMaterial.h"
#include "FERigidMaterial.h"
#include "FESphericalFiberDistribution.h"
#include "FEStVenantKirchhoff.h"
#include "FETCNonlinearOrthotropic.h"
#include "FETendonMaterial.h"
#include "FETraceFreeNeoHookean.h"
#include "FETransIsoMooneyRivlin.h"
#include "FETransIsoMREstrada.h"
#include "FETransIsoVerondaWestmann.h"
#include "FETrussMaterial.h"
#include "FEUncoupledActiveContraction.h"
#include "FEUncoupledElasticMixture.h"
#include "FEUncoupledViscoElasticMaterial.h"
#include "FEUncoupledViscoElasticDamage.h"
#include "FEVerondaWestmann.h"
#include "FEViscoElasticDamage.h"
#include "FEViscoElasticMaterial.h"
#include "FEVonMisesPlasticity.h"
#include "FEElasticFiberMaterial.h"
#include "FEElasticFiberMaterialUC.h"
#include "FEFiberDensityDistribution.h"
#include "FEContinuousFiberDistribution.h"
#include "FEContinuousFiberDistributionUC.h"
#include "FEFiberIntegrationGauss.h"
#include "FEFiberIntegrationTrapezoidal.h"
#include "FEFiberIntegrationGeodesic.h"
#include "FEFiberIntegrationGaussKronrod.h"
#include "FEFiberIntegrationTriangle.h"
#include "FECoupledTransIsoMooneyRivlin.h"
#include "FECoupledTransIsoVerondaWestmann.h"
#include "FEHGOCoronary.h"
#include "FENonlinearSpring.h"
#include "FEDiscreteElementMaterial.h"
#include "FEPRLig.h"
#include "FECoupledMooneyRivlin.h"
#include "FECoupledVerondaWestmann.h"
#include "FEReactivePlasticity.h"
#include "FEReactivePlasticDamage.h"
#include "FEReactiveViscoelastic.h"
#include "FEUncoupledReactiveViscoelastic.h"
#include "FEBondRelaxation.h"
#include "FEBondRecruitment.h"
#include "FEDamageMaterial.h"
#include "FEDamageMaterialUC.h"
#include "FERVEDamageMaterial.h"
#include "FERVEFatigueMaterial.h"
#include "FEDamageCDF.h"
#include "FEDamageCriterion.h"
#include "FEPlasticFlowCurve.h"
#include "FEFiberExpLinear.h"
#include "FEUncoupledFiberExpLinear.h"
#include "FEPrescribedActiveContractionUniaxial.h"
#include "FEPrescribedActiveContractionUniaxialUC.h"
#include "FEPrescribedActiveContractionTransIso.h"
#include "FEPrescribedActiveContractionTransIsoUC.h"
#include "FEPrescribedActiveContractionIsotropic.h"
#include "FEPrescribedActiveContractionIsotropicUC.h"
#include "FEGentMaterial.h"
#include "FEWrinkleOgdenMaterial.h"
#include "FEGenericHyperelastic.h"
#include "FEGenericHyperelasticUC.h"
#include "FEGenericTransIsoHyperelastic.h"
#include "FEGenericTransIsoHyperelasticUC.h"
#include "FEActiveFiberStress.h"
#include "FEActiveFiberStressUC.h"
#include "FEContinuousElasticDamage.h"
#include "FEIsotropicLeeSacks.h"
#include "FEIsotropicLeeSacksUncoupled.h"
#include "FEPolynomialHyperElastic.h"
#include "FEShenoyMaterial.h"
#include "FELungMaterial.h"
#include "FEGrowthTensor.h"
#include "FEKinematicGrowth.h"
#include "FEYeoh.h"

#include "FEPressureLoad.h"
#include "FETractionLoad.h"
#include "FESurfaceForceUniform.h"
#include "FEBearingLoad.h"
#include "FEGenericBodyForce.h"
#include "FECentrifugalBodyForce.h"
#include "FEPointBodyForce.h"
#include "FESurfaceAttractionBodyForce.h"
#include "FEMassDamping.h"

#include "FEFacet2FacetSliding.h"
#include "FEPeriodicBoundary.h"
#include "FERigidWallInterface.h"
#include "FESlidingInterface.h"
#include "FESlidingElasticInterface.h"
#include "FEPeriodicSurfaceConstraint.h"
#include "FETiedInterface.h"
#include "FETiedElasticInterface.h"
#include "FEStickyInterface.h"
#include "FEPointConstraint.h"
#include "FEAzimuthConstraint.h"
#include "FEFacet2FacetTied.h"
#include "FEVolumeConstraint.h"
#include "FEDistanceConstraint.h"
#include "FEMortarSlidingContact.h"
#include "FEMortarTiedContact.h"
#include "FEContactPotential.h"

#include "FESymmetryPlane.h"
#include "FERigidJoint.h"
#include "FEGenericRigidJoint.h"
#include "FERigidSphericalJoint.h"
#include "FERigidRevoluteJoint.h"
#include "FERigidPrismaticJoint.h"
#include "FERigidCylindricalJoint.h"
#include "FERigidPlanarJoint.h"
#include "FERigidLock.h"
#include "FERigidSpring.h"
#include "FERigidDamper.h"
#include "FERigidAngularDamper.h"
#include "FERigidContractileForce.h"
#include "FERigidForce.h"
#include "FERigidCable.h"
#include "FEDiscreteContact.h"
#include "FERigidFollowerForce.h"
#include "FERigidFollowerMoment.h"
#include "FEFixedNormalDisplacement.h"

#include "FESolidSolver.h"
#include "FESolidSolver2.h"
#include "FEExplicitSolidSolver.h"
#include "FECGSolidSolver.h"

#include "FEBioMechPlot.h"
#include "FEBioMechData.h"

#include "FESolidDomainFactory.h"
#include "FEElasticSolidDomain.h"
#include "FEElasticShellDomain.h"
#include "FEElasticShellDomainOld.h"
#include "FEElasticEASShellDomain.h"
#include "FEElasticANSShellDomain.h"
#include "FEElasticTrussDomain.h"
#include "FELinearTrussDomain.h"
#include "FERigidSolidDomain.h"
#include "FERigidShellDomain.h"
#include "FEElasticBeamDomain.h"
#include "FERemodelingElasticDomain.h"
#include "FEUDGHexDomain.h"
#include "FEUT4Domain.h"
#include "FESRIElasticSolidDomain.h"
#include "FE3FieldElasticSolidDomain.h"
#include "FE3FieldElasticShellDomain.h"
#include "FEDiscreteElasticDomain.h"
#include "FEDeformableSpringDomain.h"
#include "RigidBC.h"
#include "FERigidNodeSet.h"
#include "FEFixedDisplacement.h"
#include "FEFixedShellDisplacement.h"
#include "FEFixedRotation.h"
#include "FEPrescribedDisplacement.h"
#include "FEPrescribedShellDisplacement.h"
#include "FEPrescribedRotation.h"
#include "FEBCPrescribedDeformation.h"
#include "FEBCRigidDeformation.h"
#include "FEPrescribedNormalDisplacement.h"
#include "FEMaxStressCriterion.h"
#include "FEMaxDamageCriterion.h"
#include "FESpringRuptureCriterion.h"

#include "FEInitialVelocity.h"
#include "FENodalForce.h"

#include "FEPreStrainElastic.h"
#include "FEPreStrainUncoupledElastic.h"
#include "FEConstPrestrain.h"
#include "FEInSituStretchGradient.h"
#include "FEPreStrainConstraint.h"
#include "FEInitialPreStrain.h"

#include "FENodeToNodeConstraint.h"

#include "FEDeformationMapGenerator.h"

#include "FESolidModule.h"

#include "FESolidAnalysis.h"
#include <FECore/FEModelUpdate.h>

#include "FEElasticBeamMaterial.h"

//-----------------------------------------------------------------------------
//! Register all the classes of the FEBioMech module with the FEBio framework.
void FEBioMech::InitModule()
{
	//-----------------------------------------------------------------------------
	// Domain factory
	FECoreKernel& febio = FECoreKernel::GetInstance();
	febio.RegisterDomain(new FESolidDomainFactory);

	//-----------------------------------------------------------------------------
	// create module
	febio.CreateModule(new FESolidModule, "solid",
		"{"
		"   \"title\" : \"Structural Mechanics\","
		"   \"info\"  : \"Quasi-static or dynamical structural mechanics analysis.\""
		"}");

	//-----------------------------------------------------------------------------
	// analyis classes (default type must match module name!)
	REGISTER_FECORE_CLASS(FESolidAnalysis, "solid");

	//-----------------------------------------------------------------------------
	// Solver classes (default type must match module name!)
	REGISTER_FECORE_CLASS(FESolidSolver2, "solid");
	REGISTER_FECORE_CLASS(FEExplicitSolidSolver, "explicit-solid");
	REGISTER_FECORE_CLASS(FESolidSolver, "solid_old");
	REGISTER_FECORE_CLASS(FECGSolidSolver, "CG-solid");

	//-----------------------------------------------------------------------------
	// material classes

	// elastic materials (derived from FEElasticMaterial)
	REGISTER_FECORE_CLASS(FE2DFiberNeoHookean, "2D fiber neo-Hookean");
    REGISTER_FECORE_CLASS(FEABUnconstrained, "Arruda-Boyce unconstrained");
	REGISTER_FECORE_CLASS(FECarreauYasudaViscousSolid, "Carreau-Yasuda viscous solid");
	REGISTER_FECORE_CLASS(FECellGrowth, "cell growth");
	REGISTER_FECORE_CLASS(FECubicCLE, "cubic CLE");
	REGISTER_FECORE_CLASS(FEDamageNeoHookean, "damage neo-Hookean");
	REGISTER_FECORE_CLASS(FEDonnanEquilibrium, "Donnan equilibrium");
	REGISTER_FECORE_CLASS(FEEFDDonnanEquilibrium, "EFD Donnan equilibrium");
	REGISTER_FECORE_CLASS(FEEFDNeoHookean, "EFD neo-Hookean (new)");
	REGISTER_FECORE_CLASS(FEEFDNeoHookeanOld, "EFD neo-Hookean");
	REGISTER_FECORE_CLASS(FEEllipsoidalFiberDistribution, "ellipsoidal fiber distribution");
	REGISTER_FECORE_CLASS(FEEllipsoidalFiberDistributionOld, "ellipsoidal fiber distribution (old)");
	REGISTER_FECORE_CLASS(FEFungOrthoCompressible, "Fung-ortho-compressible");
	REGISTER_FECORE_CLASS(FECompressibleGentMaterial, "compressible Gent");
	REGISTER_FECORE_CLASS(FEHolmesMow, "Holmes-Mow");
    REGISTER_FECORE_CLASS(FEHolmesMowUC, "uncoupled Holmes-Mow");
    REGISTER_FECORE_CLASS(FEHolzapfelUnconstrained, "HGO unconstrained");
	REGISTER_FECORE_CLASS(FEIsotropicElastic, "isotropic elastic");
	REGISTER_FECORE_CLASS(FECoupledMooneyRivlin, "coupled Mooney-Rivlin");
	REGISTER_FECORE_CLASS(FECoupledVerondaWestmann, "coupled Veronda-Westmann");
	REGISTER_FECORE_CLASS(FENaturalNeoHookean, "natural neo-Hookean");
	REGISTER_FECORE_CLASS(FENeoHookean, "neo-Hookean");
	REGISTER_FECORE_CLASS(FENeoHookeanTransIso, "neo-Hookean transiso");
    REGISTER_FECORE_CLASS(FETraceFreeNeoHookean, "trace-free neo-Hookean");
	REGISTER_FECORE_CLASS(FENewtonianViscousSolid, "Newtonian viscous solid");
	REGISTER_FECORE_CLASS(FEOgdenUnconstrained, "Ogden unconstrained");
	REGISTER_FECORE_CLASS(FEOrthoElastic, "orthotropic elastic");
	REGISTER_FECORE_CLASS(FEOrthotropicCLE, "orthotropic CLE");
	REGISTER_FECORE_CLASS(FEOsmoticVirialExpansion, "osmotic virial expansion");
	REGISTER_FECORE_CLASS(FEPerfectOsmometer, "perfect osmometer");
	REGISTER_FECORE_CLASS(FESphericalFiberDistribution, "spherical fiber distribution");
	REGISTER_FECORE_CLASS(FEStVenantKirchhoff, "St.Venant-Kirchhoff");
    REGISTER_FECORE_CLASS(FEViscoElasticDamage, "viscoelastic damage");
	REGISTER_FECORE_CLASS(FEViscoElasticMaterial, "viscoelastic");
	REGISTER_FECORE_CLASS(FEElasticMultigeneration, "multigeneration");
	REGISTER_FECORE_CLASS(FERemodelingElasticMaterial, "remodeling solid");
	REGISTER_FECORE_CLASS(FECarterHayesOld, "Carter-Hayes (old)");
	REGISTER_FECORE_CLASS(FEContinuousFiberDistribution, "continuous fiber distribution");
	REGISTER_FECORE_CLASS(FECoupledTransIsoVerondaWestmann, "coupled trans-iso Veronda-Westmann");
	REGISTER_FECORE_CLASS(FECoupledTransIsoMooneyRivlin, "coupled trans-iso Mooney-Rivlin");
	REGISTER_FECORE_CLASS(FEGenericHyperelastic, "hyperelastic");
	REGISTER_FECORE_CLASS(FEGenericTransIsoHyperelastic, "trans-iso hyperelastic");
	REGISTER_FECORE_CLASS(FEDamageFiberPower, "damage fiber power");
	REGISTER_FECORE_CLASS(FEDamageFiberExponential, "damage fiber exponential");
	REGISTER_FECORE_CLASS(FEDamageFiberExpLinear, "damage fiber exp-linear");
	REGISTER_FECORE_CLASS(FEGenerationMaterial, "generation");
	REGISTER_FECORE_CLASS(FEHGOCoronary, "HGO-coronary");
    REGISTER_FECORE_CLASS(FELungMaterial, "lung");
    REGISTER_FECORE_CLASS(FEKinematicGrowth, "kinematic growth");

	// These materials are derived from FEElasticMaterial and use FEElasticMaterials
	REGISTER_FECORE_CLASS(FEElasticMixture, "solid mixture");
	REGISTER_FECORE_CLASS(FEReactiveViscoelasticMaterial, "reactive viscoelastic");
	REGISTER_FECORE_CLASS(FEDamageMaterial, "elastic damage");
	REGISTER_FECORE_CLASS(FERVEDamageMaterial, "reactive viscoelastic damage");
	REGISTER_FECORE_CLASS(FEReactiveFatigue, "reactive fatigue", FECORE_EXPERIMENTAL);
    REGISTER_FECORE_CLASS(FERVEFatigueMaterial, "reactive viscoelastic fatigue", FECORE_EXPERIMENTAL);
	REGISTER_FECORE_CLASS(FEReactivePlasticity, "reactive plasticity");
	REGISTER_FECORE_CLASS(FEReactivePlasticDamage, "reactive plastic damage");

	// Uncoupled elastic materials (derived from FEUncoupledMaterial)
	REGISTER_FECORE_CLASS(FEArrudaBoyce, "Arruda-Boyce");
	REGISTER_FECORE_CLASS(FE2DTransIsoMooneyRivlin, "2D trans iso Mooney-Rivlin");
	REGISTER_FECORE_CLASS(FE2DTransIsoVerondaWestmann, "2D trans iso Veronda-Westmann");
	REGISTER_FECORE_CLASS(FEDamageMooneyRivlin, "damage Mooney-Rivlin");
	REGISTER_FECORE_CLASS(FEDamageTransIsoMooneyRivlin, "damage trans iso Mooney-Rivlin");
	REGISTER_FECORE_CLASS(FEEFDMooneyRivlin, "EFD Mooney-Rivlin");
	REGISTER_FECORE_CLASS(FEEFDUncoupled, "EFD uncoupled");
	REGISTER_FECORE_CLASS(FEEFDVerondaWestmann, "EFD Veronda-Westmann");
	REGISTER_FECORE_CLASS(FEFungOrthotropic, "Fung orthotropic");
	REGISTER_FECORE_CLASS(FEHolzapfelGasserOgden, "Holzapfel-Gasser-Ogden");
	REGISTER_FECORE_CLASS(FEGentMaterial, "Gent");
	REGISTER_FECORE_CLASS(FEIncompNeoHookean, "incomp neo-Hookean");
	REGISTER_FECORE_CLASS(FEMooneyRivlin, "Mooney-Rivlin");
	REGISTER_FECORE_CLASS(FEMuscleMaterial, "muscle material");
	REGISTER_FECORE_CLASS(FENewtonianViscousSolidUC, "Newtonian viscous solid uncoupled");
	REGISTER_FECORE_CLASS(FEOgdenMaterial, "Ogden");
	REGISTER_FECORE_CLASS(FETCNonlinearOrthotropic, "TC nonlinear orthotropic");
	REGISTER_FECORE_CLASS(FETendonMaterial, "tendon material");
	REGISTER_FECORE_CLASS(FETransIsoMooneyRivlin, "trans iso Mooney-Rivlin");
    REGISTER_FECORE_CLASS(FETransIsoMREstrada, "trans iso MR-Estrada");
	REGISTER_FECORE_CLASS(FETransIsoVerondaWestmann, "trans iso Veronda-Westmann");
	REGISTER_FECORE_CLASS(FEUncoupledElasticMixture, "uncoupled solid mixture");
	REGISTER_FECORE_CLASS(FEVerondaWestmann, "Veronda-Westmann");
    REGISTER_FECORE_CLASS(FEUncoupledViscoElasticDamage, "uncoupled viscoelastic damage");
	REGISTER_FECORE_CLASS(FEUncoupledViscoElasticMaterial, "uncoupled viscoelastic");
	REGISTER_FECORE_CLASS(FEMRVonMisesFibers, "Mooney-Rivlin von Mises Fibers");
	REGISTER_FECORE_CLASS(FEUncoupledActiveContraction, "uncoupled active contraction");
	REGISTER_FECORE_CLASS(FEContinuousFiberDistributionUC, "continuous fiber distribution uncoupled");
	REGISTER_FECORE_CLASS(FEPRLig, "PRLig");
	REGISTER_FECORE_CLASS(FEUncoupledReactiveViscoelasticMaterial, "uncoupled reactive viscoelastic");
	REGISTER_FECORE_CLASS(FEDamageMaterialUC, "uncoupled elastic damage");
    REGISTER_FECORE_CLASS(FEUncoupledReactiveFatigue, "uncoupled reactive fatigue", FECORE_EXPERIMENTAL);
	REGISTER_FECORE_CLASS(FEGenericHyperelasticUC, "uncoupled hyperelastic");
	REGISTER_FECORE_CLASS(FEGenericTransIsoHyperelasticUC, "uncoupled trans-iso hyperelastic");
	REGISTER_FECORE_CLASS(FEIsotropicLeeSacks, "isotropic Lee-Sacks");
	REGISTER_FECORE_CLASS(FEIsotropicLeeSacksUncoupled, "uncoupled isotropic Lee-Sacks");
	REGISTER_FECORE_CLASS(FEPolynomialHyperElastic, "polynomial");
	REGISTER_FECORE_CLASS(FEShenoyMaterial, "Shenoy");
	REGISTER_FECORE_CLASS(FEFiberEFDNeoHookean, "fiber neo-Hookean");
    REGISTER_FECORE_CLASS(FEYeoh, "Yeoh");

	// fiber materials (derived from FEFiberMaterial)
    REGISTER_FECORE_CLASS(FEFiberCDF         , "fiber-CDF"           );
	REGISTER_FECORE_CLASS(FEFiberNH          , "fiber-NH"            );
	REGISTER_FECORE_CLASS(FEFiberExpPow      , "fiber-exp-pow"       );
	REGISTER_FECORE_CLASS(FEFiberExpLinear   , "fiber-exp-linear"    );
	REGISTER_FECORE_CLASS(FEFiberPowLinear   , "fiber-pow-linear"    );
	REGISTER_FECORE_CLASS(FEFiberExpPowLinear, "fiber-exp-pow-linear");
	REGISTER_FECORE_CLASS(FEFiberNaturalNH   , "fiber-natural-NH"    );
    REGISTER_FECORE_CLASS(FEFiberEntropyChain, "fiber-entropy-chain" );
    REGISTER_FECORE_CLASS(FEVolumeGrowth     , "volume growth"       );
    REGISTER_FECORE_CLASS(FEAreaGrowth       , "area growth"         );
    REGISTER_FECORE_CLASS(FEFiberGrowth      , "fiber growth"        );

	// Elastic Fiber materials (derived from FEElasticFiberMaterial)
    REGISTER_FECORE_CLASS(FEElasticFiberCDF         , "fiber-CDF"           );
	REGISTER_FECORE_CLASS(FEElasticFiberNH          , "fiber-NH"            );
	REGISTER_FECORE_CLASS(FEElasticFiberExpPow      , "fiber-exp-pow"       );
	REGISTER_FECORE_CLASS(FEElasticFiberExpLinear   , "fiber-exp-linear"    );
	REGISTER_FECORE_CLASS(FEElasticFiberPowLinear   , "fiber-pow-linear"    );
	REGISTER_FECORE_CLASS(FEElasticFiberExpPowLinear, "fiber-exp-pow-linear");
	REGISTER_FECORE_CLASS(FEElasticFiberNaturalNH   , "fiber-natural-NH"    );
    REGISTER_FECORE_CLASS(FEElasticFiberEntropyChain, "fiber-entropy-chain" );

	// fiber materials for uncoupled formulation (derived from FEFiberMaterialUC)
    REGISTER_FECORE_CLASS(FEFiberCDFUncoupled  , "fiber-CDF-uncoupled"       );
	REGISTER_FECORE_CLASS(FEFiberExpLinearUC   , "uncoupled fiber-exp-linear");
	REGISTER_FECORE_CLASS(FEFiberNHUC          , "fiber-NH-uncoupled");
	REGISTER_FECORE_CLASS(FEFiberExpPowUC      , "fiber-exp-pow-uncoupled");
	REGISTER_FECORE_CLASS(FEFiberPowLinearUC   , "fiber-pow-linear-uncoupled");
    REGISTER_FECORE_CLASS(FEFiberEntropyChainUC, "uncoupled fiber-entropy-chain");

	// Uncoupled elastic fiber materials (derived from FEUncoupledFiberMaterial)
    REGISTER_FECORE_CLASS(FEElasticFiberCDFUncoupled    , "fiber-CDF-uncoupled"       );
	REGISTER_FECORE_CLASS(FEUncoupledFiberExpLinear     , "uncoupled fiber-exp-linear");
	REGISTER_FECORE_CLASS(FEUncoupledFiberNH            , "fiber-NH-uncoupled");
	REGISTER_FECORE_CLASS(FEUncoupledFiberExpPow        , "fiber-exp-pow-uncoupled");
	REGISTER_FECORE_CLASS(FEUncoupledFiberPowLinear     , "fiber-pow-linear-uncoupled");
    REGISTER_FECORE_CLASS(FEUncoupledFiberKiousis       , "fiber-Kiousis-uncoupled");
    REGISTER_FECORE_CLASS(FEUncoupledFiberEntropyChainUC, "uncoupled fiber-entropy-chain");

	// obsolete fiber materials
	REGISTER_FECORE_CLASS(FEFiberExponentialPower, "fiber-exponential-power-law");
	REGISTER_FECORE_CLASS(FEFiberExponentialPowerUC, "fiber-exponential-power-law-uncoupled");

	// solid materials (derived from FESolidMaterial)
	REGISTER_FECORE_CLASS(FERigidMaterial, "rigid body");
	REGISTER_FECORE_CLASS(FEVonMisesPlasticity, "von-Mises plasticity");

	// Fiber density distributions for CFD materials
	REGISTER_FECORE_CLASS(FESphericalFiberDensityDistribution, "spherical");
	REGISTER_FECORE_CLASS(FEEllipsoidalFiberDensityDistribution, "ellipsoidal");
	REGISTER_FECORE_CLASS(FEVonMises3DFiberDensityDistribution, "von-Mises-3d");
	REGISTER_FECORE_CLASS(FEVonMises3DTwoFDDAxisymmetric, "von-Mises-3d-two-axisym");
	REGISTER_FECORE_CLASS(FECircularFiberDensityDistribution, "circular");
	REGISTER_FECORE_CLASS(FEEllipticalFiberDensityDistribution, "elliptical");
	REGISTER_FECORE_CLASS(FEVonMises2DFiberDensityDistribution, "von-Mises-2d");
	REGISTER_FECORE_CLASS(FEStructureTensorDistribution, "structure-tensor");

	// Fiber distribution integration schemes for CFD materials
	REGISTER_FECORE_CLASS(FEFiberIntegrationGauss, "fibers-3d-gauss");
	REGISTER_FECORE_CLASS(FEFiberIntegrationGeodesic, "fibers-3d-geodesic");
	REGISTER_FECORE_CLASS(FEFiberIntegrationGaussKronrod, "fibers-3d-gkt");
	REGISTER_FECORE_CLASS(FEFiberIntegrationTriangle, "fibers-3d-fei");
	REGISTER_FECORE_CLASS(FEFiberIntegrationTrapezoidal, "fibers-2d-trapezoidal");

	// Other materials 
	REGISTER_FECORE_CLASS(FELinearTrussMaterial, "linear truss");
	REGISTER_FECORE_CLASS(FEHuiskesSupply, "Huiskes-supply");
	REGISTER_FECORE_CLASS(FEActiveFiberContraction, "active_contraction");
    REGISTER_FECORE_CLASS(FEForceVelocityContraction, "force-velocity-Estrada");
	REGISTER_FECORE_CLASS(FEWrinkleOgdenMaterial, "wrinkle Ogden");
	REGISTER_FECORE_CLASS(FEElasticMembrane, "elastic membrane");

	// active contraction materials
	REGISTER_FECORE_CLASS(FEPrescribedActiveContractionUniaxial, "prescribed uniaxial active contraction");
	REGISTER_FECORE_CLASS(FEPrescribedActiveContractionUniaxialUC, "uncoupled prescribed uniaxial active contraction");
	REGISTER_FECORE_CLASS(FEPrescribedActiveContractionTransIso, "prescribed trans iso active contraction");
	REGISTER_FECORE_CLASS(FEPrescribedActiveContractionTransIsoUC, "uncoupled prescribed trans iso active contraction");
	REGISTER_FECORE_CLASS(FEPrescribedActiveContractionIsotropic, "prescribed isotropic active contraction");
	REGISTER_FECORE_CLASS(FEPrescribedActiveContractionIsotropicUC, "uncoupled prescribed isotropic active contraction");
	REGISTER_FECORE_CLASS(FEPrescribedActiveContractionFiber, "prescribed fiber active contraction");
	REGISTER_FECORE_CLASS(FEPrescribedActiveContractionFiberUC, "uncoupled prescribed fiber active contraction");

	REGISTER_FECORE_CLASS(FEActiveFiberStress, "active fiber stress");
	REGISTER_FECORE_CLASS(FEActiveFiberStressUC, "uncoupled active fiber stress");

	// discrete materials
	REGISTER_FECORE_CLASS(FECompositeDiscreteMaterial, "discrete composite");
	REGISTER_FECORE_CLASS(FELinearSpring, "linear spring");
	REGISTER_FECORE_CLASS(FETensionOnlyLinearSpring, "tension-only linear spring");
	REGISTER_FECORE_CLASS(FENonlinearSpringMaterial, "nonlinear spring");
	REGISTER_FECORE_CLASS(FEExperimentalSpring, "experimental spring");
	REGISTER_FECORE_CLASS(FEDiscreteContractileMaterial, "Hill");
	REGISTER_FECORE_CLASS(FETorsionalSpring, "torsion spring");

	// bond relaxation materials (used by reactive visco-elastic materials)
	REGISTER_FECORE_CLASS(FEBondRelaxationExponential, "relaxation-exponential");
	REGISTER_FECORE_CLASS(FEBondRelaxationExpDistortion, "relaxation-exp-distortion");
    REGISTER_FECORE_CLASS(FEBondRelaxationExpDistUser, "relaxation-exp-dist-user");
	REGISTER_FECORE_CLASS(FEBondRelaxationFung, "relaxation-Fung");
	REGISTER_FECORE_CLASS(FEBondRelaxationPark, "relaxation-Park");
	REGISTER_FECORE_CLASS(FEBondRelaxationParkDistortion, "relaxation-Park-distortion");
    REGISTER_FECORE_CLASS(FEBondRelaxationParkDistUser, "relaxation-Park-dist-user");
	REGISTER_FECORE_CLASS(FEBondRelaxationPower, "relaxation-power");
	REGISTER_FECORE_CLASS(FEBondRelaxationPowerDistortion, "relaxation-power-distortion");
    REGISTER_FECORE_CLASS(FEBondRelaxationPowerDistUser, "relaxation-power-dist-user");
	REGISTER_FECORE_CLASS(FEBondRelaxationCarreau, "relaxation-Carreau");
    REGISTER_FECORE_CLASS(FEBondRelaxationProny, "relaxation-Prony");
    REGISTER_FECORE_CLASS(FEBondRelaxationMalkin, "relaxation-Malkin");
    REGISTER_FECORE_CLASS(FEBondRelaxationMalkinDist, "relaxation-Malkin-distortion");
    REGISTER_FECORE_CLASS(FEBondRelaxationMalkinDistUser, "relaxation-Malkin-dist-user");
    REGISTER_FECORE_CLASS(FEBondRelaxationCSexp, "relaxation-CSexp");
    REGISTER_FECORE_CLASS(FEBondRelaxationCSexpDistUser, "relaxation-CSexp-dist-user");

    // bond recruitment materials (used by reactive visco-elastic materials)
    REGISTER_FECORE_CLASS(FEBondRecruitmentUser, "recruitment user");
    REGISTER_FECORE_CLASS(FEBondRecruitmentPower, "recruitment power");
    REGISTER_FECORE_CLASS(FEBondRecruitmentExp, "recruitment exponential");
    REGISTER_FECORE_CLASS(FEBondRecruitmentPoly, "recruitment polynomial");
    REGISTER_FECORE_CLASS(FEBondRecruitmentLogNormal, "recruitment log-normal");
    REGISTER_FECORE_CLASS(FEBondRecruitmentWeibull, "recruitment Weibull");
    REGISTER_FECORE_CLASS(FEBondRecruitmentPQP, "recruitment quintic");
    REGISTER_FECORE_CLASS(FEBondRecruitmentGamma, "recruitment gamma");

	// damage cumulative distribution functions (used by damage materials)
	REGISTER_FECORE_CLASS(FEDamageCDFSimo, "CDF Simo");
	REGISTER_FECORE_CLASS(FEDamageCDFLogNormal, "CDF log-normal");
	REGISTER_FECORE_CLASS(FEDamageCDFWeibull, "CDF Weibull");
	REGISTER_FECORE_CLASS(FEDamageCDFStep, "CDF step");
	REGISTER_FECORE_CLASS(FEDamageCDFPQP, "CDF quintic");
	REGISTER_FECORE_CLASS(FEDamageCDFGamma, "CDF gamma");
	REGISTER_FECORE_CLASS(FEDamageCDFUser, "CDF user");

	// damage criterion (used by damage and plastic materials)
	REGISTER_FECORE_CLASS(FEDamageCriterionSimo, "DC Simo");
	REGISTER_FECORE_CLASS(FEDamageCriterionSED, "DC strain energy density");
	REGISTER_FECORE_CLASS(FEDamageCriterionSSE, "DC specific strain energy");
	REGISTER_FECORE_CLASS(FEDamageCriterionVMS, "DC von Mises stress");
    REGISTER_FECORE_CLASS(FEDamageCriterionDrucker, "DC Drucker shear stress");
	REGISTER_FECORE_CLASS(FEDamageCriterionMSS, "DC max shear stress");
	REGISTER_FECORE_CLASS(FEDamageCriterionMNS, "DC max normal stress");
	REGISTER_FECORE_CLASS(FEDamageCriterionMNLS, "DC max normal Lagrange strain");
	REGISTER_FECORE_CLASS(FEDamageCriterionOSS, "DC octahedral shear strain");
    REGISTER_FECORE_CLASS(FEDamageCriterionONS, "DC octahedral natural strain");

    // plastic flow curve (used by plastic materials)
    REGISTER_FECORE_CLASS(FEPlasticFlowCurvePaper, "PFC paper");
    REGISTER_FECORE_CLASS(FEPlasticFlowCurveUser , "PFC user");
    REGISTER_FECORE_CLASS(FEPlasticFlowCurveMath , "PFC math");

	// prestrain materials
	REGISTER_FECORE_CLASS(FEPrestrainElastic, "prestrain elastic");
	REGISTER_FECORE_CLASS(FEPreStrainUncoupledElastic, "uncoupled prestrain elastic");
	REGISTER_FECORE_CLASS(FEConstPrestrainGradient, "prestrain gradient");
	REGISTER_FECORE_CLASS(FEInSituStretchGradient, "in-situ stretch");

	// beam materials
	REGISTER_FECORE_CLASS(FEElasticBeamMaterial, "linear-beam");

	//-----------------------------------------------------------------------------
	// domain classes
	REGISTER_FECORE_CLASS(FERigidSolidDomain, "rigid-solid");
	REGISTER_FECORE_CLASS(FERigidShellDomain, "rigid-shell");
	REGISTER_FECORE_CLASS(FERigidShellDomainOld, "rigid-shell-old");
	REGISTER_FECORE_CLASS(FERemodelingElasticDomain, "remodeling-solid");
	REGISTER_FECORE_CLASS(FE3FieldElasticSolidDomain, "three-field-solid");
	REGISTER_FECORE_CLASS(FE3FieldElasticShellDomain, "three-field-shell");
	REGISTER_FECORE_CLASS(FEUDGHexDomain, "udg-hex");
	REGISTER_FECORE_CLASS(FESRIElasticSolidDomain, "sri-solid");
	REGISTER_FECORE_CLASS(FEUT4Domain, "ut4-solid");
	REGISTER_FECORE_CLASS(FEStandardElasticSolidDomain, "elastic-solid");
	REGISTER_FECORE_CLASS(FEElasticShellDomain, "elastic-shell");
	REGISTER_FECORE_CLASS(FEElasticShellDomainOld, "elastic-shell-old");
	REGISTER_FECORE_CLASS(FEElasticEASShellDomain, "elastic-shell-eas");
	REGISTER_FECORE_CLASS(FEElasticANSShellDomain, "elastic-shell-ans");
	REGISTER_FECORE_CLASS(FELinearTrussDomain, "linear-truss");
	REGISTER_FECORE_CLASS(FEElasticTrussDomain, "elastic-truss");
	REGISTER_FECORE_CLASS(FEElasticBeamDomain, "linear-beam");
	REGISTER_FECORE_CLASS(FEDiscreteElasticDomain, "discrete");
	REGISTER_FECORE_CLASS(FEDeformableSpringDomain, "deformable-spring");
	REGISTER_FECORE_CLASS(FEDeformableSpringDomain2, "deformable-spring2");

	//-----------------------------------------------------------------------------
	// classes derived from FEBoundaryCondition
	REGISTER_FECORE_CLASS(FEFixedDisplacement           , "zero displacement");
	REGISTER_FECORE_CLASS(FEFixedRotation               , "zero rotation");
	REGISTER_FECORE_CLASS(FEFixedShellDisplacement      , "zero shell displacement");
	REGISTER_FECORE_CLASS(FEPrescribedDisplacement      , "prescribed displacement");
	REGISTER_FECORE_CLASS(FEPrescribedRotation          , "prescribed rotation");
	REGISTER_FECORE_CLASS(FEPrescribedShellDisplacement , "prescribed shell displacement");
	REGISTER_FECORE_CLASS(FEBCPrescribedDeformation     , "prescribed deformation");
	REGISTER_FECORE_CLASS(FEPrescribedNormalDisplacement, "normal displacement");
	REGISTER_FECORE_CLASS(FEBCRigidDeformation          , "rigid deformation");
	REGISTER_FECORE_CLASS(FEBCPrescribedDeformation2O   , "prescribed deformation 2O");
	REGISTER_FECORE_CLASS(FERigidNodeSet                , "rigid");

	//-----------------------------------------------------------------------------
	// classes derived from FEInitialCondition
	REGISTER_FECORE_CLASS(FEInitialVelocity, "velocity");
	REGISTER_FECORE_CLASS(FEInitialShellVelocity, "shell velocity");
	REGISTER_FECORE_CLASS(FEInitialPreStrain, "prestrain");

	//-----------------------------------------------------------------------------
	// classes derived from FENodalLoad
	REGISTER_FECORE_CLASS(FENodalForce, "nodal_force");

	//-----------------------------------------------------------------------------
	// classes derived from FESurfaceLoad
	REGISTER_FECORE_CLASS(FEPressureLoad, "pressure");
	REGISTER_FECORE_CLASS(FETractionLoad, "traction");
    REGISTER_FECORE_CLASS(FESurfaceForceUniform, "force");
    REGISTER_FECORE_CLASS(FEBearingLoad, "bearing load");

	//-----------------------------------------------------------------------------
	// classes derived from FEBodyForce
	REGISTER_FECORE_CLASS(FEConstBodyForceOld, "const");	// obsolete in 3.0
	REGISTER_FECORE_CLASS(FENonConstBodyForceOld, "non-const");	// obsolete in 3.0

	REGISTER_FECORE_CLASS(FEGenericBodyForce, "body force");
	REGISTER_FECORE_CLASS(FECentrifugalBodyForce, "centrifugal");
	REGISTER_FECORE_CLASS(FEPointBodyForce, "point", FECORE_EXPERIMENTAL);
	REGISTER_FECORE_CLASS(FESurfaceAttractionBodyForce, "surface attraction");
	REGISTER_FECORE_CLASS(FEMassDamping, "mass damping");

	//-----------------------------------------------------------------------------
	// constraint classes
	REGISTER_FECORE_CLASS(FEPointConstraint, "point");
	REGISTER_FECORE_CLASS(FESymmetryPlane, "symmetry plane");
	REGISTER_FECORE_CLASS(FERigidJoint, "rigid joint");
	REGISTER_FECORE_CLASS(FEGenericRigidJoint, "generic rigid joint");
	REGISTER_FECORE_CLASS(FERigidSphericalJoint, "rigid spherical joint");
	REGISTER_FECORE_CLASS(FERigidRevoluteJoint, "rigid revolute joint");
	REGISTER_FECORE_CLASS(FERigidPrismaticJoint, "rigid prismatic joint");
	REGISTER_FECORE_CLASS(FERigidCylindricalJoint, "rigid cylindrical joint");
	REGISTER_FECORE_CLASS(FERigidPlanarJoint, "rigid planar joint");
	REGISTER_FECORE_CLASS(FERigidLock, "rigid lock");
	REGISTER_FECORE_CLASS(FERigidSpring, "rigid spring");
	REGISTER_FECORE_CLASS(FERigidDamper, "rigid damper");
	REGISTER_FECORE_CLASS(FERigidAngularDamper, "rigid angular damper");
	REGISTER_FECORE_CLASS(FERigidContractileForce, "rigid contractile force");
	REGISTER_FECORE_CLASS(FEVolumeConstraint, "volume");
	REGISTER_FECORE_CLASS(FEDiscreteContact, "discrete contact");
	REGISTER_FECORE_CLASS(FEDiscreteContact2, "discrete contact2");
	REGISTER_FECORE_CLASS(FEDistanceConstraint, "node distance");
	REGISTER_FECORE_CLASS(FEGPAConstraint, "prestrain");
	REGISTER_FECORE_CLASS(FEInSituStretchConstraint, "in-situ stretch");
	REGISTER_FECORE_CLASS(FEAzimuthConstraint, "azimuth constraint");
    REGISTER_FECORE_CLASS(FEFixedNormalDisplacement, "fixed normal displacement");

	// Lagrange multiplier constraints
	REGISTER_FECORE_CLASS(FENodeToNodeConstraint, "node-on-node");

	//-----------------------------------------------------------------------------
	// classes derived from FEContactInterface

	REGISTER_FECORE_CLASS(FESlidingInterface, "sliding-node-on-facet");
	REGISTER_FECORE_CLASS(FEFacet2FacetSliding, "sliding-facet-on-facet");
	REGISTER_FECORE_CLASS(FESlidingElasticInterface, "sliding-elastic");
	REGISTER_FECORE_CLASS(FETiedInterface, "tied-node-on-facet");
	REGISTER_FECORE_CLASS(FEFacet2FacetTied, "tied-facet-on-facet");
	REGISTER_FECORE_CLASS(FETiedElasticInterface, "tied-elastic");
	REGISTER_FECORE_CLASS(FEPeriodicBoundary, "periodic boundary");
	REGISTER_FECORE_CLASS(FERigidWallInterface, "rigid_wall");
	REGISTER_FECORE_CLASS(FEPeriodicSurfaceConstraint, "surface constraint");
	REGISTER_FECORE_CLASS(FEStickyInterface, "sticky");
	REGISTER_FECORE_CLASS(FEMortarSlidingContact, "mortar-sliding", FECORE_EXPERIMENTAL);
	REGISTER_FECORE_CLASS(FEMortarTiedContact, "mortar-tied", FECORE_EXPERIMENTAL);
	REGISTER_FECORE_CLASS(FEContactPotential, "contact potential");

	//-----------------------------------------------------------------------------
	// classes derived directly from FERigidBC
	REGISTER_FECORE_CLASS(FERigidFixedBCNew     , "rigid_fixed"           );
	REGISTER_FECORE_CLASS(FERigidDisplacement   , "rigid_displacement"    );
	REGISTER_FECORE_CLASS(FERigidRotation       , "rigid_rotation"        );

	REGISTER_FECORE_CLASS(FERigidFixedBCOld     , "rigid_fixed_old"     , 0x300);	// obsolete in 4.0
	REGISTER_FECORE_CLASS(FERigidPrescribedOld  , "rigid_prescribed_old", 0x300);	// obsolete in 4.0
	
	// classes derived directly from FERigidIC
	REGISTER_FECORE_CLASS(FERigidBodyVelocity       , "initial_rigid_velocity"        );
	REGISTER_FECORE_CLASS(FERigidBodyAngularVelocity, "initial_rigid_angular_velocity");

	//-----------------------------------------------------------------------------
	// classes derived directly from FERigidLoad
	REGISTER_FECORE_CLASS(FERigidAxialForce    , "rigid_axial_force"    );
	REGISTER_FECORE_CLASS(FERigidBodyForce     , "rigid_force"          );
	REGISTER_FECORE_CLASS(FERigidBodyMoment    , "rigid_moment"         );
    REGISTER_FECORE_CLASS(FERigidFollowerForce , "rigid_follower_force" );
    REGISTER_FECORE_CLASS(FERigidFollowerMoment, "rigid_follower_moment");
	REGISTER_FECORE_CLASS(FERigidCable         , "rigid_cable");
	REGISTER_FECORE_CLASS(FERigidCablePoint	   , "rigid_cable_point");

	//-----------------------------------------------------------------------------
	// classes derived from FEPlotData
	REGISTER_FECORE_CLASS(FEPlotElementVelocity, "velocity");
	REGISTER_FECORE_CLASS(FEPlotElementAcceleration, "acceleration");
	REGISTER_FECORE_CLASS(FEPlotDensity, "density");
	REGISTER_FECORE_CLASS(FEPlotElementStress, "stress");
	REGISTER_FECORE_CLASS(FEPlotElementPK2Stress, "PK2 stress");
	REGISTER_FECORE_CLASS(FEPlotElementPK1Stress, "PK1 stress");
	REGISTER_FECORE_CLASS(FEPlotElementMixtureStress, "mixture stress");
	REGISTER_FECORE_CLASS(FEPlotElementUncoupledPressure, "uncoupled pressure");
	REGISTER_FECORE_CLASS(FEPlotElementElasticity, "elasticity");
    REGISTER_FECORE_CLASS(FEPlotElementDevElasticity, "deviatoric elasticity");
	REGISTER_FECORE_CLASS(FEPlotRelativeVolume, "relative volume");
	REGISTER_FECORE_CLASS(FEPlotShellRelativeVolume, "shell relative volume");// , FECORE_SPEC(3, 0)); // NOTE: deprecated
	REGISTER_FECORE_CLASS(FEPlotFiberVector, "fiber vector");
	REGISTER_FECORE_CLASS(FEPlotFiberStretch, "fiber stretch");
	REGISTER_FECORE_CLASS(FEPlotDevFiberStretch, "deviatoric fiber stretch");
	REGISTER_FECORE_CLASS(FEPlotMaterialAxes, "material axes");
	REGISTER_FECORE_CLASS(FEPlotShellThickness, "shell thickness");
	REGISTER_FECORE_CLASS(FEPlotShellDirector, "shell director");
	REGISTER_FECORE_CLASS(FEPlotDamage, "damage");
	REGISTER_FECORE_CLASS(FEPlotIntactBondFraction, "intact bond fraction");
    REGISTER_FECORE_CLASS(FEPlotFatigueBondFraction, "fatigue bond fraction");
	REGISTER_FECORE_CLASS(FEPlotYieldedBondFraction, "yielded bond fraction");
	REGISTER_FECORE_CLASS(FEPlotOctahedralPlasticStrain, "octahedral plastic strain");
	REGISTER_FECORE_CLASS(FEPlotReactivePlasticityHeatSupply, "plasticity heat supply density");
	REGISTER_FECORE_CLASS(FEPlotMixtureVolumeFraction, "volume fraction");
	REGISTER_FECORE_CLASS(FEPlotUT4NodalStresses, "ut4 nodal stress");
	REGISTER_FECORE_CLASS(FEPlotContactGap, "contact gap");
	REGISTER_FECORE_CLASS(FEPlotNodalContactGap, "nodal contact gap");
	REGISTER_FECORE_CLASS(FEPlotVectorGap, "vector gap");
	REGISTER_FECORE_CLASS(FEPlotNodalVectorGap, "nodal vector gap");
	REGISTER_FECORE_CLASS(FEPlotContactPressure, "contact pressure");
	REGISTER_FECORE_CLASS(FEPlotNodalContactPressure, "nodal contact pressure");
	REGISTER_FECORE_CLASS(FEPlotContactTraction, "contact traction");
	REGISTER_FECORE_CLASS(FEPlotNodalContactTraction, "nodal contact traction");
	REGISTER_FECORE_CLASS(FEPlotStickStatus, "contact stick");
	REGISTER_FECORE_CLASS(FEPlotContactForce, "contact force");
	REGISTER_FECORE_CLASS(FEPlotContactArea, "contact area");
	REGISTER_FECORE_CLASS(FEPlotContactPenalty, "contact penalty");
	REGISTER_FECORE_CLASS(FEPlotContactStatus, "contact status");
	REGISTER_FECORE_CLASS(FEPlotSPRStresses, "SPR stress");
	REGISTER_FECORE_CLASS(FEPlotSPRLinearStresses, "SPR-P1 stress");
	REGISTER_FECORE_CLASS(FEPlotSPRPrincStresses, "SPR principal stress");
	REGISTER_FECORE_CLASS(FEPlotNodalStresses, "nodal stress");
	REGISTER_FECORE_CLASS(FEPlotNodalPressure, "nodal pressure");
	REGISTER_FECORE_CLASS(FEPlotNodalTraceStresses, "nodal stress trace");
	REGISTER_FECORE_CLASS(FEPlotShellStrain, "shell strain");
	REGISTER_FECORE_CLASS(FEPlotDeformationGradient, "deformation gradient");
	REGISTER_FECORE_CLASS(FEPlotLagrangeStrain, "Lagrange strain");
	REGISTER_FECORE_CLASS(FEPlotInfStrain, "infinitesimal strain");
	REGISTER_FECORE_CLASS(FEPlotSPRLagrangeStrain, "SPR Lagrange strain");
    REGISTER_FECORE_CLASS(FEPlotRightStretch, "right stretch");
    REGISTER_FECORE_CLASS(FEPlotLeftStretch, "left stretch");
    REGISTER_FECORE_CLASS(FEPlotRightHencky, "right Hencky");
    REGISTER_FECORE_CLASS(FEPlotLeftHencky, "left Hencky");
    REGISTER_FECORE_CLASS(FEPlotRateOfDeformation, "rate of deformation");
	REGISTER_FECORE_CLASS(FEPlotMortarContactGap, "mortar-gap");
	REGISTER_FECORE_CLASS(FEPlotSurfaceTraction, "surface traction");
	REGISTER_FECORE_CLASS(FEPlotNodalSurfaceTraction, "nodal surface traction");
	REGISTER_FECORE_CLASS(FEPlotEnclosedVolume, "enclosed volume");
	REGISTER_FECORE_CLASS(FEPlotSurfaceArea, "surface area");
	REGISTER_FECORE_CLASS(FEPlotFacetArea, "facet area");
	REGISTER_FECORE_CLASS(FEPlotStrainEnergyDensity, "strain energy density");
	REGISTER_FECORE_CLASS(FEPlotDevStrainEnergyDensity, "deviatoric strain energy density");
	REGISTER_FECORE_CLASS(FEPlotSpecificStrainEnergy, "specific strain energy");
	REGISTER_FECORE_CLASS(FEPlotKineticEnergyDensity, "kinetic energy density");
	REGISTER_FECORE_CLASS(FEPlotElementStrainEnergy, "element strain energy");
	REGISTER_FECORE_CLASS(FEPlotElementKineticEnergy, "element kinetic energy");
	REGISTER_FECORE_CLASS(FEPlotElementCenterOfMass, "element center of mass");
	REGISTER_FECORE_CLASS(FEPlotElementLinearMomentum, "element linear momentum");
	REGISTER_FECORE_CLASS(FEPlotElementAngularMomentum, "element angular momentum");
	REGISTER_FECORE_CLASS(FEPlotElementStressPower, "element stress power");
	REGISTER_FECORE_CLASS(FEPlotCurrentElementStrainEnergy, "current element strain energy");
	REGISTER_FECORE_CLASS(FEPlotCurrentElementKineticEnergy, "current element kinetic energy");
	REGISTER_FECORE_CLASS(FEPlotCurrentElementCenterOfMass, "current element center of mass");
	REGISTER_FECORE_CLASS(FEPlotCurrentElementLinearMomentum, "current element linear momentum");
	REGISTER_FECORE_CLASS(FEPlotCurrentElementAngularMomentum, "current element angular momentum");
	REGISTER_FECORE_CLASS(FEPlotNodeDisplacement, "displacement");
	REGISTER_FECORE_CLASS(FEPlotNodeRotation, "rotation");
	REGISTER_FECORE_CLASS(FEPlotNodeVelocity, "nodal velocity");
	REGISTER_FECORE_CLASS(FEPlotNodeAcceleration, "nodal acceleration");
	REGISTER_FECORE_CLASS(FEPlotNodeReactionForces, "reaction forces");
	REGISTER_FECORE_CLASS(FEPlotRigidReactionForce, "rigid force");
	REGISTER_FECORE_CLASS(FEPlotRigidReactionTorque, "rigid torque");
	REGISTER_FECORE_CLASS(FEPlotRigidDisplacement, "rigid position");
	REGISTER_FECORE_CLASS(FEPlotRigidVelocity, "rigid velocity");
	REGISTER_FECORE_CLASS(FEPlotRigidAcceleration, "rigid acceleration");
	REGISTER_FECORE_CLASS(FEPlotRigidRotation, "rigid angular position");
	REGISTER_FECORE_CLASS(FEPlotRigidAngularVelocity, "rigid angular velocity");
	REGISTER_FECORE_CLASS(FEPlotRigidAngularAcceleration, "rigid angular acceleration");
	REGISTER_FECORE_CLASS(FEPlotRigidLinearMomentum, "rigid linear momentum");
	REGISTER_FECORE_CLASS(FEPlotRigidAngularMomentum, "rigid angular momentum");
	REGISTER_FECORE_CLASS(FEPlotRigidKineticEnergy, "rigid kinetic energy");
	REGISTER_FECORE_CLASS(FEPlotRigidEuler, "Euler angle");
	REGISTER_FECORE_CLASS(FEPlotRigidRotationVector, "rigid rotation vector");
	REGISTER_FECORE_CLASS(FEPlotScalarSurfaceLoad, "scalar surface load");
	REGISTER_FECORE_CLASS(FEPlotNetSurfaceReactionForce, "surface reaction force");
	REGISTER_FECORE_CLASS(FEPlotNetSurfaceReactionMoment, "surface reaction moment");
	REGISTER_FECORE_CLASS(FEPlotStressError, "stress error");
	REGISTER_FECORE_CLASS(FEPlotFiberTargetStretch, "in-situ target stretch");
	REGISTER_FECORE_CLASS(FEPlotPreStrainStretch, "prestrain stretch");
	REGISTER_FECORE_CLASS(FEPlotPreStrainStretchError, "prestrain stretch error");
	REGISTER_FECORE_CLASS(FEPlotPreStrainCorrection, "prestrain correction");
	REGISTER_FECORE_CLASS(FEPlotSPRPreStrainCorrection, "SPR prestrain correction");
	REGISTER_FECORE_CLASS(FEPlotPreStrainCompatibility, "prestrain compatibility");
	REGISTER_FECORE_CLASS(FEPlotDiscreteElementStretch, "discrete element stretch");
	REGISTER_FECORE_CLASS(FEPlotDiscreteElementElongation, "discrete element elongation");
	REGISTER_FECORE_CLASS(FEPlotDiscreteElementPercentElongation, "discrete element percent elongation");
	REGISTER_FECORE_CLASS(FEPlotDiscreteElementDirection, "discrete element direction");
	REGISTER_FECORE_CLASS(FEPlotDiscreteElementLength, "discrete element length");
	REGISTER_FECORE_CLASS(FEPlotDiscreteElementForce, "discrete element force");
	REGISTER_FECORE_CLASS(FEPlotDiscreteElementSignedForce, "discrete element signed force");
	REGISTER_FECORE_CLASS(FEPlotDiscreteElementStrainEnergy, "discrete element strain energy");
	REGISTER_FECORE_CLASS(FEPlotContinuousDamage_D    , "continuous damage");
	REGISTER_FECORE_CLASS(FEPlotContinuousDamage_D1   , "continuous damage D1");
	REGISTER_FECORE_CLASS(FEPlotContinuousDamage_Ds   , "continuous damage Ds");
	REGISTER_FECORE_CLASS(FEPlotContinuousDamage_D2   , "continuous damage D2");
	REGISTER_FECORE_CLASS(FEPlotContinuousDamage_D3   , "continuous damage D3");
	REGISTER_FECORE_CLASS(FEPlotContinuousDamage_P    , "continuous damage P");
	REGISTER_FECORE_CLASS(FEPlotContinuousDamage_Psi0 , "continuous damage Psi0");
	REGISTER_FECORE_CLASS(FEPlotContinuousDamage_beta , "continuous damage beta");
	REGISTER_FECORE_CLASS(FEPlotContinuousDamage_gamma, "continuous damage gamma");
	REGISTER_FECORE_CLASS(FEPlotContinuousDamage_D2beta, "continuous damage D2beta");
    REGISTER_FECORE_CLASS(FEPlotRVEgenerations, "RVE generations");
    REGISTER_FECORE_CLASS(FEPlotRVEbonds, "RVE reforming bonds");
    REGISTER_FECORE_CLASS(FEPlotRVErecruitment, "RVE recruitment");
    REGISTER_FECORE_CLASS(FEPlotRVEstrain, "RVE strain");
    REGISTER_FECORE_CLASS(FEPlotStrongBondSED, "strong bond SED");
    REGISTER_FECORE_CLASS(FEPlotWeakBondSED, "weak bond SED");
    REGISTER_FECORE_CLASS(FEPlotStrongBondDevSED, "deviatoric strong bond SED");
    REGISTER_FECORE_CLASS(FEPlotWeakBondDevSED, "deviatoric weak bond SED");
    REGISTER_FECORE_CLASS(FEPlotTrussStretch  , "truss stretch");
<<<<<<< HEAD
	REGISTER_FECORE_CLASS(FEPlotGrowthRatio, "growth ratio");
	REGISTER_FECORE_CLASS(FEPlotGrowthTensor, "growth tensor");
	REGISTER_FECORE_CLASS(FEPlotTraceStresses, "stress trace");
	REGISTER_FECORE_CLASS(FEPlotGrowthElasticDeformationGradient, "growth elastic deformation gradient");
	REGISTER_FECORE_CLASS(FEPlotGrowthDeformationGradient, "growth deformation gradient");
	REGISTER_FECORE_CLASS(FEPlotJacobian, "Jacobian");
	REGISTER_FECORE_CLASS(FEPlotGrowthElasticJacobian, "growth elastic Jacobian");
	REGISTER_FECORE_CLASS(FEPlotGrowthJacobian, "growth Jacobian");
	REGISTER_FECORE_CLASS(FEPlotGrowthK, "growth activation");
	REGISTER_FECORE_CLASS(FEPlotGrowthPhi, "growth phi");


=======
    REGISTER_FECORE_CLASS(FEPlotGrowthLagrangeStrain, "growth Lagrange strain");
    REGISTER_FECORE_CLASS(FEPlotGrowthInfStrain, "growth infinitesimal strain");
    REGISTER_FECORE_CLASS(FEPlotGrowthRightStretch, "growth right stretch");
    REGISTER_FECORE_CLASS(FEPlotGrowthLeftStretch, "growth left stretch");
    REGISTER_FECORE_CLASS(FEPlotGrowthRightHencky, "growth right Hencky");
    REGISTER_FECORE_CLASS(FEPlotGrowthLeftHencky, "growth left Hencky");
    REGISTER_FECORE_CLASS(FEPlotGrowthRelativeVolume, "growth relative volume");

	// beam variables
	REGISTER_FECORE_CLASS(FEPlotBeamStress      , "beam stress");
	REGISTER_FECORE_CLASS(FEPlotBeamStressCouple, "beam stress couple");
	REGISTER_FECORE_CLASS(FEPlotBeamStrain      , "beam strain");
	REGISTER_FECORE_CLASS(FEPlotBeamCurvature   , "beam curvature");

	REGISTER_FECORE_CLASS(FEPlotBeamReferenceStress      , "beam reference stress");
	REGISTER_FECORE_CLASS(FEPlotBeamReferenceStressCouple, "beam reference stress couple");
>>>>>>> b7b86b14

	// 2O continuum fields
	REGISTER_FECORE_CLASS(FEPlotElementsnorm, "s norm");

	//-----------------------------------------------------------------------------
	// Derived from FELogNodeData
	REGISTER_FECORE_CLASS(FENodeXPos, "x");
	REGISTER_FECORE_CLASS(FENodeYPos, "y");
	REGISTER_FECORE_CLASS(FENodeZPos, "z");
	REGISTER_FECORE_CLASS(FENodeXDisp, "ux");
	REGISTER_FECORE_CLASS(FENodeYDisp, "uy");
	REGISTER_FECORE_CLASS(FENodeZDisp, "uz");
	REGISTER_FECORE_CLASS(FENodeXVel, "vx");
	REGISTER_FECORE_CLASS(FENodeYVel, "vy");
	REGISTER_FECORE_CLASS(FENodeZVel, "vz");
	REGISTER_FECORE_CLASS(FENodeXAcc, "ax");
	REGISTER_FECORE_CLASS(FENodeYAcc, "ay");
	REGISTER_FECORE_CLASS(FENodeZAcc, "az");
	REGISTER_FECORE_CLASS(FENodeForceX, "Rx");
	REGISTER_FECORE_CLASS(FENodeForceY, "Ry");
	REGISTER_FECORE_CLASS(FENodeForceZ, "Rz");

	//-----------------------------------------------------------------------------
	// Derived from FELogFaceData
	REGISTER_FECORE_CLASS(FELogContactGap     , "contact gap");
	REGISTER_FECORE_CLASS(FELogContactPressure, "contact pressure");
	REGISTER_FECORE_CLASS(FELogContactTractionX, "contact_traction.x");
	REGISTER_FECORE_CLASS(FELogContactTractionY, "contact_traction.y");
	REGISTER_FECORE_CLASS(FELogContactTractionZ, "contact_traction.z");

	//-----------------------------------------------------------------------------
	// Derived from FELogElemData
	REGISTER_FECORE_CLASS(FELogElemPosX, "x");
	REGISTER_FECORE_CLASS(FELogElemPosY, "y");
	REGISTER_FECORE_CLASS(FELogElemPosZ, "z");
	REGISTER_FECORE_CLASS(FELogElemJacobian, "J");
	REGISTER_FECORE_CLASS(FELogElemStrainX, "Ex");
	REGISTER_FECORE_CLASS(FELogElemStrainY, "Ey");
	REGISTER_FECORE_CLASS(FELogElemStrainZ, "Ez");
	REGISTER_FECORE_CLASS(FELogElemStrainXY, "Exy");
	REGISTER_FECORE_CLASS(FELogElemStrainYZ, "Eyz");
	REGISTER_FECORE_CLASS(FELogElemStrainXZ, "Exz");
	REGISTER_FECORE_CLASS(FELogElemStrainEffective, "effective strain");
	REGISTER_FECORE_CLASS(FELogElemStrain1, "E1");
	REGISTER_FECORE_CLASS(FELogElemStrain2, "E2");
	REGISTER_FECORE_CLASS(FELogElemStrain3, "E3");
	REGISTER_FECORE_CLASS(FELogElemInfStrainX, "ex");
	REGISTER_FECORE_CLASS(FELogElemInfStrainY, "ey");
	REGISTER_FECORE_CLASS(FELogElemInfStrainZ, "ez");
	REGISTER_FECORE_CLASS(FELogElemInfStrainXY, "exy");
	REGISTER_FECORE_CLASS(FELogElemInfStrainYZ, "eyz");
	REGISTER_FECORE_CLASS(FELogElemInfStrainXZ, "exz");
    REGISTER_FECORE_CLASS(FELogElemRightStretchX, "Ux");
    REGISTER_FECORE_CLASS(FELogElemRightStretchY, "Uy");
    REGISTER_FECORE_CLASS(FELogElemRightStretchZ, "Uz");
    REGISTER_FECORE_CLASS(FELogElemRightStretchXY, "Uxy");
    REGISTER_FECORE_CLASS(FELogElemRightStretchYZ, "Uyz");
    REGISTER_FECORE_CLASS(FELogElemRightStretchXZ, "Uxz");
    REGISTER_FECORE_CLASS(FELogElemRightStretchEffective, "effective right stretch");
    REGISTER_FECORE_CLASS(FELogElemRightStretch1, "U1");
    REGISTER_FECORE_CLASS(FELogElemRightStretch2, "U2");
    REGISTER_FECORE_CLASS(FELogElemRightStretch3, "U3");
    REGISTER_FECORE_CLASS(FELogElemLeftStretchX, "Vx");
    REGISTER_FECORE_CLASS(FELogElemLeftStretchY, "Vy");
    REGISTER_FECORE_CLASS(FELogElemLeftStretchZ, "Vz");
    REGISTER_FECORE_CLASS(FELogElemLeftStretchXY, "Vxy");
    REGISTER_FECORE_CLASS(FELogElemLeftStretchYZ, "Vyz");
    REGISTER_FECORE_CLASS(FELogElemLeftStretchXZ, "Vxz");
    REGISTER_FECORE_CLASS(FELogElemLeftStretchEffective, "effective left stretch");
    REGISTER_FECORE_CLASS(FELogElemLeftStretch1, "V1");
    REGISTER_FECORE_CLASS(FELogElemLeftStretch2, "V2");
    REGISTER_FECORE_CLASS(FELogElemLeftStretch3, "V3");
    REGISTER_FECORE_CLASS(FELogElemRightHenckyX, "Hx");
    REGISTER_FECORE_CLASS(FELogElemRightHenckyY, "Hy");
    REGISTER_FECORE_CLASS(FELogElemRightHenckyZ, "Hz");
    REGISTER_FECORE_CLASS(FELogElemRightHenckyXY, "Hxy");
    REGISTER_FECORE_CLASS(FELogElemRightHenckyYZ, "Hyz");
    REGISTER_FECORE_CLASS(FELogElemRightHenckyXZ, "Hxz");
    REGISTER_FECORE_CLASS(FELogElemRightHenckyEffective, "effective right Hencky");
    REGISTER_FECORE_CLASS(FELogElemRightHencky1, "H1");
    REGISTER_FECORE_CLASS(FELogElemRightHencky2, "H2");
    REGISTER_FECORE_CLASS(FELogElemRightHencky3, "H3");
    REGISTER_FECORE_CLASS(FELogElemLeftHenckyX, "hx");
    REGISTER_FECORE_CLASS(FELogElemLeftHenckyY, "hy");
    REGISTER_FECORE_CLASS(FELogElemLeftHenckyZ, "hz");
    REGISTER_FECORE_CLASS(FELogElemLeftHenckyXY, "hxy");
    REGISTER_FECORE_CLASS(FELogElemLeftHenckyYZ, "hyz");
    REGISTER_FECORE_CLASS(FELogElemLeftHenckyXZ, "hxz");
    REGISTER_FECORE_CLASS(FELogElemLeftHenckyEffective, "effective left Hencky");
    REGISTER_FECORE_CLASS(FELogElemLeftHencky1, "h1");
    REGISTER_FECORE_CLASS(FELogElemLeftHencky2, "h2");
    REGISTER_FECORE_CLASS(FELogElemLeftHencky3, "h3");
	REGISTER_FECORE_CLASS(FELogElemStressX, "sx");
	REGISTER_FECORE_CLASS(FELogElemStressY, "sy");
	REGISTER_FECORE_CLASS(FELogElemStressZ, "sz");
	REGISTER_FECORE_CLASS(FELogElemStressXY, "sxy");
	REGISTER_FECORE_CLASS(FELogElemStressYZ, "syz");
	REGISTER_FECORE_CLASS(FELogElemStressXZ, "sxz");
	REGISTER_FECORE_CLASS(FELogElemStressEffective, "effective stress");
	REGISTER_FECORE_CLASS(FELogElemStress1, "s1");
	REGISTER_FECORE_CLASS(FELogElemStress2, "s2");
	REGISTER_FECORE_CLASS(FELogElemStress3, "s3");
	REGISTER_FECORE_CLASS(FELogElemPK2StressX , "Sx");
	REGISTER_FECORE_CLASS(FELogElemPK2StressY , "Sy");
	REGISTER_FECORE_CLASS(FELogElemPK2StressZ , "Sz");
	REGISTER_FECORE_CLASS(FELogElemPK2StressXY, "Sxy");
	REGISTER_FECORE_CLASS(FELogElemPK2StressYZ, "Syz");
	REGISTER_FECORE_CLASS(FELogElemPK2StressXZ, "Sxz");
	REGISTER_FECORE_CLASS_T2(FELogElemStressEigenVector_T, 0, 0, "s1x");
	REGISTER_FECORE_CLASS_T2(FELogElemStressEigenVector_T, 0, 1, "s1y");
	REGISTER_FECORE_CLASS_T2(FELogElemStressEigenVector_T, 0, 2, "s1z");
	REGISTER_FECORE_CLASS_T2(FELogElemStressEigenVector_T, 1, 0, "s2x");
	REGISTER_FECORE_CLASS_T2(FELogElemStressEigenVector_T, 1, 1, "s2y");
	REGISTER_FECORE_CLASS_T2(FELogElemStressEigenVector_T, 1, 2, "s2z");
	REGISTER_FECORE_CLASS_T2(FELogElemStressEigenVector_T, 2, 0, "s3x");
	REGISTER_FECORE_CLASS_T2(FELogElemStressEigenVector_T, 2, 1, "s3y");
	REGISTER_FECORE_CLASS_T2(FELogElemStressEigenVector_T, 2, 2, "s3z");
	REGISTER_FECORE_CLASS(FELogElemDeformationGradientXX, "Fxx");
	REGISTER_FECORE_CLASS(FELogElemDeformationGradientXY, "Fxy");
	REGISTER_FECORE_CLASS(FELogElemDeformationGradientXZ, "Fxz");
	REGISTER_FECORE_CLASS(FELogElemDeformationGradientYX, "Fyx");
	REGISTER_FECORE_CLASS(FELogElemDeformationGradientYY, "Fyy");
	REGISTER_FECORE_CLASS(FELogElemDeformationGradientYZ, "Fyz");
	REGISTER_FECORE_CLASS(FELogElemDeformationGradientZX, "Fzx");
	REGISTER_FECORE_CLASS(FELogElemDeformationGradientZY, "Fzy");
	REGISTER_FECORE_CLASS(FELogElemDeformationGradientZZ, "Fzz");
	REGISTER_FECORE_CLASS_T(FELogElemElasticity, 0, "cxxxx");
	REGISTER_FECORE_CLASS_T(FELogElemElasticity, 1, "cxxyy");
	REGISTER_FECORE_CLASS_T(FELogElemElasticity, 2, "cyyyy");
	REGISTER_FECORE_CLASS_T(FELogElemElasticity, 3, "cxxzz");
	REGISTER_FECORE_CLASS_T(FELogElemElasticity, 4, "cyyzz");
	REGISTER_FECORE_CLASS_T(FELogElemElasticity, 5, "czzzz");
	REGISTER_FECORE_CLASS_T(FELogElemElasticity, 6, "cxxxy");
	REGISTER_FECORE_CLASS_T(FELogElemElasticity, 7, "cyyxy");
	REGISTER_FECORE_CLASS_T(FELogElemElasticity, 8, "czzxy");
	REGISTER_FECORE_CLASS_T(FELogElemElasticity, 9, "cxyxy");
	REGISTER_FECORE_CLASS_T(FELogElemElasticity, 10, "cxxyz");
	REGISTER_FECORE_CLASS_T(FELogElemElasticity, 11, "cyyyz");
	REGISTER_FECORE_CLASS_T(FELogElemElasticity, 12, "czzyz");
	REGISTER_FECORE_CLASS_T(FELogElemElasticity, 13, "cxyyz");
	REGISTER_FECORE_CLASS_T(FELogElemElasticity, 14, "cyzyz");
	REGISTER_FECORE_CLASS_T(FELogElemElasticity, 15, "cxxxz");
	REGISTER_FECORE_CLASS_T(FELogElemElasticity, 16, "cyyxz");
	REGISTER_FECORE_CLASS_T(FELogElemElasticity, 17, "czzxz");
	REGISTER_FECORE_CLASS_T(FELogElemElasticity, 18, "cxyxz");
	REGISTER_FECORE_CLASS_T(FELogElemElasticity, 19, "cyzxz");
	REGISTER_FECORE_CLASS_T(FELogElemElasticity, 20, "cxzxz");
	REGISTER_FECORE_CLASS(FELogElemStrainEnergyDensity, "sed");
	REGISTER_FECORE_CLASS(FELogElemDevStrainEnergyDensity, "devsed");
	REGISTER_FECORE_CLASS(FELogElemFiberStretch, "fiber_stretch");
	REGISTER_FECORE_CLASS(FELogElemFiberVectorX, "fiber_x");
	REGISTER_FECORE_CLASS(FELogElemFiberVectorY, "fiber_y");
	REGISTER_FECORE_CLASS(FELogElemFiberVectorZ, "fiber_z");
	REGISTER_FECORE_CLASS(FELogDamage, "D");
    REGISTER_FECORE_CLASS(FELogIntactBonds, "wi");
    REGISTER_FECORE_CLASS(FELogYieldedBonds, "wy");
    REGISTER_FECORE_CLASS(FELogFatigueBonds, "wf");
    REGISTER_FECORE_CLASS(FELogOctahedralPlasticStrain, "ops");
    REGISTER_FECORE_CLASS(FELogDiscreteElementStretch   , "discrete element stretch");
    REGISTER_FECORE_CLASS(FELogDiscreteElementElongation, "discrete element elongation");
    REGISTER_FECORE_CLASS(FELogDiscreteElementForce     , "discrete element force"  );
    REGISTER_FECORE_CLASS(FELogDiscreteElementForceX    , "Fde.x");
    REGISTER_FECORE_CLASS(FELogDiscreteElementForceY    , "Fde.y");
    REGISTER_FECORE_CLASS(FELogDiscreteElementForceZ    , "Fde.z");
	REGISTER_FECORE_CLASS(FELogContactArea, "contact area");
	REGISTER_FECORE_CLASS_T2(FELogElementMixtureStress_T, 0, 0, "mixture_stress[0].xx");
	REGISTER_FECORE_CLASS_T2(FELogElementMixtureStress_T, 0, 1, "mixture_stress[0].xy");
	REGISTER_FECORE_CLASS_T2(FELogElementMixtureStress_T, 0, 2, "mixture_stress[0].yy");
	REGISTER_FECORE_CLASS_T2(FELogElementMixtureStress_T, 0, 3, "mixture_stress[0].xz");
	REGISTER_FECORE_CLASS_T2(FELogElementMixtureStress_T, 0, 4, "mixture_stress[0].yz");
	REGISTER_FECORE_CLASS_T2(FELogElementMixtureStress_T, 0, 5, "mixture_stress[0].zz");
	REGISTER_FECORE_CLASS_T2(FELogElementMixtureStress_T, 1, 0, "mixture_stress[1].xx");
	REGISTER_FECORE_CLASS_T2(FELogElementMixtureStress_T, 1, 1, "mixture_stress[1].xy");
	REGISTER_FECORE_CLASS_T2(FELogElementMixtureStress_T, 1, 2, "mixture_stress[1].yy");
	REGISTER_FECORE_CLASS_T2(FELogElementMixtureStress_T, 1, 3, "mixture_stress[1].xz");
	REGISTER_FECORE_CLASS_T2(FELogElementMixtureStress_T, 1, 4, "mixture_stress[1].yz");
	REGISTER_FECORE_CLASS_T2(FELogElementMixtureStress_T, 1, 5, "mixture_stress[1].zz");
	REGISTER_FECORE_CLASS_T2(FELogElementMixtureStress_T, 2, 0, "mixture_stress[2].xx");
	REGISTER_FECORE_CLASS_T2(FELogElementMixtureStress_T, 2, 1, "mixture_stress[2].xy");
	REGISTER_FECORE_CLASS_T2(FELogElementMixtureStress_T, 2, 2, "mixture_stress[2].yy");
	REGISTER_FECORE_CLASS_T2(FELogElementMixtureStress_T, 2, 3, "mixture_stress[2].xz");
	REGISTER_FECORE_CLASS_T2(FELogElementMixtureStress_T, 2, 4, "mixture_stress[2].yz");
	REGISTER_FECORE_CLASS_T2(FELogElementMixtureStress_T, 2, 5, "mixture_stress[2].zz");

	//-----------------------------------------------------------------------------
	// Derived from FELogObjectData
	REGISTER_FECORE_CLASS(FELogRigidBodyPosX, "x");
	REGISTER_FECORE_CLASS(FELogRigidBodyPosY, "y");
	REGISTER_FECORE_CLASS(FELogRigidBodyPosZ, "z");
	REGISTER_FECORE_CLASS(FELogRigidBodyVelX, "vx");
	REGISTER_FECORE_CLASS(FELogRigidBodyVelY, "vy");
	REGISTER_FECORE_CLASS(FELogRigidBodyVelZ, "vz");
	REGISTER_FECORE_CLASS(FELogRigidBodyAccX, "ax");
	REGISTER_FECORE_CLASS(FELogRigidBodyAccY, "ay");
	REGISTER_FECORE_CLASS(FELogRigidBodyAccZ, "az");
	REGISTER_FECORE_CLASS(FELogRigidBodyAngPosX, "thx");
	REGISTER_FECORE_CLASS(FELogRigidBodyAngPosY, "thy");
	REGISTER_FECORE_CLASS(FELogRigidBodyAngPosZ, "thz");
	REGISTER_FECORE_CLASS(FELogRigidBodyAngVelX, "omx");
	REGISTER_FECORE_CLASS(FELogRigidBodyAngVelY, "omy");
	REGISTER_FECORE_CLASS(FELogRigidBodyAngVelZ, "omz");
	REGISTER_FECORE_CLASS(FELogRigidBodyAngAccX, "alx");
	REGISTER_FECORE_CLASS(FELogRigidBodyAngAccY, "aly");
	REGISTER_FECORE_CLASS(FELogRigidBodyAngAccZ, "alz");
	REGISTER_FECORE_CLASS(FELogRigidBodyQuatX, "qx");
	REGISTER_FECORE_CLASS(FELogRigidBodyQuatY, "qy");
	REGISTER_FECORE_CLASS(FELogRigidBodyQuatZ, "qz");
	REGISTER_FECORE_CLASS(FELogRigidBodyQuatW, "qw");
	REGISTER_FECORE_CLASS(FELogRigidBodyR11, "R11");
	REGISTER_FECORE_CLASS(FELogRigidBodyR12, "R12");
	REGISTER_FECORE_CLASS(FELogRigidBodyR13, "R13");
	REGISTER_FECORE_CLASS(FELogRigidBodyR21, "R21");
	REGISTER_FECORE_CLASS(FELogRigidBodyR22, "R22");
	REGISTER_FECORE_CLASS(FELogRigidBodyR23, "R23");
	REGISTER_FECORE_CLASS(FELogRigidBodyR31, "R31");
	REGISTER_FECORE_CLASS(FELogRigidBodyR32, "R32");
	REGISTER_FECORE_CLASS(FELogRigidBodyR33, "R33");
	REGISTER_FECORE_CLASS(FELogRigidBodyEulerX, "EulerX");
	REGISTER_FECORE_CLASS(FELogRigidBodyEulerY, "EulerY");
	REGISTER_FECORE_CLASS(FELogRigidBodyEulerZ, "EulerZ");
	REGISTER_FECORE_CLASS(FELogRigidBodyForceX, "Fx");
	REGISTER_FECORE_CLASS(FELogRigidBodyForceY, "Fy");
	REGISTER_FECORE_CLASS(FELogRigidBodyForceZ, "Fz");
	REGISTER_FECORE_CLASS(FELogRigidBodyTorqueX, "Mx");
	REGISTER_FECORE_CLASS(FELogRigidBodyTorqueY, "My");
	REGISTER_FECORE_CLASS(FELogRigidBodyTorqueZ, "Mz");
	REGISTER_FECORE_CLASS(FELogRigidBodyKineticEnergy, "KE");

	//-----------------------------------------------------------------------------
	// Derived from FELogConnectorData
	REGISTER_FECORE_CLASS(FELogRigidConnectorForceX, "RCFx");
	REGISTER_FECORE_CLASS(FELogRigidConnectorForceY, "RCFy");
	REGISTER_FECORE_CLASS(FELogRigidConnectorForceZ, "RCFz");
	REGISTER_FECORE_CLASS(FELogRigidConnectorMomentX, "RCMx");
	REGISTER_FECORE_CLASS(FELogRigidConnectorMomentY, "RCMy");
	REGISTER_FECORE_CLASS(FELogRigidConnectorMomentZ, "RCMz");
	REGISTER_FECORE_CLASS(FELogRigidConnectorTranslationX, "RCx");
	REGISTER_FECORE_CLASS(FELogRigidConnectorTranslationY, "RCy");
	REGISTER_FECORE_CLASS(FELogRigidConnectorTranslationZ, "RCz");
	REGISTER_FECORE_CLASS(FELogRigidConnectorRotationX, "RCthx");
	REGISTER_FECORE_CLASS(FELogRigidConnectorRotationY, "RCthy");
	REGISTER_FECORE_CLASS(FELogRigidConnectorRotationZ, "RCthz");

	//-----------------------------------------------------------------------------
	// Derived from FELogNLConstraintData
	REGISTER_FECORE_CLASS(FELogVolumeConstraint, "constrained volume");
	REGISTER_FECORE_CLASS(FELogVolumePressure, "volume pressure");

	//-----------------------------------------------------------------------------
	// Derived from DataRecord
	REGISTER_FECORE_CLASS(ObjectDataRecord, "rigid_body_data");

	//-----------------------------------------------------------------------------
	// Derived from FEMeshAdaptorCriterion
	REGISTER_FECORE_CLASS(FEStressCriterion, "stress");
	REGISTER_FECORE_CLASS(FEDamageAdaptorCriterion, "damage");
	REGISTER_FECORE_CLASS(FESpringForceCriterion, "spring force");
	REGISTER_FECORE_CLASS(FESpringStretchCriterion, "spring stretch");

	//-----------------------------------------------------------------------------
	// Derived from FEElemDataGenerator
	REGISTER_FECORE_CLASS(FEDeformationMapGenerator, "defgrad");

	//-----------------------------------------------------------------------------
	// Model update requests
	febio.OnCreateEvent(UpdateModelWhenCreating<FESolidAnalysis>([](FEModelUpdate& fem) {
			fem.AddPlotVariable("displacement");
			fem.AddPlotVariable("stress");
		}));

	febio.OnCreateEvent(AddPlotVariableWhenCreating<FEContactInterface>("contact pressure"));
	febio.OnCreateEvent(AddPlotVariableWhenCreating<FEContactInterface>("contact gap"));

	febio.SetActiveModule(0);
}<|MERGE_RESOLUTION|>--- conflicted
+++ resolved
@@ -840,7 +840,16 @@
     REGISTER_FECORE_CLASS(FEPlotStrongBondDevSED, "deviatoric strong bond SED");
     REGISTER_FECORE_CLASS(FEPlotWeakBondDevSED, "deviatoric weak bond SED");
     REGISTER_FECORE_CLASS(FEPlotTrussStretch  , "truss stretch");
-<<<<<<< HEAD
+
+	// beam variables
+	REGISTER_FECORE_CLASS(FEPlotBeamStress      , "beam stress");
+	REGISTER_FECORE_CLASS(FEPlotBeamStressCouple, "beam stress couple");
+	REGISTER_FECORE_CLASS(FEPlotBeamStrain      , "beam strain");
+	REGISTER_FECORE_CLASS(FEPlotBeamCurvature   , "beam curvature");
+	REGISTER_FECORE_CLASS(FEPlotBeamReferenceStress, "beam reference stress");
+	REGISTER_FECORE_CLASS(FEPlotBeamReferenceStressCouple, "beam reference stress couple");
+
+	// growth variables
 	REGISTER_FECORE_CLASS(FEPlotGrowthRatio, "growth ratio");
 	REGISTER_FECORE_CLASS(FEPlotGrowthTensor, "growth tensor");
 	REGISTER_FECORE_CLASS(FEPlotTraceStresses, "stress trace");
@@ -853,24 +862,7 @@
 	REGISTER_FECORE_CLASS(FEPlotGrowthPhi, "growth phi");
 
 
-=======
-    REGISTER_FECORE_CLASS(FEPlotGrowthLagrangeStrain, "growth Lagrange strain");
-    REGISTER_FECORE_CLASS(FEPlotGrowthInfStrain, "growth infinitesimal strain");
-    REGISTER_FECORE_CLASS(FEPlotGrowthRightStretch, "growth right stretch");
-    REGISTER_FECORE_CLASS(FEPlotGrowthLeftStretch, "growth left stretch");
-    REGISTER_FECORE_CLASS(FEPlotGrowthRightHencky, "growth right Hencky");
-    REGISTER_FECORE_CLASS(FEPlotGrowthLeftHencky, "growth left Hencky");
-    REGISTER_FECORE_CLASS(FEPlotGrowthRelativeVolume, "growth relative volume");
-
-	// beam variables
-	REGISTER_FECORE_CLASS(FEPlotBeamStress      , "beam stress");
-	REGISTER_FECORE_CLASS(FEPlotBeamStressCouple, "beam stress couple");
-	REGISTER_FECORE_CLASS(FEPlotBeamStrain      , "beam strain");
-	REGISTER_FECORE_CLASS(FEPlotBeamCurvature   , "beam curvature");
-
-	REGISTER_FECORE_CLASS(FEPlotBeamReferenceStress      , "beam reference stress");
-	REGISTER_FECORE_CLASS(FEPlotBeamReferenceStressCouple, "beam reference stress couple");
->>>>>>> b7b86b14
+	
 
 	// 2O continuum fields
 	REGISTER_FECORE_CLASS(FEPlotElementsnorm, "s norm");
