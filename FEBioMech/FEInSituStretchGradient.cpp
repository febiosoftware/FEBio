--- conflicted
+++ resolved
@@ -49,7 +49,7 @@
 }
 
 //-----------------------------------------------------------------------------
-FEParamVec3* FEInSituStretchGradient::GetFiberProperty()
+FEVec3dValuator* FEInSituStretchGradient::GetFiberProperty()
 {
 	// make sure the parent material is a prestrain material
 	FEPrestrainMaterial* prestrainMat = dynamic_cast<FEPrestrainMaterial*>(GetParent());
@@ -59,22 +59,12 @@
 	FEElasticMaterial* elasticMat = prestrainMat->GetElasticMaterial();
 
 	// make sure it has a fiber property
-<<<<<<< HEAD
 	FEVec3dValuator* fiberProp = dynamic_cast<FEVec3dValuator*>(elasticMat->GetProperty("fiber"));
-	if (fiberProp == nullptr) return false;
-
-	// make sure it's a vector map
-	m_fiber = fiberProp;
-=======
-	FEParam* fiberProp = elasticMat->FindParameter("fiber");
 	if (fiberProp == nullptr) return nullptr;
 
 	// make sure it's a vector map
-	if (fiberProp->type() != FE_PARAM_VEC3D_MAPPED) return nullptr;
-	
-	return &(fiberProp->value<FEParamVec3>());
+	return fiberProp;
 }
->>>>>>> 375050c2
 
 //-----------------------------------------------------------------------------
 void FEInSituStretchGradient::Serialize(DumpStream& ar)
