--- conflicted
+++ resolved
@@ -75,13 +75,9 @@
     
     // evaluate reactive heat supply
     void ReactiveHeatSupplyDensity(FEMaterialPoint& pt);
-<<<<<<< HEAD
 
     bool UseSecantTangent() override { return m_secant_tangent; }
-   
-=======
     void Serialize(DumpStream& ar);
->>>>>>> 5adae27b
 public:
     FEElasticMaterial*  m_pBase;     // base elastic material
     FEDamageCriterion*  m_pCrit;     // yield criterion
