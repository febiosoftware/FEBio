--- conflicted
+++ resolved
@@ -3986,111 +3986,6 @@
 	return true;
 }
 
-<<<<<<< HEAD
-//-------------------------------------------------------------------------------
-bool FEPlotBeamStress::Save(FEDomain& dom, FEDataStream& a)
-{
-	FEElasticBeamDomain* beam = dynamic_cast<FEElasticBeamDomain*>(&dom);
-	if (beam == nullptr) return false;
-
-	for (int i = 0; i < beam->Elements(); ++i)
-	{
-		FEBeamElement& el = beam->Element(i);
-
-		vec3d t(0, 0, 0);
-		int nint = el.GaussPoints();
-		for (int n = 0; n < nint; ++n)
-		{
-			// get the material point
-			FEElasticBeamMaterialPoint& mp = *(el.GetMaterialPoint(n)->ExtractData<FEElasticBeamMaterialPoint>());
-
-			t += mp.m_t;
-		}
-		t /= (double)nint;
-		a << t;
-	}
-
-	return true;
-}
-
-//-------------------------------------------------------------------------------
-bool FEPlotBeamStressCouple::Save(FEDomain& dom, FEDataStream& a)
-{
-	FEElasticBeamDomain* beam = dynamic_cast<FEElasticBeamDomain*>(&dom);
-	if (beam == nullptr) return false;
-
-	for (int i = 0; i < beam->Elements(); ++i)
-	{
-		FEBeamElement& el = beam->Element(i);
-
-		vec3d m(0, 0, 0);
-		int nint = el.GaussPoints();
-		for (int n = 0; n < nint; ++n)
-		{
-			// get the material point
-			FEElasticBeamMaterialPoint& mp = *(el.GetMaterialPoint(n)->ExtractData<FEElasticBeamMaterialPoint>());
-
-			m += mp.m_m;
-		}
-		m /= (double)nint;
-		a << m;
-	}
-
-	return true;
-}
-
-//-------------------------------------------------------------------------------
-bool FEPlotBeamStrain::Save(FEDomain& dom, FEDataStream& a)
-{
-	FEElasticBeamDomain* beam = dynamic_cast<FEElasticBeamDomain*>(&dom);
-	if (beam == nullptr) return false;
-
-	for (int i = 0; i < beam->Elements(); ++i)
-	{
-		FEBeamElement& el = beam->Element(i);
-
-		vec3d t(0, 0, 0);
-		int nint = el.GaussPoints();
-		for (int n = 0; n < nint; ++n)
-		{
-			// get the material point
-			FEElasticBeamMaterialPoint& mp = *(el.GetMaterialPoint(n)->ExtractData<FEElasticBeamMaterialPoint>());
-
-			t += mp.m_Rt * mp.m_Gamma;
-		}
-		t /= (double)nint;
-		a << t;
-	}
-
-	return true;
-}
-
-//-------------------------------------------------------------------------------
-bool FEPlotBeamCurvature::Save(FEDomain& dom, FEDataStream& a)
-{
-	FEElasticBeamDomain* beam = dynamic_cast<FEElasticBeamDomain*>(&dom);
-	if (beam == nullptr) return false;
-
-	for (int i = 0; i < beam->Elements(); ++i)
-	{
-		FEBeamElement& el = beam->Element(i);
-
-		vec3d t(0, 0, 0);
-		int nint = el.GaussPoints();
-		for (int n = 0; n < nint; ++n)
-		{
-			// get the material point
-			FEElasticBeamMaterialPoint& mp = *(el.GetMaterialPoint(n)->ExtractData<FEElasticBeamMaterialPoint>());
-
-			t += mp.m_Rt*mp.m_Kappa;
-		}
-		t /= (double)nint;
-		a << t;
-	}
-
-	return true;
-}
-=======
 //=============================================================================
 //! Store the average growth  Lagrangian strain
 class FEGrowthLagrangeStrain
@@ -4185,8 +4080,112 @@
         });
     }
     else return false;
-    
-    return true;
+
+	return true;
+}
+
+//-------------------------------------------------------------------------------
+bool FEPlotBeamStress::Save(FEDomain& dom, FEDataStream& a)
+{
+	FEElasticBeamDomain* beam = dynamic_cast<FEElasticBeamDomain*>(&dom);
+	if (beam == nullptr) return false;
+
+	for (int i = 0; i < beam->Elements(); ++i)
+	{
+		FEBeamElement& el = beam->Element(i);
+
+		vec3d t(0, 0, 0);
+		int nint = el.GaussPoints();
+		for (int n = 0; n < nint; ++n)
+		{
+			// get the material point
+			FEElasticBeamMaterialPoint& mp = *(el.GetMaterialPoint(n)->ExtractData<FEElasticBeamMaterialPoint>());
+
+			t += mp.m_t;
+		}
+		t /= (double)nint;
+		a << t;
+	}
+
+	return true;
+}
+
+//-------------------------------------------------------------------------------
+bool FEPlotBeamStressCouple::Save(FEDomain& dom, FEDataStream& a)
+{
+	FEElasticBeamDomain* beam = dynamic_cast<FEElasticBeamDomain*>(&dom);
+	if (beam == nullptr) return false;
+
+	for (int i = 0; i < beam->Elements(); ++i)
+	{
+		FEBeamElement& el = beam->Element(i);
+
+		vec3d m(0, 0, 0);
+		int nint = el.GaussPoints();
+		for (int n = 0; n < nint; ++n)
+		{
+			// get the material point
+			FEElasticBeamMaterialPoint& mp = *(el.GetMaterialPoint(n)->ExtractData<FEElasticBeamMaterialPoint>());
+
+			m += mp.m_m;
+		}
+		m /= (double)nint;
+		a << m;
+	}
+
+	return true;
+}
+
+//-------------------------------------------------------------------------------
+bool FEPlotBeamStrain::Save(FEDomain& dom, FEDataStream& a)
+{
+	FEElasticBeamDomain* beam = dynamic_cast<FEElasticBeamDomain*>(&dom);
+	if (beam == nullptr) return false;
+
+	for (int i = 0; i < beam->Elements(); ++i)
+	{
+		FEBeamElement& el = beam->Element(i);
+
+		vec3d t(0, 0, 0);
+		int nint = el.GaussPoints();
+		for (int n = 0; n < nint; ++n)
+		{
+			// get the material point
+			FEElasticBeamMaterialPoint& mp = *(el.GetMaterialPoint(n)->ExtractData<FEElasticBeamMaterialPoint>());
+
+			t += mp.m_Rt * mp.m_Gamma;
+		}
+		t /= (double)nint;
+		a << t;
+	}
+
+	return true;
+}
+
+//-------------------------------------------------------------------------------
+bool FEPlotBeamCurvature::Save(FEDomain& dom, FEDataStream& a)
+{
+	FEElasticBeamDomain* beam = dynamic_cast<FEElasticBeamDomain*>(&dom);
+	if (beam == nullptr) return false;
+
+	for (int i = 0; i < beam->Elements(); ++i)
+	{
+		FEBeamElement& el = beam->Element(i);
+
+		vec3d t(0, 0, 0);
+		int nint = el.GaussPoints();
+		for (int n = 0; n < nint; ++n)
+		{
+			// get the material point
+			FEElasticBeamMaterialPoint& mp = *(el.GetMaterialPoint(n)->ExtractData<FEElasticBeamMaterialPoint>());
+
+			t += mp.m_Rt*mp.m_Kappa;
+		}
+		t /= (double)nint;
+		a << t;
+	}
+
+	return true;
 }
 
 //=============================================================================
@@ -4338,4 +4337,3 @@
     
     return true;
 }
->>>>>>> cb27e64d
