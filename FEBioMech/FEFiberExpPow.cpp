--- conflicted
+++ resolved
@@ -89,11 +89,7 @@
 		mat3ds N = dyad(nt);
 		
 		// calculate strain energy derivative
-<<<<<<< HEAD
-		double Wl = ksi*pow(In_1, m_beta-1.0)*exp(m_alpha*pow(In_1, m_beta));
-=======
 		double Wl = ksi*pow(In_I0, beta-1.0)*exp(alpha*pow(In_I0, beta));
->>>>>>> 5e058c6a
 		
 		// calculate the fiber stress
 		s = N*(2.0*Wl/J);
@@ -102,7 +98,7 @@
 		if (mu != 0.0)
 		{
 			mat3ds BmI = pt.LeftCauchyGreen() - mat3dd(1);
-			s += (N*BmI).sym()*(mu / J);
+			s += (N*BmI).sym()*(m_mu(mp) / J);
 		}
 	}
 	else
