/*This file is part of the FEBio source code and is licensed under the MIT license
listed below.

See Copyright-FEBio.txt for details.

Copyright (c) 2019 University of Utah, The Trustees of Columbia University in
the City of New York, and others.

Permission is hereby granted, free of charge, to any person obtaining a copy
of this software and associated documentation files (the "Software"), to deal
in the Software without restriction, including without limitation the rights
to use, copy, modify, merge, publish, distribute, sublicense, and/or sell
copies of the Software, and to permit persons to whom the Software is
furnished to do so, subject to the following conditions:

The above copyright notice and this permission notice shall be included in all
copies or substantial portions of the Software.

THE SOFTWARE IS PROVIDED "AS IS", WITHOUT WARRANTY OF ANY KIND, EXPRESS OR
IMPLIED, INCLUDING BUT NOT LIMITED TO THE WARRANTIES OF MERCHANTABILITY,
FITNESS FOR A PARTICULAR PURPOSE AND NONINFRINGEMENT. IN NO EVENT SHALL THE
AUTHORS OR COPYRIGHT HOLDERS BE LIABLE FOR ANY CLAIM, DAMAGES OR OTHER
LIABILITY, WHETHER IN AN ACTION OF CONTRACT, TORT OR OTHERWISE, ARISING FROM,
OUT OF OR IN CONNECTION WITH THE SOFTWARE OR THE USE OR OTHER DEALINGS IN THE
SOFTWARE.*/

#pragma once
#include "FEElasticFiberMaterial.h"
#include "FEFiberMaterial.h"
#include "febiomech_api.h"

//-----------------------------------------------------------------------------
//! Base class for growth tensors.
//!
class FEBIOMECH_API FEGrowthTensor : public FEMaterialProperty
{
public:
<<<<<<< HEAD
    FECORE_BASE_CLASS(FEGrowthTensor);

public:
    FEGrowthTensor(FEModel* pfem);
    virtual ~FEGrowthTensor();
=======
	FECORE_BASE_CLASS(FEGrowthTensor);

public:
	FEGrowthTensor(FEModel* pfem);
	virtual ~FEGrowthTensor();
>>>>>>> ad38e981
    
    //! growth tensor
    virtual mat3d GrowthTensor(FEMaterialPoint& pt, const vec3d& a0) = 0;
    
    //! inverse of growth tensor
    virtual mat3d GrowthTensorInverse(FEMaterialPoint& pt, const vec3d& a0) = 0;
    
    //! referential solid density
    virtual double GrowthDensity(FEMaterialPoint& pt, const vec3d& a0) = 0;
    
<<<<<<< HEAD
    double SoluteConcentration(FEMaterialPoint& pt);

    double SBMConcentration(FEMaterialPoint& pt);

    //double Multiplier(FEMaterialPoint& pt, const vec3d& a0) { };

    double SpeciesGrowth(FEMaterialPoint& pt);

=======
>>>>>>> ad38e981
    //! initialize
    bool Init() override;
    
public:
    FEVec3dValuator* m_fiber;
    FEParamDouble   m_gm;       //! isotropic growth multiplier
    //!SL: temporary place holder. Intent is to allow scaling by value of some state variable. In this case we are saying SBM id number to identify which SBM to base growth on. Will implement general solution later for more options.
    int             m_sbm_id = -1;   //! Which sbm should be used? Optional for now...
    int             m_sol_id = -1;

    DECLARE_FECORE_CLASS();
};

//-----------------------------------------------------------------------------
//! Volume growth
//!
class FEVolumeGrowth : public FEGrowthTensor
{
public:
    FEVolumeGrowth(FEModel* pfem) : FEGrowthTensor(pfem) { m_gm = 1; }
    virtual ~FEVolumeGrowth(){}
    
    //! growth tensor
    mat3d GrowthTensor(FEMaterialPoint& pt, const vec3d& a0) override;
    
    //! inverse of growth tensor
    mat3d GrowthTensorInverse(FEMaterialPoint& pt, const vec3d& a0) override;
    
    //! referential solid density
    double GrowthDensity(FEMaterialPoint& pt, const vec3d& a0) override;

public:
    
    // declare the parameter list
    //DECLARE_FECORE_CLASS();

};

//-----------------------------------------------------------------------------
//! Area growth
//!
class FEAreaGrowth : public FEGrowthTensor
{
public:
    FEAreaGrowth(FEModel* pfem) : FEGrowthTensor(pfem) { m_gm = 1; }
    virtual ~FEAreaGrowth(){}
    
    //! growth tensor
    mat3d GrowthTensor(FEMaterialPoint& pt, const vec3d& a0) override;
    
    //! inverse of growth tensor
    mat3d GrowthTensorInverse(FEMaterialPoint& pt, const vec3d& a0) override;
    
    //! referential solid density
    double GrowthDensity(FEMaterialPoint& pt, const vec3d& a0) override;
    
public:
    FEVec3dValuator* m_fiber_0;
    FEVec3dValuator* m_fiber_1;
    // declare the parameter list
    //DECLARE_FECORE_CLASS();

};

//-----------------------------------------------------------------------------
//! Fiber growth
//!
class FEFiberGrowth : public FEGrowthTensor
{
public:
    FEFiberGrowth(FEModel* pfem) : FEGrowthTensor(pfem) { m_gm = 1; }
    virtual ~FEFiberGrowth(){}
    
    //! growth tensor
    mat3d GrowthTensor(FEMaterialPoint& pt, const vec3d& a0) override;
    
    //! inverse of growth tensor
    mat3d GrowthTensorInverse(FEMaterialPoint& pt, const vec3d& a0) override;
    
    //! referential solid density
    double GrowthDensity(FEMaterialPoint& pt, const vec3d& a0) override;
    
public:

    // declare the parameter list
<<<<<<< HEAD
    // DECLARE_FECORE_CLASS();

};
=======
    DECLARE_FECORE_CLASS();

};
>>>>>>> ad38e981
<|MERGE_RESOLUTION|>--- conflicted
+++ resolved
@@ -35,19 +35,11 @@
 class FEBIOMECH_API FEGrowthTensor : public FEMaterialProperty
 {
 public:
-<<<<<<< HEAD
     FECORE_BASE_CLASS(FEGrowthTensor);
 
 public:
     FEGrowthTensor(FEModel* pfem);
     virtual ~FEGrowthTensor();
-=======
-	FECORE_BASE_CLASS(FEGrowthTensor);
-
-public:
-	FEGrowthTensor(FEModel* pfem);
-	virtual ~FEGrowthTensor();
->>>>>>> ad38e981
     
     //! growth tensor
     virtual mat3d GrowthTensor(FEMaterialPoint& pt, const vec3d& a0) = 0;
@@ -58,7 +50,6 @@
     //! referential solid density
     virtual double GrowthDensity(FEMaterialPoint& pt, const vec3d& a0) = 0;
     
-<<<<<<< HEAD
     double SoluteConcentration(FEMaterialPoint& pt);
 
     double SBMConcentration(FEMaterialPoint& pt);
@@ -67,8 +58,6 @@
 
     double SpeciesGrowth(FEMaterialPoint& pt);
 
-=======
->>>>>>> ad38e981
     //! initialize
     bool Init() override;
     
@@ -130,7 +119,6 @@
     FEVec3dValuator* m_fiber_1;
     // declare the parameter list
     //DECLARE_FECORE_CLASS();
-
 };
 
 //-----------------------------------------------------------------------------
@@ -154,12 +142,5 @@
 public:
 
     // declare the parameter list
-<<<<<<< HEAD
     // DECLARE_FECORE_CLASS();
-
-};
-=======
-    DECLARE_FECORE_CLASS();
-
-};
->>>>>>> ad38e981
+};