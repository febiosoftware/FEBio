--- conflicted
+++ resolved
@@ -27,20 +27,11 @@
 
 
 #pragma once
-<<<<<<< HEAD
-#include <FECore/FEMaterial.h>
-#include "FEElasticFiberMaterial.h"
-
-//-----------------------------------------------------------------------------
-//! A material class describing the active fiber contraction
-class FEActiveFiberContraction : public FEElasticFiberMaterial
-=======
 #include "FEActiveContractionMaterial.h"
 
 //-----------------------------------------------------------------------------
 //! A material class describing the active fiber contraction
 class FEActiveFiberContraction : public FEActiveContractionMaterial
->>>>>>> 32e07e09
 {
 public:
 	FEActiveFiberContraction(FEModel* pfem);
@@ -49,19 +40,10 @@
 	bool Init() override;
 
 	//! calculate the fiber stress
-<<<<<<< HEAD
-	mat3ds FiberStress(FEMaterialPoint& mp, const vec3d& a0) override;
-
-	//! active contraction stiffness contribution
-	tens4ds FiberTangent(FEMaterialPoint& mp, const vec3d& a0) override;
-
-	double FiberStrainEnergyDensity(FEMaterialPoint& mp, const vec3d& a0) override;
-=======
 	mat3ds ActiveStress(FEMaterialPoint& mp, const vec3d& a0) override;
 
 	//! active contraction stiffness contribution
 	tens4ds ActiveStiffness(FEMaterialPoint& mp, const vec3d& a0) override;
->>>>>>> 32e07e09
 
 protected:
 	double	m_ascl;		//!< activation scale factor
