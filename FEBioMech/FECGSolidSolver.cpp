/*This file is part of the FEBio source code and is licensed under the MIT license
listed below.

See Copyright-FEBio.txt for details.

Copyright (c) 2021 University of Utah, The Trustees of Columbia University in
the City of New York, and others.

Permission is hereby granted, free of charge, to any person obtaining a copy
of this software and associated documentation files (the "Software"), to deal
in the Software without restriction, including without limitation the rights
to use, copy, modify, merge, publish, distribute, sublicense, and/or sell
copies of the Software, and to permit persons to whom the Software is
furnished to do so, subject to the following conditions:

The above copyright notice and this permission notice shall be included in all
copies or substantial portions of the Software.

THE SOFTWARE IS PROVIDED "AS IS", WITHOUT WARRANTY OF ANY KIND, EXPRESS OR
IMPLIED, INCLUDING BUT NOT LIMITED TO THE WARRANTIES OF MERCHANTABILITY,
FITNESS FOR A PARTICULAR PURPOSE AND NONINFRINGEMENT. IN NO EVENT SHALL THE
AUTHORS OR COPYRIGHT HOLDERS BE LIABLE FOR ANY CLAIM, DAMAGES OR OTHER
LIABILITY, WHETHER IN AN ACTION OF CONTRACT, TORT OR OTHERWISE, ARISING FROM,
OUT OF OR IN CONNECTION WITH THE SOFTWARE OR THE USE OR OTHER DEALINGS IN THE
SOFTWARE.*/



#include "stdafx.h"
#include "FECGSolidSolver.h"
#include "FECore/FEModel.h"
#include "FECore/FEAnalysis.h"
#include "FECore/FEMesh.h"
#include "FECore/log.h"
#include "FEContactInterface.h"
#include "FESSIShellDomain.h"
#include "FEUncoupledMaterial.h"
#include "FEResidualVector.h"
#include "FEElasticDomain.h"
#include "FE3FieldElasticSolidDomain.h"
#include "FE3FieldElasticShellDomain.h"
#include "FERigidBody.h"
#include "RigidBC.h"
#include <FECore/FEBoundaryCondition.h>
#include <FECore/FENodalLoad.h>
#include <FECore/FEModelLoad.h>
#include <FECore/FESurfaceLoad.h>
#include <FECore/FELinearConstraintManager.h>
#include "FEBodyForce.h"
#include "FECore/sys.h"
#include "FECore/vector.h"
#include "FEMechModel.h"
#include "FEBioMech.h"
<<<<<<< HEAD
=======
#include "FESolidAnalysis.h"
#include <FECore/FENLConstraint.h>
>>>>>>> 5c9732ad

//-----------------------------------------------------------------------------
// define the parameter list
BEGIN_FECORE_CLASS(FECGSolidSolver, FESolver)
	ADD_PARAMETER(m_Dtol  , "dtol");
	ADD_PARAMETER(m_Etol  , "etol");
	ADD_PARAMETER(m_Rtol  , "rtol");
	ADD_PARAMETER(m_Rmin  , "min_residual");
	ADD_PARAMETER(m_beta  , "beta");
	ADD_PARAMETER(m_gamma , "gamma");
	ADD_PARAMETER(m_LStol , "lstol");
	ADD_PARAMETER(m_LSmin , "lsmin");
	ADD_PARAMETER(m_LSiter, "lsiter");
	ADD_PARAMETER(m_CGmethod, "cgmethod");
	END_FECORE_CLASS();

//-----------------------------------------------------------------------------
FECGSolidSolver::FECGSolidSolver(FEModel* pfem) : FESolver(pfem), m_rigidSolver(pfem), \
m_dofU(pfem), m_dofV(pfem), m_dofSQ(pfem), m_dofRQ(pfem), m_dofSU(pfem), m_dofSV(pfem), m_dofSA(pfem)
{
	// default values
	m_Rtol = 0;	// deactivate residual convergence 
	m_Dtol = 1e-6;
	m_Etol = 0.01;
	m_Rmin = 1.0e-20;

	m_LStol = 0.9;
	m_LSmin = 1e-15;
	m_LSiter = 10;

	m_niter = 0;
	m_nreq = 0;

	m_CGmethod = 0; // 0 = Hager-Zhang, 1 = steepest descent

	// default Newmark parameters for unconditionally stable time integration
	m_beta = 0.25;
	m_gamma = 0.5;

	// Allocate degrees of freedom
	DOFS& dofs = pfem->GetDOFS();
	int varD = dofs.AddVariable(FEBioMech::GetVariableName(FEBioMech::DISPLACEMENT), VAR_VEC3);
	dofs.SetDOFName(varD, 0, "x");
	dofs.SetDOFName(varD, 1, "y");
	dofs.SetDOFName(varD, 2, "z");
	int varQ = dofs.AddVariable(FEBioMech::GetVariableName(FEBioMech::SHELL_ROTATION), VAR_VEC3);
	dofs.SetDOFName(varQ, 0, "u");
	dofs.SetDOFName(varQ, 1, "v");
	dofs.SetDOFName(varQ, 2, "w");
	int varQR = dofs.AddVariable(FEBioMech::GetVariableName(FEBioMech::RIGID_ROTATION), VAR_VEC3);
	dofs.SetDOFName(varQR, 0, "Ru");
	dofs.SetDOFName(varQR, 1, "Rv");
	dofs.SetDOFName(varQR, 2, "Rw");
	int varV = dofs.AddVariable(FEBioMech::GetVariableName(FEBioMech::VELOCTIY), VAR_VEC3);
	dofs.SetDOFName(varV, 0, "vx");
	dofs.SetDOFName(varV, 1, "vy");
	dofs.SetDOFName(varV, 2, "vz");
	int varSU = dofs.AddVariable(FEBioMech::GetVariableName(FEBioMech::SHELL_DISPLACEMENT), VAR_VEC3);
	dofs.SetDOFName(varSU, 0, "sx");
	dofs.SetDOFName(varSU, 1, "sy");
	dofs.SetDOFName(varSU, 2, "sz");
	int varSV = dofs.AddVariable(FEBioMech::GetVariableName(FEBioMech::SHELL_VELOCITY), VAR_VEC3);
	dofs.SetDOFName(varSV, 0, "svx");
	dofs.SetDOFName(varSV, 1, "svy");
	dofs.SetDOFName(varSV, 2, "svz");
	int varSA = dofs.AddVariable(FEBioMech::GetVariableName(FEBioMech::SHELL_ACCELERATION), VAR_VEC3);
	dofs.SetDOFName(varSA, 0, "sax");
	dofs.SetDOFName(varSA, 1, "say");
	dofs.SetDOFName(varSA, 2, "saz");

	// get the DOF indices
	m_dofU.AddVariable(FEBioMech::GetVariableName(FEBioMech::DISPLACEMENT));
	m_dofV.AddVariable(FEBioMech::GetVariableName(FEBioMech::VELOCTIY));
	m_dofSQ.AddVariable(FEBioMech::GetVariableName(FEBioMech::SHELL_ROTATION));
	m_dofRQ.AddVariable(FEBioMech::GetVariableName(FEBioMech::RIGID_ROTATION));
	m_dofSU.AddVariable(FEBioMech::GetVariableName(FEBioMech::SHELL_DISPLACEMENT));
	m_dofSV.AddVariable(FEBioMech::GetVariableName(FEBioMech::SHELL_VELOCITY));
	m_dofSA.AddVariable(FEBioMech::GetVariableName(FEBioMech::SHELL_ACCELERATION));
	
}

//-----------------------------------------------------------------------------
void FECGSolidSolver::Clean()
{

}

//-----------------------------------------------------------------------------
//! Allocates and initializes the data structures used by the FESolidSolver
//
bool FECGSolidSolver::Init()
{
	if (FESolver::Init() == false) return false;

	// check parameters
	if (m_Dtol <  0.0) { feLogError("dtol must be nonnegative."); return false; }
	if (m_Etol <  0.0) { feLogError("etol must be nonnegative."); return false; }
	if (m_Rtol <  0.0) { feLogError("rtol must be nonnegative."); return false; }
	if (m_Rmin <  0.0) { feLogError("min_residual must be nonnegative."); return false; }
	if (m_LStol  < 0.) { feLogError("lstol must be nonnegative." ); return false; }
	if (m_LSmin  < 0.) { feLogError("lsmin must be nonnegative." ); return false; }
	if (m_LSiter < 0 ) { feLogError("lsiter must be nonnegative."); return false; }

	// get nr of equations
	int neq = m_neq;

	// allocate vectors
	m_Fn.assign(neq, 0);
	m_Fr.assign(neq, 0);
	m_Ui.assign(neq, 0);
	m_Ut.assign(neq, 0);

	// we need to fill the total displacement vector m_Ut
	FEModel& fem = *GetFEModel();
	FEMesh& mesh = fem.GetMesh();
	gather(m_Ut, mesh, m_dofU[0]);
	gather(m_Ut, mesh, m_dofU[1]);
	gather(m_Ut, mesh, m_dofU[2]);
	gather(m_Ut, mesh, m_dofSQ[0]);
	gather(m_Ut, mesh, m_dofSQ[1]);
	gather(m_Ut, mesh, m_dofSQ[2]);
	gather(m_Ut, mesh, m_dofSU[0]);
	gather(m_Ut, mesh, m_dofSU[1]);
	gather(m_Ut, mesh, m_dofSU[2]);

	return true;
}

//-----------------------------------------------------------------------------
//!	This function initializes the equation system.
//! It is assumed that all free dofs up until now have been given an ID >= 0
//! and the fixed or rigid dofs an ID < 0.
//! After this operation the nodal ID array will contain the equation
//! number assigned to the corresponding degree of freedom. To distinguish
//! between free or unconstrained dofs and constrained ones the following rules
//! apply to the ID array:
//!
//!           /
//!          |  >=  0 --> dof j of node i is a free dof
//! ID[i][j] <  == -1 --> dof j of node i is a fixed (no equation assigned too)
//!          |  <  -1 --> dof j of node i is constrained and has equation nr = -ID[i][j]-2
//!           \
//!
bool FECGSolidSolver::InitEquations()
{
	// get the mesh
	FEMechModel& fem = static_cast<FEMechModel&>(*GetFEModel());
	FEMesh& mesh = fem.GetMesh();

	// initialize nr of equations
	int neq = 0;

	// give all free dofs an equation number
	m_dofMap.clear();
	DOFS& dofs = fem.GetDOFS();
	for (int i = 0; i < mesh.Nodes(); ++i)
	{
		FENode& node = mesh.Node(i);
		if (node.HasFlags(FENode::EXCLUDE) == false) {
			for (int nv = 0; nv < dofs.Variables(); ++nv)
			{
				int n = dofs.GetVariableSize(nv);
				for (int l = 0; l < n; ++l)
				{
					int nl = dofs.GetDOF(nv, l);
					if (node.is_active(nl))
					{
						int bcj = node.get_bc(nl);
						if      (bcj == DOF_OPEN      ) { node.m_ID[nl] = neq++; m_dofMap.push_back(nl); }
						else if (bcj == DOF_FIXED     ) { node.m_ID[nl] = -1; }
						else if (bcj == DOF_PRESCRIBED) { node.m_ID[nl] = -neq - 2; neq++; m_dofMap.push_back(nl); }
						else { assert(false); return false; }
					}
					else node.m_ID[nl] = -1;
				}
			}
		}
	}

	// Next, we assign equation numbers to the rigid body degrees of freedom
	m_nreq = neq;
	int nrb = fem.RigidBodies();
	for (int i = 0; i<nrb; ++i)
	{
		FERigidBody& RB = *fem.GetRigidBody(i);
		for (int j = 0; j<6; ++j)
		{
			int bcj = RB.m_BC[j];
			int lmj = RB.m_LM[j];
			if (bcj == DOF_OPEN) { RB.m_LM[j] = neq; neq++; }
			else if (bcj == DOF_PRESCRIBED) { RB.m_LM[j] = -neq - 2; neq++; }
			else if (bcj == DOF_FIXED) { RB.m_LM[j] = -1; }
			else { assert(false); return false; }
		}
	}

	// store the number of equations
	m_neq = neq;

	// we assign the rigid body equation number to
	// Also make sure that the nodes are NOT constrained!
	for (int i = 0; i<mesh.Nodes(); ++i)
	{
		FENode& node = mesh.Node(i);
		if (node.m_rid >= 0)
		{
			FERigidBody& RB = *fem.GetRigidBody(node.m_rid);
			node.m_ID[m_dofU[0] ] = (RB.m_LM[0] >= 0 ? -RB.m_LM[0] - 2 : RB.m_LM[0]);
			node.m_ID[m_dofU[1] ] = (RB.m_LM[1] >= 0 ? -RB.m_LM[1] - 2 : RB.m_LM[1]);
			node.m_ID[m_dofU[2] ] = (RB.m_LM[2] >= 0 ? -RB.m_LM[2] - 2 : RB.m_LM[2]);
			node.m_ID[m_dofRQ[0]] = (RB.m_LM[3] >= 0 ? -RB.m_LM[3] - 2 : RB.m_LM[3]);
			node.m_ID[m_dofRQ[1]] = (RB.m_LM[4] >= 0 ? -RB.m_LM[4] - 2 : RB.m_LM[4]);
			node.m_ID[m_dofRQ[2]] = (RB.m_LM[5] >= 0 ? -RB.m_LM[5] - 2 : RB.m_LM[5]);
		}
	}

	// All initialization is done
	return true;
}

//-----------------------------------------------------------------------------
//! Prepares the data for the first BFGS-iteration. 
void FECGSolidSolver::PrepStep()
{
	FEMechModel& fem = static_cast<FEMechModel&>(*GetFEModel());
	const FETimeInfo& tp = fem.GetTime();

	// initialize counters
	m_niter = 0;	// nr of iterations
	m_nrhs = 0;	// nr of RHS evaluations
	m_nref = 0;	// nr of stiffness reformations
	m_ntotref = 0;
	m_naug = 0;	// nr of augmentations

	// allocate data vectors
	m_R0.assign(m_neq, 0);
	m_R1.assign(m_neq, 0);
	m_ui.assign(m_neq, 0);
	m_Ui.assign(m_neq, 0);

	// zero total displacements
	zero(m_Ui);

	// store previous mesh state
	// we need them for velocity and acceleration calculations
	FEMesh& mesh = fem.GetMesh();
	for (int i = 0; i<mesh.Nodes(); ++i)
	{
		FENode& ni = mesh.Node(i);
		ni.m_rp = ni.m_rt;
		ni.m_vp = ni.get_vec3d(m_dofV[0], m_dofV[1], m_dofV[2]);
		ni.m_ap = ni.m_at;
	}

	// apply concentrated nodal forces
	// since these forces do not depend on the geometry
	// we can do this once outside the NR loop.
	vector<double> dummy(m_neq, 0.0);
	zero(m_Fn);
	FEResidualVector Fn(*GetFEModel(), m_Fn, dummy);
<<<<<<< HEAD
	NodalLoads(Fn, tp);
=======

	// TODO: This function does not exist
//	NodalLoads(Fn, tp);
>>>>>>> 5c9732ad

	// apply boundary conditions
	// we save the prescribed displacements increments in the ui vector
	vector<double>& ui = m_ui;
	zero(ui);
	int neq = m_neq;
	int nbc = fem.BoundaryConditions();
	for (int i = 0; i<nbc; ++i)
	{
		FEBoundaryCondition& bc = *fem.BoundaryCondition(i);
		if (bc.IsActive()) bc.PrepStep(ui);
	}

	// initialize rigid bodies
	int NO = fem.RigidBodies();
	for (int i = 0; i<NO; ++i) fem.GetRigidBody(i)->Init();

	// calculate local rigid displacements
	for (int i = 0; i<fem.RigidPrescribedBCs(); ++i)
	{
		FERigidBodyDisplacement& DC = *fem.GetRigidPrescribedBC(i);
		if (DC.IsActive()) DC.InitTimeStep();
	}

	// calculate global rigid displacements
	for (int i = 0; i<NO; ++i)
	{
		FERigidBody* prb = fem.GetRigidBody(i);
		if (prb)
		{
			FERigidBody& RB = *prb;
			if (RB.m_prb == 0)
			{
				for (int j = 0; j<6; ++j) RB.m_du[j] = RB.m_dul[j];
			}
			else
			{
				double* dul = RB.m_dul;
				vec3d dr = vec3d(dul[0], dul[1], dul[2]);

				vec3d v = vec3d(dul[3], dul[4], dul[5]);
				double w = sqrt(v.x*v.x + v.y*v.y + v.z*v.z);
				quatd dq = quatd(w, v);

				FERigidBody* pprb = RB.m_prb;

				vec3d r0 = RB.m_rt;
				quatd Q0 = RB.GetRotation();

				dr = Q0*dr;
				dq = Q0*dq*Q0.Inverse();

				while (pprb)
				{
					vec3d r1 = pprb->m_rt;
					dul = pprb->m_dul;

					quatd Q1 = pprb->GetRotation();

					dr = r0 + dr - r1;

					// grab the parent's local displacements
					vec3d dR = vec3d(dul[0], dul[1], dul[2]);
					v = vec3d(dul[3], dul[4], dul[5]);
					w = sqrt(v.x*v.x + v.y*v.y + v.z*v.z);
					quatd dQ = quatd(w, v);

					dQ = Q1*dQ*Q1.Inverse();

					// update global displacements
					quatd Qi = Q1.Inverse();
					dr = dR + r1 + dQ*dr - r0;
					dq = dQ*dq;

					// move up in the chain
					pprb = pprb->m_prb;
					Q0 = Q1;
				}

				// set global displacements
				double* du = RB.m_du;

				du[0] = dr.x;
				du[1] = dr.y;
				du[2] = dr.z;

				v = dq.GetVector();
				w = dq.GetAngle();
				du[3] = w*v.x;
				du[4] = w*v.y;
				du[5] = w*v.z;
			}
		}
	}

	// store rigid displacements in Ui vector
	for (int i = 0; i<NO; ++i)
	{
		FERigidBody& RB = *fem.GetRigidBody(i);
		for (int j = 0; j<6; ++j)
		{
			int I = -RB.m_LM[j] - 2;
			if (I >= 0) ui[I] = RB.m_du[j];
		}
	}

	FEAnalysis* pstep = fem.GetCurrentStep();
<<<<<<< HEAD
	if (pstep->m_nanalysis == FE_DYNAMIC)
=======
	if (pstep->m_nanalysis == FESolidAnalysis::DYNAMIC)
>>>>>>> 5c9732ad
	{
		FEMesh& mesh = fem.GetMesh();

		// set the initial velocities of all rigid nodes
		for (int i = 0; i<mesh.Nodes(); ++i)
		{
			FENode& n = mesh.Node(i);
			if (n.m_rid >= 0)
			{
				FERigidBody& rb = *fem.GetRigidBody(n.m_rid);
				vec3d V = rb.m_vt;
				vec3d W = rb.m_wt;
				vec3d r = n.m_rt - rb.m_rt;

				vec3d v = V + (W ^ r);
				n.m_vp = v;
				n.set_vec3d(m_dofV[0], m_dofV[1], m_dofV[2], v);

				vec3d a = (W ^ V)*2.0 + (W ^ (W ^ r));
				n.m_ap = n.m_at = a;
			}
		}
	}

	// store the current rigid body reaction forces
	for (int i = 0; i<fem.RigidBodies(); ++i)
	{
		FERigidBody& RB = *fem.GetRigidBody(i);
		RB.m_Fp = RB.m_Fr;
		RB.m_Mp = RB.m_Mr;
	}

	// intialize material point data
	for (int i = 0; i<mesh.Domains(); ++i) mesh.Domain(i).PreSolveUpdate(tp);

	// update model state
	fem.Update();

	// see if we need to do contact augmentations
	m_baugment = false;
	for (int i = 0; i<fem.SurfacePairConstraints(); ++i)
	{
		FEContactInterface& ci = dynamic_cast<FEContactInterface&>(*fem.SurfacePairConstraint(i));
		if (ci.IsActive() && (ci.m_laugon == 1)) m_baugment = true;
	}

	// see if we need to do incompressible augmentations
	// TODO: Should I do these augmentations in a nlconstraint class instead?
	int ndom = mesh.Domains();
	for (int i = 0; i < ndom; ++i)
	{
		FEDomain* dom = &mesh.Domain(i);
		FE3FieldElasticSolidDomain* dom3f = dynamic_cast<FE3FieldElasticSolidDomain*>(dom);
		if (dom3f && dom3f->DoAugmentations()) m_baugment = true;

		FE3FieldElasticShellDomain* dom3fs = dynamic_cast<FE3FieldElasticShellDomain*>(dom);
		if (dom3fs && dom3fs->DoAugmentations()) m_baugment = true;
	}

	// see if we have to do nonlinear constraint augmentations
	for (int i = 0; i<fem.NonlinearConstraints(); ++i)
	{
		FENLConstraint& ci = *fem.NonlinearConstraint(i);
		if (ci.IsActive()) m_baugment = true;
	}
}

//-----------------------------------------------------------------------------
bool FECGSolidSolver::SolveStep()
{
	int i;

	vector<double> u0(m_neq);
	vector<double> Rold(m_neq);

	// convergence norms
	double	normR1;		// residual norm
	double	normE1;		// energy norm
	double	normU;		// displacement norm
	double	normu;		// displacement increment norm
	double	normRi;		// initial residual norm
	double	normEi;		// initial energy norm
	double	normEm;		// max energy norm
	double	normUi;		// initial displacement norm

	// initialize flags
	bool breform = false;	// reformation flag
	bool sdstep = true; // set to true on a steepest descent iteration - if this fails we will give up

	// Get the current step
	FEModel& fem = *GetFEModel();
	FEAnalysis* pstep = fem.GetCurrentStep();

	// prepare for the first iteration
	const FETimeInfo& tp = fem.GetTime();
	PrepStep();

	// We need to try the prescribed displacements and make sure they don't cause a -ve Jacobian
	// before we have moved any of the flexible nodes
	// We also calculate the initial residual
	// TODO: I think some of this update is duplicated in PrepStep and could just be done here
	//if (Residual(m_R0) == false) return false;
	try
	{
		Update(m_ui); // m_ui contains the prescribed displacements calculated in PrepStep
		Residual(m_R0);
	}
	catch (...) // negative Jacobian if prescribed disps are too big
	{
			feLogError("Time step too big, prescribed displacements caused negative Jacobian");
			return false;
	}

	// set the initial step length estimates to 1.0e-6
	double s = 1e-6;
	double olds = 1e-6;
	double oldolds = 1e-6;  // line search step lengths from the current iteration and the two previous ones
	//s=1e-6; olds=s; oldolds=s;

	// loop until converged or when max nr of reformations reached
	bool bconv = false;		// convergence flag
	do
	{
		feLog(" %d\n", m_niter+1);

		// assume we'll converge. 
		bconv = true;
		if ((m_niter>0)&&(breform==false)&&(m_CGmethod == 0))  // no need to restart CG
		{ 
			// calculate Hager- Zhang direction
        	double moddU=sqrt(u0*u0);  // needed later for the step length calculation

			// calculate yk
			vector<double> RR(m_neq);
			RR=m_R0-Rold;

			// calculate dk.yk
			double bdiv=u0*RR;
			double betapcg;
			if (bdiv==0.0) // use steepest descent method if necessary
			{
				betapcg=0.0;
				sdstep = true;
			}
    		else {
				double RR2=RR*RR;	// yk^2
               		// use m_ui as a temporary vector
				for (i=0; i<m_neq; ++i) {
					m_ui[i] = RR[i]-2.0*u0[i]*RR2/bdiv;	// yk-2*dk*yk^2/(dk.yk)
					}
				betapcg=m_ui*m_R0;	// m_ui*gk+1
				betapcg=-betapcg/bdiv;   
          		double modR=sqrt(m_R0*m_R0);
          		double etak=-1.0/(moddU*min(0.01,modR));
          		betapcg=max(etak,betapcg);
				// try Fletcher - Reeves instead
				// betapcg=(m_R0*m_R0)/(m_Rold*m_Rold);
				// betapcg=0.0;
				sdstep = false;
			}

			for (i=0; i<m_neq; ++i) 
			{
            	m_ui[i]=m_R0[i]+betapcg*u0[i];
			}
		}
		else 
		{
			// use steepest descent for first iteration or when a restart is needed
            m_ui=m_R0;
			breform=false;
			if (m_niter > 0) m_nref += 1;
			sdstep = true;
       	}
		Rold=m_R0;		// store residual for use next time
		u0=m_ui;		// store direction for use on the next iteration

		// check for nans
		double du = m_ui*m_ui;
		if (ISNAN(du)) throw NANDetected();

		// perform a linesearch
		// the geometry is also updated in the line search
		// use the step length from two steps previously as the initial guess
		// note that it has its own linesearch, different from the BFGS one
		s = LineSearchCG(oldolds);
		if (s != -1) {// update the old step lengths for use as an initial guess in two iterations' time
			if (m_niter < 1) oldolds = s;	// if this is the first iteration, use current step length
			else oldolds = olds;	// otherwise use the previous one
			if (s > 0) olds = s;  // and store the current step to be used for the iteration after next
			// update total incremental displacements
			int neq = (int)m_Ui.size();
			for (i = 0; i < neq; ++i) m_Ui[i] += s * m_ui[i];
		}
		else { // the line search has failed and we need to restart
			breform = true;
			feLogWarning("Line search failed. Restarting conjugate gradient algorithm");
			oldolds = 1e-6;
			olds = 1e-6;
		}
		// set initial convergence norms if on the first iteration
		if (m_niter == 0)
		{
			normRi = fabs(m_R0 * m_R0);
			normEi = fabs(m_ui * m_R0)*s;
			normUi = fabs(m_ui * m_ui)*s*s;
			normEm = normEi;
		}

		// calculate norms (using actual step from line search=s*m_ui)
		normR1 = m_R1*m_R1;
		normu  = (m_ui*m_ui)*(s*s);
		normU  = m_Ui*m_Ui;
		normE1 = s*fabs(m_ui*m_R1);

		// check residual norm
		if ((m_Rtol > 0) && (normR1 > m_Rtol*normRi)) bconv = false;	

		// check displacement norm
		if ((m_Dtol > 0) && (normu  > (m_Dtol*m_Dtol)*normU )) bconv = false;

		// check energy norm
		if ((m_Etol > 0) && (normE1 > m_Etol*normEi)) bconv = false;

		// check linestep size
		if ((m_LStol > 0) && (s < m_LSmin)) bconv = false;

		// check energy divergence
		if (normE1 > normEm) bconv = false;

		// print convergence summary
		feLog(" Nonlinear solution status: time= %lg\n", tp.currentTime);
		feLog("\tright hand side evaluations   = %d\n", m_nrhs);
		feLog("\tconjugate gradient restarts = %d\n", m_nref);
		if (m_LStol > 0) feLog("\tstep from line search         = %15le\n", s);
		feLog("\tconvergence norms :     INITIAL         CURRENT         REQUIRED\n");
		feLog("\t   residual         %15le %15le %15le \n", normRi, normR1, m_Rtol*normRi);
		feLog("\t   energy           %15le %15le %15le \n", normEi, normE1, m_Etol*normEi);
		feLog("\t   displacement     %15le %15le %15le \n", normUi, normu ,(m_Dtol*m_Dtol)*normU );

		// see if we may have a small residual
		if ((bconv == false) && (normR1 < m_Rmin))
		{
			// check for almost zero-residual on the first iteration
			// this might be an indication that there is no force on the system
			feLogWarning("No force acting on the system.");
			bconv = true;
		}

		// check if we have converged. 
		if (bconv == false)
		{
			if (fabs(s) < m_LSmin)
			{
				// check for zero linestep size
				feLogWarning("Zero linestep size. Restarting conjugate gradient algorithm");
				feLogWarning("\tstep from line search         = %15le\n", s);
				breform = true;
				oldolds = 1e-6; // reset step lengths for restart
				olds = 1e-6;
			}
			else if (normE1 > 1000*normEm) // less strict divergence check than for BFGS
				// as norms tend to increase at first as deformation propagates
			{
				// check for diverging
				feLogWarning("Solution is diverging. Restarting conjugate gradient algorithm");
				normEm = normE1;
				normEi = normE1;
				normRi = normR1;
				breform = true;
				oldolds = 1e-6; // reset step lengths for restart
				olds = 1e-6;
			}

			// zero displacement increments
			// we must set this to zero before the next iteration
			// because we assume that the prescribed displacements are stored 
			// in the m_ui vector.
			zero(m_ui);

			// copy last calculated residual
			m_R0 = m_R1;
			//Rold = m_R1;		// store residual for use next time
		}
		else if (m_baugment)
		{
			// we have converged, so let's see if the augmentations have converged as well

			feLog("\n........................ augmentation # %d\n", m_naug+1);

			// do the augmentations
			bconv = Augment();

			// update counter
			++m_naug;

			// we reset the reformations counter
			m_nref = 0;
	
			// If we havn't converged we prepare for the next iteration
			if (!bconv) 
			{
				// Since the Lagrange multipliers have changed, we can't just copy 
				// the last residual but have to recalculate the residual
				// we also recalculate the stresses in case we are doing augmentations
				// for incompressible materials
				fem.Update();
				Residual(m_R0);
			}
		}
	
		// increase iteration number
		m_niter++;

		// do minor iterations callbacks
		fem.DoCallback(CB_MINOR_ITERS);
	}
	while ((bconv == false)&&((s!=-1)||(sdstep==false))); // give up if a steepest descent iteration fails

	// if converged we update the total displacements
	if (bconv)
	{
		m_Ut += m_Ui;
	}

	return bconv;
}

//-----------------------------------------------------------------------------
void FECGSolidSolver::Update(std::vector<double>& u)
{
	UpdateKinematics(u);
	GetFEModel()->Update();
}

//-----------------------------------------------------------------------------
//! Update the kinematics of the model, such as nodal positions, velocities,
//! accelerations, etc.
void FECGSolidSolver::UpdateKinematics(vector<double>& ui)
{
	// get the mesh
	FEModel& fem = *GetFEModel();
	FEMesh& mesh = fem.GetMesh();

	// update rigid bodies
	UpdateRigidBodies(ui);

	// total displacements
	vector<double> U(m_Ut.size());
	for (size_t i=0; i<m_Ut.size(); ++i) U[i] = ui[i] + m_Ui[i] + m_Ut[i];

	// update flexible nodes
	// translational dofs
	scatter(U, mesh, m_dofU[0]);
	scatter(U, mesh, m_dofU[1]);
	scatter(U, mesh, m_dofU[2]);
	// rotational dofs
	scatter(U, mesh, m_dofSQ[0]);
	scatter(U, mesh, m_dofSQ[1]);
	scatter(U, mesh, m_dofSQ[2]);
	// shell dofs
	scatter(U, mesh, m_dofSU[0]);
	scatter(U, mesh, m_dofSU[1]);
	scatter(U, mesh, m_dofSU[2]);

	// make sure the prescribed displacements are fullfilled
	int ndis = fem.BoundaryConditions();
	for (int i=0; i<ndis; ++i)
	{
		FEBoundaryCondition& bc = *fem.BoundaryCondition(i);
		if (bc.IsActive()) bc.Update();
	}

	// enforce the linear constraints
	// TODO: do we really have to do this? Shouldn't the algorithm
	// already guarantee that the linear constraints are satisfied?
	FELinearConstraintManager& LCM = fem.GetLinearConstraintManager();
	if (LCM.LinearConstraints() > 0)
	{
		LCM.Update();
	}

	// Update the spatial nodal positions
	// Don't update rigid nodes since they are already updated
	for (int i=0; i<mesh.Nodes(); ++i)
	{
		FENode& node = mesh.Node(i);
		if (node.m_rid == -1)
			node.m_rt = node.m_r0 + node.get_vec3d(m_dofU[0], m_dofU[1], m_dofU[2]);
	}
}

//-----------------------------------------------------------------------------
double FECGSolidSolver::LineSearchCG(double s)
{
	//  s is now passed from the solver routine instead of defaulting to 1.0
	double smin = s;

	double FA, FB, FC, AA, AB, r, r0;
	bool failed = false;
	double A[12] = {}; // vectors to store line search results
	double F[12] = {};
	double lspow[5]; // used for quadratic fitting calculation
	double B[3][4];
	double Y[3]; // RHS vector for curve fitting
	double coeffs[3];
	double temp, term;


	// max nr of line search iterations
	int nmax = m_LSiter;
	int n = 0;
	int i, j,k;

	// initial energy
	FA = m_ui*m_R0;
	AA = 0.0;
	r0 = FA;
	F[0] = FA;
	
	double rmin = fabs(FA);

	vector<double> ul(m_ui.size());  // temporary vector for trial displacements
	
	// so we can set AA = 0 and FA= r0
	// AB=s and we need to evaluate FB (called r1)
	// n is a count of the number of linesearch attempts

	// calculate residual at this point, reducing s if necessary
	do
	{
		// Update geometry using the initial guess s
		vcopys(ul, m_ui, s);
		failed = false;
		try
		{
			Update(ul);
			Residual(m_R1);
				}
		catch (...) // negative Jacobian if s is much too big
		{
						//feLog("reducing s at initial evaluation");
						//feLog("\tstep from line search         = %15le\n", s); 
						failed = true;
						if (s > 10 * m_LSmin) s = 0.1 * s; // make s smaller and try again until we don't get a -ve J
						else {
							feLogError("Direction invalid, line search failed");
							s= -1;
							failed = false;
						}
						
		}
	} while (failed == true);
	if (s != -1) {
		// calculate energies
		FB = m_ui * m_R1;
		AB = s;
		F[1] = FB;
		A[1] = AB;

		if (FB < rmin) { // remember best values in case we need them later
			rmin = FB;
			smin = s;
		}

		do
		{
			// make sure that r1 does not happen to be really close to zero,
			// since in that case we won't find any better solution.
			if (fabs(FB) < 1.e-20) r = 0;  // we've hit the converged solution and don't need to do any more
			else r = fabs(FB / r0);

			if (r > m_LStol)	// we need to search and find a better value of s
			{
				if (n < 4) { // use linear fitting algorithm
					if (fabs(FB - FA) < fabs(FB * 0.01)) { // if FB=FA (or nearly) the next step won't work, so make s bigger
						if (AB != 0) s = AB * 200; // try a much bigger value
						else if (AA != 0) s = AA * 200;
						else s = 1e-6; // should never happen!
					}
					else {
						s = (AA * FB - AB * FA) / (FB - FA);  // use linear interpolation for first few attempts
						s = min(s, 1e-3); // limit how much s can grow to avoid over-extrapolating
					}
				}
				else { // use quadratic curve fit to try to find a minimum if multiple linear attempts have failed
					// calculate powers to fill matrix
					for (i = 0; i <= 4; i++) {
						lspow[i] = 0;
						for (j = 0; j < n; j++) {
							lspow[i] = lspow[i] + pow(A[j], i);
						}
					}
					// calculate rhs
					for (i = 0; i <= 2; i++) {
						Y[i] = 0;
						for (j = 0; j < n; j++) {
							Y[i] = Y[i] + pow(A[j], i) * F[j];
						}
					}
					// fill matrix
					for (i = 0; i <= 2; i++) {
						for (j = 0; j <= 2; j++) {
							B[i][j] = lspow[i + j];
						}
					}
					for (i = 0; i <= 2; i++) {
						B[i][3] = Y[i];
					}
					// solve by Gaussian elimination
					for (i = 0; i < 3; i++) {
						for (k = i + 1; k < 3; k++) {
							if (fabs(B[i][i]) < fabs(B[k][i])) {
								//Swap
								for (j = 0; j < 4; j++) {
									temp = B[i][j];
									B[i][j] = B[k][j];
									B[k][j] = temp;
								}
							}
						}
						// eliminate
						for (k = i + 1; k < 3; k++) {
							term = B[k][i] / B[i][i];
							for (j = 0; j < 4; j++) {
								B[k][j] = B[k][j] - term * B[i][j];
							}
						}
					}
					//back substitute
					for (i = 2; i >= 0; i--) {
						coeffs[i] = B[i][3];
						for (j = i + 1; j < 3; j++) {
							coeffs[i] = coeffs[i] - B[i][j] * coeffs[j];
						}
						coeffs[i] = coeffs[i] / B[i][i];
					}
					s = -coeffs[1]*0.5/coeffs[2]; // quadratic estimate
					//feLog("\tQuadratic curve fit coeffs s %15le %15le %15le %15le\n", coeffs[0], coeffs[1], coeffs[2], s);
				}
				if (s == 0) { // check just in case
					feLog("\tZero step length FA FB AA AB %15le %15le %15le %15le\n", FA, FB, AA, AB);
				}

				// calculate residual at this point, reducing s if necessary
				do
				{
					// Update geometry using the initial guess s
					//feLog("\tFA FB AA AB s %15le %15le %15le %15le %15le\n", FA, FB, AA, AB, s);
					vcopys(ul, m_ui, s);
					failed = false;
					try
					{
						Update(ul);
						Residual(m_R1);
					}
					catch (...)
					{
						feLog("reducing s at FC");
						feLog("\tstep from line search         = %15le\n", s);
						failed = true;
						s = 0.1 * s;
					}
				} while ((failed == true) && (s > m_LSmin));

				// calculate energies
				FC = m_ui * m_R1;
				r = fabs(FC / r0);

				if (fabs(FC) > 100 * min(fabs(FA), fabs(FB)))  //  it was a bad guess and we need to go back a bit
				{
					s = 0.1 * s;

					// calculate residual at this point, reducing s more if necessary
					do
					{
						// Update geometry using the initial guess s
						vcopys(ul, m_ui, s);
						failed = false;
						try
						{
							Update(ul);
							Residual(m_R1);
						}
						catch (...)
						{
							feLog("reducing s after bad guess");
							feLog("\tstep from line search         = %15le\n", s);
							failed = true;
							s = 0.1 * s;
						}
					} while (failed == true);

					// calculate energies
					FC = m_ui * m_R1;
					r = fabs(FC / r0);
				}

				if (fabs(FA) < fabs(FB)) // use the new value and the closest of the previous ones
				{
					FB = FC;
					AB = s;
				}
				else
				{
					FA = FC;
					AA = s;
				}
				F[n + 2] = FC;
				A[n + 2] = s;
				++n;
				feLog("\tF %15le %15le %15le %15le %15le\n", F[0], F[1], F[2], F[3], F[4]);
				feLog("\tA %15le %15le %15le %15le %15le\n", A[0], A[1], A[2], A[3], A[4]);
				if (n > 3) {
					feLog("\tF %15le %15le %15le %15le %15le\n", F[5], F[6], F[7], F[8], F[9]);
					feLog("\tA %15le %15le %15le %15le %15le\n", A[5], A[6], A[7], A[8], A[9]);
				}
			}
		} while ((((r > m_LStol) && (n <= 5)) || ((r >= 1) && (n > 3))) && (n < nmax));
		// try to find a better solution within m_LStol, but if we haven't after five tries, accept any improvement

		if (n >= nmax)
		{
			// max nr of iterations reached.
			// we choose the line step that reached the smallest energy
			//s = smin;
			// recalculate residual at this point, reducing s if necessary
			//do
			//{
				// Update geometry using the initial guess s
				//vcopys(ul, m_ui, s);
				//failed = false;
				//try
				//{
					//Update(ul);
					//Residual(m_R1);
				//}
				//catch (...)
				//{
					//					feLog("reducing s after failed line search");
				//						feLog("\tstep from line search         = %15le\n", s);
					//failed = true;
					//s = 0.1*s;
				//}
			//} while (failed == true);
			s = -1;// this signals to the main algorithm that the line search has failed and a restart is needed
		}
		//if (err < 0) s = 1.5 * s;
		//else s = 0.5 * s;
	}
	return s;
}

//-----------------------------------------------------------------------------
//! calculates the residual vector
//! Note that the concentrated nodal forces are not calculated here.
//! This is because they do not depend on the geometry 
//! so we only calculate them once (in Quasin) and then add them here.

bool FECGSolidSolver::Residual(vector<double>& R)
{
	// get the time information
	FEMechModel& fem = static_cast<FEMechModel&>(*GetFEModel());
	const FETimeInfo& tp = fem.GetTime();

	// initialize residual with concentrated nodal loads
	R = m_Fn;

	// zero nodal reaction forces
	zero(m_Fr);

	// setup the global vector
	FEResidualVector RHS(fem, R, m_Fr);

	// zero rigid body reaction forces
	int NRB = fem.RigidBodies();
	for (int i = 0; i<NRB; ++i)
	{
		FERigidBody& RB = *fem.GetRigidBody(i);
		RB.m_Fr = RB.m_Mr = vec3d(0, 0, 0);
	}

	// get the mesh
	FEMesh& mesh = fem.GetMesh();

	// calculate the internal (stress) forces
	for (int i = 0; i<mesh.Domains(); ++i)
	{
		FEElasticDomain& dom = dynamic_cast<FEElasticDomain&>(mesh.Domain(i));
		dom.InternalForces(RHS);
	}

<<<<<<< HEAD
	// calculate the body forces
	for (int j = 0; j<fem.BodyLoads(); ++j)
	{
		FEBodyForce* pbf = dynamic_cast<FEBodyForce*>(fem.GetBodyLoad(j));
		if (pbf && pbf->IsActive())
		{
			for (int i = 0; i<pbf->Domains(); ++i)
			{
				FEElasticDomain& dom = dynamic_cast<FEElasticDomain&>(*pbf->Domain(i));
				dom.BodyForce(RHS, *pbf);
			}
		}
	}

	// calculate inertial forces for dynamic problems
	if (fem.GetCurrentStep()->m_nanalysis == FE_DYNAMIC) InertialForces(RHS);

	// calculate forces due to surface loads
	int nsl = fem.SurfaceLoads();
	for (int i = 0; i<nsl; ++i)
	{
		FESurfaceLoad* psl = fem.SurfaceLoad(i);
		if (psl->IsActive()) psl->LoadVector(RHS, tp);
	}

=======
	// calculate inertial forces for dynamic problems
	if (fem.GetCurrentStep()->m_nanalysis == FESolidAnalysis::DYNAMIC) InertialForces(RHS);

>>>>>>> 5c9732ad
	// calculate contact forces
	if (fem.SurfacePairConstraints() > 0)
	{
		ContactForces(RHS);
	}

	// calculate nonlinear constraint forces
	// note that these are the linear constraints
	// enforced using the augmented lagrangian
	NonLinearConstraintForces(RHS, tp);

	// forces due to point constraints
	//	for (i=0; i<(int) fem.m_PC.size(); ++i) fem.m_PC[i]->Residual(this, R);

	// add model loads
	int NML = fem.ModelLoads();
	for (int i = 0; i<NML; ++i)
	{
		FEModelLoad& mli = *fem.ModelLoad(i);
		if (mli.IsActive())
		{
<<<<<<< HEAD
			mli.LoadVector(RHS, tp);
=======
			mli.LoadVector(RHS);
>>>>>>> 5c9732ad
		}
	}

	// set the nodal reaction forces
	// TODO: Is this a good place to do this?
	for (int i = 0; i<mesh.Nodes(); ++i)
	{
		FENode& node = mesh.Node(i);
		node.set_load(m_dofU[0], 0);
		node.set_load(m_dofU[1], 0);
		node.set_load(m_dofU[2], 0);

		int n;
		if ((n = -node.m_ID[m_dofU[0]] - 2) >= 0) node.set_load(m_dofU[0], -m_Fr[n]);
		if ((n = -node.m_ID[m_dofU[1]] - 2) >= 0) node.set_load(m_dofU[1], -m_Fr[n]);
		if ((n = -node.m_ID[m_dofU[2]] - 2) >= 0) node.set_load(m_dofU[2], -m_Fr[n]);
	}

	// increase RHS counter
	m_nrhs++;

	return true;
}

//-----------------------------------------------------------------------------
//! Calculates the contact forces
void FECGSolidSolver::ContactForces(FEGlobalVector& R)
{
	FEModel& fem = *GetFEModel();
	const FETimeInfo& tp = fem.GetTime();
	for (int i = 0; i<fem.SurfacePairConstraints(); ++i)
	{
		FEContactInterface* pci = dynamic_cast<FEContactInterface*>(fem.SurfacePairConstraint(i));
		if (pci->IsActive()) pci->LoadVector(R, tp);
	}
}

//-----------------------------------------------------------------------------
//! calculate the nonlinear constraint forces 
void FECGSolidSolver::NonLinearConstraintForces(FEGlobalVector& R, const FETimeInfo& tp)
{
	FEModel& fem = *GetFEModel();
	int N = fem.NonlinearConstraints();
	for (int i = 0; i<N; ++i)
	{
		FENLConstraint* plc = fem.NonlinearConstraint(i);
		if (plc->IsActive()) plc->LoadVector(R, tp);
	}
}

//-----------------------------------------------------------------------------
//! This function calculates the inertial forces for dynamic problems

void FECGSolidSolver::InertialForces(FEGlobalVector& R)
{
	// get the mesh
	FEModel& fem = *GetFEModel();
	FEMesh& mesh = fem.GetMesh();

	// allocate F
	vector<double> F(3 * mesh.Nodes());
	zero(F);

	// calculate F
    double dt = fem.GetTime().timeIncrement;
	double a = 1.0 / (m_beta*dt);
	double b = a / dt;
	double c = 1.0 - 0.5 / m_beta;
	for (int i = 0; i<mesh.Nodes(); ++i)
	{
		FENode& node = mesh.Node(i);
		vec3d& rt = node.m_rt;
		vec3d& rp = node.m_rp;
		vec3d& vp = node.m_vp;
		vec3d& ap = node.m_ap;

		F[3 * i] = b*(rt.x - rp.x) - a*vp.x + c * ap.x;
		F[3 * i + 1] = b*(rt.y - rp.y) - a*vp.y + c * ap.y;
		F[3 * i + 2] = b*(rt.z - rp.z) - a*vp.z + c * ap.z;
	}

	// now multiply F with the mass matrix
	for (int nd = 0; nd < mesh.Domains(); ++nd)
	{
		FEElasticDomain& dom = dynamic_cast<FEElasticDomain&>(mesh.Domain(nd));
		dom.InertialForces(R, F);
	}
}

//-----------------------------------------------------------------------------
// \todo I'd like to do something different with this. Right now, if a nodal load
//       it applied to a rigid body, the load has to be translated to a force and 
//       torque applied to the rigid body. Perhaps we should really define two types
//       of nodal loads, one for the deformable body and for the rigid body. This can
//       be done in a pre-processor phase. That way, standard assembly routines can be
//       used to assemble to loads into the global vector.
void FECGSolidSolver::AssembleResidual(int node_id, int dof, double f, vector<double>& R)
{
	// get the mesh
	FEMechModel& fem = static_cast<FEMechModel&>(*GetFEModel());
	FEMesh& mesh = fem.GetMesh();

	// get the equation number
	FENode& node = mesh.Node(node_id);
	int n = node.m_ID[dof];

	// assemble into global vector
	if (n >= 0) R[n] += f;
	else if (node.m_rid >= 0)
	{
		// this is a rigid body node
		FERigidBody& RB = *fem.GetRigidBody(node.m_rid);

		// get the relative position
		vec3d a = node.m_rt - RB.m_rt;

		int* lm = RB.m_LM;
		if (dof == m_dofU[0])
		{
			if (lm[0] >= 0) R[lm[0]] += f;
			if (lm[4] >= 0) R[lm[4]] += a.z*f;
			if (lm[5] >= 0) R[lm[5]] += -a.y*f;
		}
		else if (dof == m_dofU[1])
		{
			if (lm[1] >= 0) R[lm[1]] += f;
			if (lm[3] >= 0) R[lm[3]] += -a.z*f;
			if (lm[5] >= 0) R[lm[5]] += a.x*f;
		}
		else if (dof == m_dofU[2])
		{
			if (lm[2] >= 0) R[lm[2]] += f;
			if (lm[3] >= 0) R[lm[3]] += a.y*f;
			if (lm[4] >= 0) R[lm[4]] += -a.x*f;
		}
	}
}

//-----------------------------------------------------------------------------
//! Updates the rigid body data
void FECGSolidSolver::UpdateRigidBodies(vector<double>& ui)
{
	// get the number of rigid bodies
	FEMechModel& fem = static_cast<FEMechModel&>(*GetFEModel());
	const int NRB = fem.RigidBodies();

	// first calculate the rigid body displacement increments
	for (int i = 0; i<NRB; ++i)
	{
		// get the rigid body
		FERigidBody& RB = *fem.GetRigidBody(i);
		int *lm = RB.m_LM;
		double* du = RB.m_du;

		if (RB.m_prb == 0)
		{
			for (int j = 0; j<6; ++j)
			{
				du[j] = (lm[j] >= 0 ? m_Ui[lm[j]] + ui[lm[j]] : 0);
			}
		}
	}

	// for prescribed displacements, the displacement increments are evaluated differently
	// TODO: Is this really necessary? Why can't the ui vector contain the correct values?
	const int NRD = fem.RigidPrescribedBCs();
	for (int i = 0; i<NRD; ++i)
	{
		FERigidBodyDisplacement& dc = *fem.GetRigidPrescribedBC(i);
		if (dc.IsActive())
		{
			FERigidBody& RB = *fem.GetRigidBody(dc.GetID());
			if (RB.m_prb == 0)
			{
				int I = dc.GetBC();
				RB.m_du[I] = dc.Value() - RB.m_Up[I];
			}
		}
	}

	// update the rigid bodies
	for (int i = 0; i<NRB; ++i)
	{
		// get the rigid body
		FERigidBody& RB = *fem.GetRigidBody(i);
		double* du = RB.m_du;

		// This is the "new" update algorithm which addressesses a couple issues
		// with the old method, namely that prescribed rotational dofs aren't update correctly.
		// Unfortunately, it seems to produce worse convergence in some cases, especially with line search
		// and it doesn't work when rigid bodies are used in a hierarchy
		if (RB.m_prb) du = RB.m_dul;
		RB.m_Ut[0] = RB.m_Up[0] + du[0];
		RB.m_Ut[1] = RB.m_Up[1] + du[1];
		RB.m_Ut[2] = RB.m_Up[2] + du[2];
		RB.m_Ut[3] = RB.m_Up[3] + du[3];
		RB.m_Ut[4] = RB.m_Up[4] + du[4];
		RB.m_Ut[5] = RB.m_Up[5] + du[5];

		RB.m_rt = RB.m_r0 + vec3d(RB.m_Ut[0], RB.m_Ut[1], RB.m_Ut[2]);

		vec3d Rt(RB.m_Ut[3], RB.m_Ut[4], RB.m_Ut[5]);
		RB.SetRotation(quatd(Rt));
	}

	// we need to update the position of rigid nodes
	fem.UpdateRigidMesh();

	// Since the rigid nodes are repositioned we need to update the displacement DOFS
	FEMesh& mesh = fem.GetMesh();
	int N = mesh.Nodes();
	for (int i=0; i<N; ++i)
	{
		FENode& node = mesh.Node(i);
		if (node.m_rid >= 0)
		{
			vec3d ut = node.m_rt - node.m_r0;
			node.set_vec3d(m_dofU[0], m_dofU[1], m_dofU[2], ut);
		}
	}
}<|MERGE_RESOLUTION|>--- conflicted
+++ resolved
@@ -51,11 +51,8 @@
 #include "FECore/vector.h"
 #include "FEMechModel.h"
 #include "FEBioMech.h"
-<<<<<<< HEAD
-=======
 #include "FESolidAnalysis.h"
 #include <FECore/FENLConstraint.h>
->>>>>>> 5c9732ad
 
 //-----------------------------------------------------------------------------
 // define the parameter list
@@ -316,13 +313,9 @@
 	vector<double> dummy(m_neq, 0.0);
 	zero(m_Fn);
 	FEResidualVector Fn(*GetFEModel(), m_Fn, dummy);
-<<<<<<< HEAD
-	NodalLoads(Fn, tp);
-=======
 
 	// TODO: This function does not exist
 //	NodalLoads(Fn, tp);
->>>>>>> 5c9732ad
 
 	// apply boundary conditions
 	// we save the prescribed displacements increments in the ui vector
@@ -343,7 +336,7 @@
 	// calculate local rigid displacements
 	for (int i = 0; i<fem.RigidPrescribedBCs(); ++i)
 	{
-		FERigidBodyDisplacement& DC = *fem.GetRigidPrescribedBC(i);
+		FERigidPrescribedBC& DC = *fem.GetRigidPrescribedBC(i);
 		if (DC.IsActive()) DC.InitTimeStep();
 	}
 
@@ -430,11 +423,7 @@
 	}
 
 	FEAnalysis* pstep = fem.GetCurrentStep();
-<<<<<<< HEAD
-	if (pstep->m_nanalysis == FE_DYNAMIC)
-=======
 	if (pstep->m_nanalysis == FESolidAnalysis::DYNAMIC)
->>>>>>> 5c9732ad
 	{
 		FEMesh& mesh = fem.GetMesh();
 
@@ -614,7 +603,7 @@
 
 		// check for nans
 		double du = m_ui*m_ui;
-		if (ISNAN(du)) throw NANDetected();
+		if (ISNAN(du)) throw NANInSolutionDetected();
 
 		// perform a linesearch
 		// the geometry is also updated in the line search
@@ -1127,37 +1116,9 @@
 		dom.InternalForces(RHS);
 	}
 
-<<<<<<< HEAD
-	// calculate the body forces
-	for (int j = 0; j<fem.BodyLoads(); ++j)
-	{
-		FEBodyForce* pbf = dynamic_cast<FEBodyForce*>(fem.GetBodyLoad(j));
-		if (pbf && pbf->IsActive())
-		{
-			for (int i = 0; i<pbf->Domains(); ++i)
-			{
-				FEElasticDomain& dom = dynamic_cast<FEElasticDomain&>(*pbf->Domain(i));
-				dom.BodyForce(RHS, *pbf);
-			}
-		}
-	}
-
-	// calculate inertial forces for dynamic problems
-	if (fem.GetCurrentStep()->m_nanalysis == FE_DYNAMIC) InertialForces(RHS);
-
-	// calculate forces due to surface loads
-	int nsl = fem.SurfaceLoads();
-	for (int i = 0; i<nsl; ++i)
-	{
-		FESurfaceLoad* psl = fem.SurfaceLoad(i);
-		if (psl->IsActive()) psl->LoadVector(RHS, tp);
-	}
-
-=======
 	// calculate inertial forces for dynamic problems
 	if (fem.GetCurrentStep()->m_nanalysis == FESolidAnalysis::DYNAMIC) InertialForces(RHS);
 
->>>>>>> 5c9732ad
 	// calculate contact forces
 	if (fem.SurfacePairConstraints() > 0)
 	{
@@ -1179,11 +1140,7 @@
 		FEModelLoad& mli = *fem.ModelLoad(i);
 		if (mli.IsActive())
 		{
-<<<<<<< HEAD
-			mli.LoadVector(RHS, tp);
-=======
 			mli.LoadVector(RHS);
->>>>>>> 5c9732ad
 		}
 	}
 
@@ -1352,7 +1309,7 @@
 	const int NRD = fem.RigidPrescribedBCs();
 	for (int i = 0; i<NRD; ++i)
 	{
-		FERigidBodyDisplacement& dc = *fem.GetRigidPrescribedBC(i);
+		FERigidPrescribedBC& dc = *fem.GetRigidPrescribedBC(i);
 		if (dc.IsActive())
 		{
 			FERigidBody& RB = *fem.GetRigidBody(dc.GetID());
