/*This file is part of the FEBio source code and is licensed under the MIT license
listed below.

See Copyright-FEBio.txt for details.

Copyright (c) 2021 University of Utah, The Trustees of Columbia University in
the City of New York, and others.

Permission is hereby granted, free of charge, to any person obtaining a copy
of this software and associated documentation files (the "Software"), to deal
in the Software without restriction, including without limitation the rights
to use, copy, modify, merge, publish, distribute, sublicense, and/or sell
copies of the Software, and to permit persons to whom the Software is
furnished to do so, subject to the following conditions:

The above copyright notice and this permission notice shall be included in all
copies or substantial portions of the Software.

THE SOFTWARE IS PROVIDED "AS IS", WITHOUT WARRANTY OF ANY KIND, EXPRESS OR
IMPLIED, INCLUDING BUT NOT LIMITED TO THE WARRANTIES OF MERCHANTABILITY,
FITNESS FOR A PARTICULAR PURPOSE AND NONINFRINGEMENT. IN NO EVENT SHALL THE
AUTHORS OR COPYRIGHT HOLDERS BE LIABLE FOR ANY CLAIM, DAMAGES OR OTHER
LIABILITY, WHETHER IN AN ACTION OF CONTRACT, TORT OR OTHERWISE, ARISING FROM,
OUT OF OR IN CONNECTION WITH THE SOFTWARE OR THE USE OR OTHER DEALINGS IN THE
SOFTWARE.*/



#include "stdafx.h"
#include "FEUT4Domain.h"
#include "FECore/FEMesh.h"
#include "FECore/FEModel.h"
#include "FECore/FEGlobalMatrix.h"

//-----------------------------------------------------------------------------
// This function converts the Cauchy stress to a 2nd-PK stress
mat3ds cauchy_to_pk2(mat3ds& s, mat3d& F)
{
	mat3d Fi = F.inverse();
	mat3d Fit = Fi.transpose();
	double J = F.det();

	mat3d S = (Fi*s*Fit)*J;
	return S.sym();
}

//-----------------------------------------------------------------------------
// This function converts the 2nd-PK stress to a Cauchy stress
mat3ds pk2_to_cauchy(mat3ds& S, mat3d& F)
{
	mat3d Ft = F.transpose();
	double Ji = 1/F.det();

	mat3d s = (F*S*Ft)*Ji;
	return s.sym();
}

//-----------------------------------------------------------------------------
// This function converts the spatial tangent to the material tangent
tens4ds spatial_to_material(tens4ds& c, mat3d& F)
{
	mat3d Fi = F.inverse();
	double J = F.det();

	double C[6][6] = {0};

	for (int i=0; i<3; ++i)
		for (int j=0; j<3; ++j)
			for (int k=0; k<3; ++k)
				for (int l=0; l<3; ++l)
				{
					C[0][0] += J*Fi[0][i]*Fi[0][j]*Fi[0][k]*Fi[0][l]*c(i,j,k,l);
					C[0][1] += J*Fi[0][i]*Fi[0][j]*Fi[1][k]*Fi[1][l]*c(i,j,k,l);
					C[0][2] += J*Fi[0][i]*Fi[0][j]*Fi[2][k]*Fi[2][l]*c(i,j,k,l);
					C[0][3] += J*Fi[0][i]*Fi[0][j]*Fi[0][k]*Fi[1][l]*c(i,j,k,l);
					C[0][4] += J*Fi[0][i]*Fi[0][j]*Fi[1][k]*Fi[2][l]*c(i,j,k,l);
					C[0][5] += J*Fi[0][i]*Fi[0][j]*Fi[0][k]*Fi[2][l]*c(i,j,k,l);

					C[1][1] += J*Fi[1][i]*Fi[1][j]*Fi[1][k]*Fi[1][l]*c(i,j,k,l);
					C[1][2] += J*Fi[1][i]*Fi[1][j]*Fi[2][k]*Fi[2][l]*c(i,j,k,l);
					C[1][3] += J*Fi[1][i]*Fi[1][j]*Fi[0][k]*Fi[1][l]*c(i,j,k,l);
					C[1][4] += J*Fi[1][i]*Fi[1][j]*Fi[1][k]*Fi[2][l]*c(i,j,k,l);
					C[1][5] += J*Fi[1][i]*Fi[1][j]*Fi[0][k]*Fi[2][l]*c(i,j,k,l);

					C[2][2] += J*Fi[2][i]*Fi[2][j]*Fi[2][k]*Fi[2][l]*c(i,j,k,l);
					C[2][3] += J*Fi[2][i]*Fi[2][j]*Fi[0][k]*Fi[1][l]*c(i,j,k,l);
					C[2][4] += J*Fi[2][i]*Fi[2][j]*Fi[1][k]*Fi[2][l]*c(i,j,k,l);
					C[2][5] += J*Fi[2][i]*Fi[2][j]*Fi[0][k]*Fi[2][l]*c(i,j,k,l);

					C[3][3] += J*Fi[0][i]*Fi[1][j]*Fi[0][k]*Fi[1][l]*c(i,j,k,l);
					C[3][4] += J*Fi[0][i]*Fi[1][j]*Fi[1][k]*Fi[2][l]*c(i,j,k,l);
					C[3][5] += J*Fi[0][i]*Fi[1][j]*Fi[0][k]*Fi[2][l]*c(i,j,k,l);

					C[4][4] += J*Fi[1][i]*Fi[2][j]*Fi[1][k]*Fi[2][l]*c(i,j,k,l);
					C[4][5] += J*Fi[1][i]*Fi[2][j]*Fi[0][k]*Fi[2][l]*c(i,j,k,l);

					C[5][5] += J*Fi[0][i]*Fi[2][j]*Fi[0][k]*Fi[2][l]*c(i,j,k,l);
				}

	return tens4ds(C);
}

//-----------------------------------------------------------------------------
// This function converts the material tangent to the spatial tangent
tens4ds material_to_spatial(tens4ds& C, mat3d& F)
{
	double Ji = 1/F.det();

	double c[6][6] = {0};

	for (int i=0; i<3; ++i)
		for (int j=0; j<3; ++j)
			for (int k=0; k<3; ++k)
				for (int l=0; l<3; ++l)
				{
					c[0][0] += Ji*F[0][i]*F[0][j]*F[0][k]*F[0][l]*C(i,j,k,l);
					c[0][1] += Ji*F[0][i]*F[0][j]*F[1][k]*F[1][l]*C(i,j,k,l);
					c[0][2] += Ji*F[0][i]*F[0][j]*F[2][k]*F[2][l]*C(i,j,k,l);
					c[0][3] += Ji*F[0][i]*F[0][j]*F[0][k]*F[1][l]*C(i,j,k,l);
					c[0][4] += Ji*F[0][i]*F[0][j]*F[1][k]*F[2][l]*C(i,j,k,l);
					c[0][5] += Ji*F[0][i]*F[0][j]*F[0][k]*F[2][l]*C(i,j,k,l);

					c[1][1] += Ji*F[1][i]*F[1][j]*F[1][k]*F[1][l]*C(i,j,k,l);
					c[1][2] += Ji*F[1][i]*F[1][j]*F[2][k]*F[2][l]*C(i,j,k,l);
					c[1][3] += Ji*F[1][i]*F[1][j]*F[0][k]*F[1][l]*C(i,j,k,l);
					c[1][4] += Ji*F[1][i]*F[1][j]*F[1][k]*F[2][l]*C(i,j,k,l);
					c[1][5] += Ji*F[1][i]*F[1][j]*F[0][k]*F[2][l]*C(i,j,k,l);

					c[2][2] += Ji*F[2][i]*F[2][j]*F[2][k]*F[2][l]*C(i,j,k,l);
					c[2][3] += Ji*F[2][i]*F[2][j]*F[0][k]*F[1][l]*C(i,j,k,l);
					c[2][4] += Ji*F[2][i]*F[2][j]*F[1][k]*F[2][l]*C(i,j,k,l);
					c[2][5] += Ji*F[2][i]*F[2][j]*F[0][k]*F[2][l]*C(i,j,k,l);

					c[3][3] += Ji*F[0][i]*F[1][j]*F[0][k]*F[1][l]*C(i,j,k,l);
					c[3][4] += Ji*F[0][i]*F[1][j]*F[1][k]*F[2][l]*C(i,j,k,l);
					c[3][5] += Ji*F[0][i]*F[1][j]*F[0][k]*F[2][l]*C(i,j,k,l);

					c[4][4] += Ji*F[1][i]*F[2][j]*F[1][k]*F[2][l]*C(i,j,k,l);
					c[4][5] += Ji*F[1][i]*F[2][j]*F[0][k]*F[2][l]*C(i,j,k,l);

					c[5][5] += Ji*F[0][i]*F[2][j]*F[0][k]*F[2][l]*C(i,j,k,l);
				}

	return tens4ds(c);
}

//-----------------------------------------------------------------------------
void FEUT4Domain::UT4NODE::Serialize(DumpStream& ar)
{
	ar & inode;
	ar & Vi & vi;
	ar & Fi & si;
}

//-----------------------------------------------------------------------------
BEGIN_FECORE_CLASS(FEUT4Domain, FEElasticSolidDomain)
	ADD_PARAMETER(m_alpha, "alpha");
	ADD_PARAMETER(m_bdev, "iso_stab");
END_FECORE_CLASS();

//-----------------------------------------------------------------------------
//! Constructor for the UT4Domain
FEUT4Domain::FEUT4Domain(FEModel* pfem) : FEElasticSolidDomain(pfem)
{
	m_alpha = 0.05;
	m_bdev = false;

	m_Be = 0;
	m_DB = 0;
	m_Ge = 0;
}

//-----------------------------------------------------------------------------
void FEUT4Domain::Serialize(DumpStream& ar)
{
	FEElasticSolidDomain::Serialize(ar);
	ar & m_alpha & m_bdev;
	ar & m_tag;
	ar & m_NODE;
	ar & m_Ve0;

	if (ar.IsLoading())
	{
		// create the node-element list
		m_NEL.Create(*this);
		
		// find the largest valence
		int Nmax = m_NEL.MaxValence();

		// allocate buffers
		m_Ge = new double[Nmax*4][4][3];
		m_Be = new double[Nmax*4][6][3];
		m_DB = new double[Nmax*4][6][3];
	}
}

//-----------------------------------------------------------------------------
FEUT4Domain::~FEUT4Domain()
{
	if (m_DB) delete [] m_DB;
	if (m_Be) delete [] m_Be;
	if (m_Ge) delete [] m_Ge;
}

//-----------------------------------------------------------------------------
void FEUT4Domain::BuildMatrixProfile(FEGlobalMatrix& M)
{
	FEModel& fem = *GetFEModel();
	FEMesh& mesh = fem.GetMesh();
    DOFS& fedofs = fem.GetDOFS();
    int MAX_NDOFS = fedofs.GetTotalDOFS();

	// we'll need the node-element list
	FENodeElemList& NEL = GetNodeElemList();
	assert(NEL.Size() > 0);

	vector<int> LM, elm;
	for (int i=0; i<mesh.Nodes(); ++i)
	{
		int NE = NEL.Valence(i);
		if (NE > 0)
		{
			LM.assign(NE*4*MAX_NDOFS, -1);
			FEElement** ppe = NEL.ElementList(i);
			for (int n=0; n<NE; ++n)
			{
				UnpackLM(*ppe[n], elm);
				for (int j=0; j<(int)elm.size(); ++j) LM[n*4*MAX_NDOFS + j] = elm[j];
			}
			M.build_add(LM);
		}
	}
}

//-----------------------------------------------------------------------------
//! Set UT4 parameters
void FEUT4Domain::SetUT4Parameters(double alpha, bool bdev)
{
	m_alpha = alpha;
	m_bdev = bdev;
}

//-----------------------------------------------------------------------------
//! override Create so we can grab the ut4 parameters
bool FEUT4Domain::Create(int nelems, FE_Element_Spec espec)
{
<<<<<<< HEAD
	// some sanity checks first
	if (espec.eclass != FE_Element_Class::FE_ELEM_SOLID) return false;
	if (espec.eshape != FE_Element_Shape::ET_TET4) return false;
=======
	// NOTE: Commented this out, since during restart the espec is a dummy variable. 
//	if (espec.m_but4 == false) return false;
>>>>>>> 375050c2

	m_alpha = espec.m_ut4_alpha;
	m_bdev = espec.m_ut4_bdev;
	espec.m_but4 = true;

	return FEElasticSolidDomain::Create(nelems, espec);
}

//-----------------------------------------------------------------------------
//! Initialization for the UT4Domain.
//! Note that we first initialize the base class before initializing the domain.
bool FEUT4Domain::Init()
{
	// first call the base class
	if (FEElasticSolidDomain::Init() == false) return false;

	// next, we need to identify all the nodes that belong to this domain
	// we do this by looping over all the elements and tagging the nodes
	int NN = m_pMesh->Nodes();
	m_tag.assign(NN, -1);

	int i, j;
	int N = (int)m_Node.size();
	for (i=0; i<N; ++i) m_tag[m_Node[i]] = i;

	// allocate node structure
	m_NODE.resize(N);

	// initialize nodes
	for (i=0; i<N; ++i)
	{
		UT4NODE& n = m_NODE[i];
		n.inode = m_Node[i];
		n.Vi = n.vi = 0.0;
		n.si.zero();
	}

	// calculate the reference nodal volume
	// we do this here since this volume never changes
	int NE = Elements();
	m_Ve0.resize(NE);
	double Ve;
	vec3d r0[4];
	for (i=0; i<NE; ++i)
	{
		FESolidElement& el = m_Elem[i];

		// get the current element coordinates
		for (j=0; j<4; ++j) r0[j] = m_pMesh->Node(el.m_node[j]).m_r0;

		// calculate the initial volume
		m_Ve0[i] = Ve = TetVolume(r0);

		// now assign one-quart to each node
		for (int j=0; j<4; ++j) m_NODE[ m_tag[el.m_node[j]]].Vi += 0.25*Ve;
	}

	// create the node-element list
	m_NEL.Create(*this);

	// find the largest valence
	int Nmax = m_NEL.MaxValence();

	// allocate buffers
	m_Ge = new double[Nmax*4][4][3];
	m_Be = new double[Nmax*4][6][3];
	m_DB = new double[Nmax*4][6][3];

	return true;
}

//-----------------------------------------------------------------------------
//! Update the nodal and element stresses
void FEUT4Domain::Update(const FETimeInfo& tp)
{
	// updating the element stresses is easy, since we only
	// need to call the base class
	FEElasticSolidDomain::Update(tp);

	// next we update the nodal data
	int i, j, NE = Elements();
	for (i=0; i<(int) m_NODE.size(); ++i) { m_NODE[i].vi = 0; m_NODE[i].Fi.zero(); }
	double Ve, ve;
	mat3d Fe;
	vec3d rt[4];
	for (i=0; i<NE; ++i)
	{
		FESolidElement& el = m_Elem[i];

		// nodal coordinates
		for (j=0; j<4; ++j) rt[j] = m_pMesh->Node(el.m_node[j]).m_rt;

		// calculate the volume
		Ve = m_Ve0[i];
		ve = TetVolume(rt);

		// calculate the deformation gradient
		defgrad(el, Fe, 0);

		// now assign one-quart to each node
		for (j=0; j<4; ++j) 
		{
			UT4NODE& n = m_NODE[ m_tag[el.m_node[j]]];
			n.vi += 0.25*ve;
			n.Fi += Fe*(0.25*Ve / n.Vi);
		}
	}

	// create a material point
	// TODO: this will set the Q variable to a unit-matrix
	//		 in other words, we loose the material axis orientation
	//		 For now, I solve this by copying the Q parameter
	//       from the first element that the node connects to
	FEElasticMaterialPoint pt;
	pt.Init();

	// loop over all the nodes
	for (i=0; i<(int) m_NODE.size(); ++i)
	{
		UT4NODE& node = m_NODE[i];

		// set the material point data
		pt.m_r0 = m_pMesh->Node(node.inode).m_r0;
		pt.m_rt = m_pMesh->Node(node.inode).m_rt;

		pt.m_F = node.Fi;
		pt.m_J = pt.m_F.det();

		// calculate the stress
		node.si = m_pMat->Stress(pt);
	}
}

//-----------------------------------------------------------------------------
//! Calculate volume for tets using the determinant rule
double FEUT4Domain::TetVolume(vec3d* r)
{
	double A[4][4];
	A[0][0] = r[0].x; A[0][1] = r[1].x; A[0][2] = r[2].x; A[0][3] = r[3].x;
	A[1][0] = r[0].y; A[1][1] = r[1].y; A[1][2] = r[2].y; A[1][3] = r[3].y;
	A[2][0] = r[0].z; A[2][1] = r[1].z; A[2][2] = r[2].z; A[2][3] = r[3].z;
	A[3][0] =    1.0; A[3][1] =    1.0; A[3][2] =    1.0; A[3][3] =    1.0;

	double V = 0;
	V += mat3d(A[0][1], A[0][2], A[0][3], A[1][1], A[1][2], A[1][3], A[2][1], A[2][2], A[2][3]).det();
	V -= mat3d(A[0][0], A[0][2], A[0][3], A[1][0], A[1][2], A[1][3], A[2][0], A[2][2], A[2][3]).det();
	V += mat3d(A[0][0], A[0][1], A[0][3], A[1][0], A[1][1], A[1][3], A[2][0], A[2][1], A[2][3]).det();
	V -= mat3d(A[0][0], A[0][1], A[0][2], A[1][0], A[1][1], A[1][2], A[2][0], A[2][1], A[2][2]).det();

	return V/6.0;
}

//-----------------------------------------------------------------------------
//! The residual is defined as the sum of the nodal residual and the
//! element residual
void FEUT4Domain::InternalForces(FEGlobalVector& R)
{
	// Calculate the nodal contribution
	NodalInternalForces(R);

	// Calculate the element contribution
	ElementInternalForces(R);
}

//-----------------------------------------------------------------------------
//! This function calculates the nodal contribution to the residual
void FEUT4Domain::NodalInternalForces(FEGlobalVector& R)
{
	// inverse jacobian matrix
	double Ji[3][3];

	// shape function derivatives
	double Gx[4], Gy[4], Gz[4];

	// B-matrix
	double Be[6][3] = {0};

	int i, j, n;
	double Ve;
	vector<int> elm;
	vector<int> LM(3);
	vector<int> en(1);
	vector<double> fe(3);

	// loop over all the nodes
	int NN = (int) m_NODE.size();
	for (i=0; i<NN; ++i)
	{
		UT4NODE& node = m_NODE[i];

		// get the elements that belong to this list
		int NE = m_NEL.Valence(node.inode);
		FEElement** ppel = m_NEL.ElementList(node.inode);
		int* peli = m_NEL.ElementIndexList(node.inode);

		// get the nodal deformation gradient
		mat3d FI = node.Fi;

		mat3ds S;
		if (m_bdev)
		{
			S = node.si - node.si.dev()*m_alpha;
		}
		else
		{
			S = node.si*(1 - m_alpha);
		}

		// convert the Cauchy stress to a PK2-stress
		S = cauchy_to_pk2(S, FI);

		// loop over all elements that belong to this node
		for (n=0; n<NE; ++n)
		{
			FESolidElement& el = dynamic_cast<FESolidElement&>(*ppel[n]);
			UnpackLM(el, elm);

			// calculate element volume
			// TODO: we should store this somewhere instead of recalculating it
			Ve = m_Ve0[peli[n]];

			// The '-' sign is so that the internal forces get subtracted from the residual (R = Fext - Fint)
			double w = -0.25* Ve;

			// calculate the jacobian
			invjac0(el, Ji, 0);

			// get the shape function derivatives
			const double* Gr, *Gs, *Gt;
			Gr = el.Gr(0);
			Gs = el.Gs(0);
			Gt = el.Gt(0);

			for (j=0; j<4; ++j)
			{
				// calculate global gradient of shape functions
				// note that we need the transposed of Ji, not Ji itself !
				Gx[j] = Ji[0][0]*Gr[j]+Ji[1][0]*Gs[j]+Ji[2][0]*Gt[j];
				Gy[j] = Ji[0][1]*Gr[j]+Ji[1][1]*Gs[j]+Ji[2][1]*Gt[j];
				Gz[j] = Ji[0][2]*Gr[j]+Ji[1][2]*Gs[j]+Ji[2][2]*Gt[j];
			}

			// get the element deformation gradient
			mat3d Fe = FI;

			// loop over element nodes
			for (j=0; j<4; ++j)
			{
				// setup nonlinear element B-matrix
				Be[0][0] = Fe[0][0]*Gx[j]; Be[0][1] = Fe[1][0]*Gx[j]; Be[0][2] = Fe[2][0]*Gx[j];
				Be[1][0] = Fe[0][1]*Gy[j]; Be[1][1] = Fe[1][1]*Gy[j]; Be[1][2] = Fe[2][1]*Gy[j];
				Be[2][0] = Fe[0][2]*Gz[j]; Be[2][1] = Fe[1][2]*Gz[j]; Be[2][2] = Fe[2][2]*Gz[j];
				Be[3][0] = Fe[0][0]*Gy[j] + Fe[0][1]*Gx[j]; Be[3][1] = Fe[1][0]*Gy[j] + Fe[1][1]*Gx[j]; Be[3][2] = Fe[2][0]*Gy[j] + Fe[2][1]*Gx[j];
				Be[4][0] = Fe[0][1]*Gz[j] + Fe[0][2]*Gy[j]; Be[4][1] = Fe[1][1]*Gz[j] + Fe[1][2]*Gy[j]; Be[4][2] = Fe[2][1]*Gz[j] + Fe[2][2]*Gy[j];
				Be[5][0] = Fe[0][2]*Gx[j] + Fe[0][0]*Gz[j]; Be[5][1] = Fe[1][2]*Gx[j] + Fe[1][0]*Gz[j]; Be[5][2] = Fe[2][2]*Gx[j] + Fe[2][0]*Gz[j];

				LM[0] = elm[3*j  ];
				LM[1] = elm[3*j+1];
				LM[2] = elm[3*j+2];

				en[0] = el.m_node[j];
	
				// calculate nodal force
				fe[0] = w*(Be[0][0]*S.xx() + Be[1][0]*S.yy() + Be[2][0]*S.zz() + Be[3][0]*S.xy() + Be[4][0]*S.yz() + Be[5][0]*S.xz());
				fe[1] = w*(Be[0][1]*S.xx() + Be[1][1]*S.yy() + Be[2][1]*S.zz() + Be[3][1]*S.xy() + Be[4][1]*S.yz() + Be[5][1]*S.xz());
				fe[2] = w*(Be[0][2]*S.xx() + Be[1][2]*S.yy() + Be[2][2]*S.zz() + Be[3][2]*S.xy() + Be[4][2]*S.yz() + Be[5][2]*S.xz());

				// assemble in global residual
				R.Assemble(en, LM, fe);
			}
		}
	}
}

//-----------------------------------------------------------------------------
//! This function calculates the element contribution to the residual
void FEUT4Domain::ElementInternalForces(FEGlobalVector& R)
{
	// element force vector
	vector<double> fe;

	vector<int> lm;

	int NE = (int)m_Elem.size();
	for (int i=0; i<NE; ++i)
	{
		// get the element
		FESolidElement& el = m_Elem[i];

		// get the element force vector and initialize it to zero
		int ndof = 3*el.Nodes();
		fe.assign(ndof, 0);

		// calculate internal force vector
		ElementInternalForces(el, fe);

		// get the element's LM vector
		UnpackLM(el, lm);

		// assemble element 'fe'-vector into global R vector
		R.Assemble(el.m_node, lm, fe);
	}
}

//-----------------------------------------------------------------------------
//! calculates the internal equivalent nodal forces for solid elements

void FEUT4Domain::ElementInternalForces(FESolidElement& el, vector<double>& fe)
{
	int i, n;

	// jacobian matrix, inverse jacobian matrix and determinants
	double Ji[3][3], detJt;

	double Gx, Gy, Gz;

	const double* Gr, *Gs, *Gt;

	int nint = el.GaussPoints();
	int neln = el.Nodes();

	double*	gw = el.GaussWeights();

	// repeat for all integration points
	for (n=0; n<nint; ++n)
	{
		FEMaterialPoint& mp = *el.GetMaterialPoint(n);
		FEElasticMaterialPoint& pt = *(mp.ExtractData<FEElasticMaterialPoint>());

		// calculate the jacobian
		detJt = invjact(el, Ji, n);

		detJt *= gw[n];

		// get the stress vector for this integration point
		mat3ds s = pt.m_s;

		// take the deviatoric component and multiply it
		// with the stabilization factor
		if (m_bdev)
		{
			s = s.dev()*m_alpha;
		}
		else
		{
			s = s*m_alpha;
		}

		Gr = el.Gr(n);
		Gs = el.Gs(n);
		Gt = el.Gt(n);

		for (i=0; i<neln; ++i)
		{
			// calculate global gradient of shape functions
			// note that we need the transposed of Ji, not Ji itself !
			Gx = Ji[0][0]*Gr[i]+Ji[1][0]*Gs[i]+Ji[2][0]*Gt[i];
			Gy = Ji[0][1]*Gr[i]+Ji[1][1]*Gs[i]+Ji[2][1]*Gt[i];
			Gz = Ji[0][2]*Gr[i]+Ji[1][2]*Gs[i]+Ji[2][2]*Gt[i];

			// calculate internal force
			// the '-' sign is so that the internal forces get subtracted
			// from the global residual vector
			fe[3*i  ] -= ( Gx*s.xx() +
				           Gy*s.xy() +
					       Gz*s.xz() )*detJt;

			fe[3*i+1] -= ( Gy*s.yy() +
				           Gx*s.xy() +
					       Gz*s.yz() )*detJt;

			fe[3*i+2] -= ( Gz*s.zz() +
				           Gy*s.yz() +
					       Gx*s.xz() )*detJt;
		}
	}
}

//-----------------------------------------------------------------------------
//! Calculates the stiffness matrix. The stiffness matrix is a sum of the
//! nodal and element stiffness matrices
void FEUT4Domain::StiffnessMatrix(FELinearSystem& LS)
{
	// calculate nodal stiffness matrix
	NodalStiffnessMatrix(LS);

	// calculate element stiffness matrix
	ElementalStiffnessMatrix(LS);
}

//-----------------------------------------------------------------------------
//! Calculates the nodal contribution to the global stiffness matrix
void FEUT4Domain::NodalStiffnessMatrix(FELinearSystem& LS)
{
	vector<int> elm;
	vector<int> LM;
	vector<int> en;

	// loop over all the nodes
	int NN = (int) m_NODE.size(), ni, nj;
	for (int i=0; i<NN; ++i)
	{
		// get the next node
		UT4NODE& node = m_NODE[i];
		FEElement** ppe = m_NEL.ElementList(node.inode);

		// get its valence
		int NE = m_NEL.Valence(node.inode);

		// allocate an element stiffness matrix
		FEElementMatrix ke(NE*4*3, NE*4*3); ke.zero();

		// calculate the geometry stiffness for this node
		NodalGeometryStiffness(node, ke);

		// calculate the material stiffness for this node
		NodalMaterialStiffness(node, ke, m_pMat);

		// it is assumed that the previous function only build the upper-triangular part
		// so now we build the lower-triangular by copying it from the upper-triangular part
		for (ni=0; ni<NE*12; ++ni)
		{
			for (nj=0; nj<ni; ++nj)
			{
				ke[ni][nj] = ke[nj][ni];
			}
		}

		// create the LM and the en array
		LM.resize(NE*4*3);
		en.resize(NE*4  );
		for (ni=0; ni<NE; ++ni)
		{
			FEElement& el = *ppe[ni];
			UnpackLM(el, elm);
			for (int i=0; i<4; ++i)
			{
				LM[ni*4*3+3*i  ] = elm[3*i  ];
				LM[ni*4*3+3*i+1] = elm[3*i+1];
				LM[ni*4*3+3*i+2] = elm[3*i+2];

				en[ni*4+i] = el.m_node[i];
			}
		}
	
		// assemble the stiffness
		ke.SetNodes(en);
		ke.SetIndices(LM);
		LS.Assemble(ke);
	}
}

//-----------------------------------------------------------------------------
//! calculates the nodal geometry stiffness contribution
void FEUT4Domain::NodalGeometryStiffness(UT4NODE& node, matrix& ke)
{
	int i, j, ni, nj;

	// get the element list 
	int NE = m_NEL.Valence(node.inode);
	FEElement** ppe = m_NEL.ElementList(node.inode);
	int* peli = m_NEL.ElementIndexList(node.inode);

	// get the nodal stress
	mat3ds S;
	if (m_bdev)
	{
		S = node.si - node.si.dev()*m_alpha;
	}
	else
	{
		S = node.si*(1 - m_alpha);
	}

	// convert Cauchy stress to PK2 stress
	S = cauchy_to_pk2(S, node.Fi);

	// calculate the gradN matrices
	for (ni=0; ni<NE; ++ni)
	{
		FESolidElement& ei = dynamic_cast<FESolidElement&>(*ppe[ni]);

		// calculate the jacobian
		double Ji[3][3];
		invjac0(ei, Ji, 0);

		// get the shape function derivatives
		const double* Gr, *Gs, *Gt;
		Gr = ei.Gr(0);
		Gs = ei.Gs(0);
		Gt = ei.Gt(0);

		for (j=0; j<4; ++j)
		{
			// calculate global gradient of shape functions
			// note that we need the transposed of Ji, not Ji itself !
			m_Ge[ni][j][0] = Ji[0][0]*Gr[j]+Ji[1][0]*Gs[j]+Ji[2][0]*Gt[j];
			m_Ge[ni][j][1] = Ji[0][1]*Gr[j]+Ji[1][1]*Gs[j]+Ji[2][1]*Gt[j];
			m_Ge[ni][j][2] = Ji[0][2]*Gr[j]+Ji[1][2]*Gs[j]+Ji[2][2]*Gt[j];
		}
	}

	// stiffness matrices
	double kij;

	// loop over all the elements
	for (ni=0; ni<NE; ++ni)
	{
		FESolidElement& ei = dynamic_cast<FESolidElement&>(*ppe[ni]);

		// calculate element volume
		double Vi = m_Ve0[peli[ni]];
		double wi = 0.25* Vi*node.Vi/ node.Vi;

		// loop over the elements again
		for (nj=ni; nj<NE; ++nj)
		{
			FESolidElement& ej = dynamic_cast<FESolidElement&>(*ppe[nj]);

			// calculate element volume
			double Vj = m_Ve0[peli[nj]];
			double wj = 0.25* Vj / node.Vi;

			// We're ready to rock and roll!
			double sg[3];
			for (i=0; i<4; ++i)
			{
				double (&Gi)[3] = *(m_Ge[ni] + i);
				int mi = ni*12+i*3;
				int j0 = (ni==nj?i:0);
				for (j=j0; j<4; ++j)
				{
					double (&Gj)[3] = *(m_Ge[nj] + j);
					int mj = nj*12+j*3;

					sg[0] = S.xx()*Gj[0] + S.xy()*Gj[1] + S.xz()*Gj[2];
					sg[1] = S.xy()*Gj[0] + S.yy()*Gj[1] + S.yz()*Gj[2];
					sg[2] = S.xz()*Gj[0] + S.yz()*Gj[1] + S.zz()*Gj[2];

					kij = wi*wj*(Gi[0]*sg[0]+Gi[1]*sg[1]+Gi[2]*sg[2]);

					// copy to element stiffness matrix
					ke[mi  ][mj  ] += kij;
					ke[mi+1][mj+1] += kij;
					ke[mi+2][mj+2] += kij;
				}
			}
		}
	}
}

//-----------------------------------------------------------------------------
//! Calculate the volumetric contribution of the spatial tangent stiffness
//!
tens4ds FEUT4Domain::Cvol(const tens4ds& C, const mat3ds& S)
{
	double p = -S.tr()/3.0;

	mat3dd I(1);	// Identity
	tens4ds I4  = dyad4s(I);

	// Note the slightly different form than in the paper.
	// This is because Cvol needs to have the proper symmetries
	return I4*(2*p) + dyad1s(I, S)/3.0 + dyad1s(I, C.dot(I))/6.0;
}

//-----------------------------------------------------------------------------
//! Calculates the nodal material stiffness contribution
void FEUT4Domain::NodalMaterialStiffness(UT4NODE& node, matrix& ke, FESolidMaterial* pme)
{
	// get the number of elements this nodes connects
	int NE = m_NEL.Valence(node.inode);
	FEElement** ppe = m_NEL.ElementList(node.inode);
	int* peli = m_NEL.ElementIndexList(node.inode);

	// create a material point
	FEElasticMaterialPoint pt;
	pt.Init();

	// set the material point data
	pt.m_r0 = m_pMesh->Node(node.inode).m_r0;
	pt.m_rt = m_pMesh->Node(node.inode).m_rt;

	pt.m_F = node.Fi;
	pt.m_J = pt.m_F.det();

	// set the Cauchy-stress
	pt.m_s = node.si;

	// Calculate the spatial tangent
	tens4ds C = pme->Tangent(pt);

	// Next, we need to subtract the volumetric contribution Cvol
	if (m_bdev)
	{
		// subtract the isochoric component from C;
		// C = C - a*Ciso = C - (a*(C - Cvol)) = (1-a)*C + a*Cvol
		C = C*(1 - m_alpha) + Cvol(C, pt.m_s)*m_alpha;
	}
	else
	{
		C = C*(1 - m_alpha);
	}

	// convert spatial matrix to material
	C = spatial_to_material(C, pt.m_F);

	// extract the 'D' matrix
	double D[6][6] = {0};
	C.extract(D);

	// loop over all the elements
	int i, j, ni, nj;

	// calculate B-matrices
	for (ni=0; ni<NE; ++ni)
	{
		FESolidElement& el = dynamic_cast<FESolidElement&>(*ppe[ni]);

		// calculate the jacobian
		double Ji[3][3];
		invjac0(el, Ji, 0);

		// get the shape function derivatives
		const double* Gr, *Gs, *Gt;
		Gr = el.Gr(0);
		Gs = el.Gs(0);
		Gt = el.Gt(0);

		// get element deformation gradient
		mat3d Fe = node.Fi;

		double Gx, Gy, Gz;
		for (j=0; j<4; ++j)
		{
			// calculate global gradient of shape functions
			// note that we need the transposed of Ji, not Ji itself !
			Gx = Ji[0][0]*Gr[j]+Ji[1][0]*Gs[j]+Ji[2][0]*Gt[j];
			Gy = Ji[0][1]*Gr[j]+Ji[1][1]*Gs[j]+Ji[2][1]*Gt[j];
			Gz = Ji[0][2]*Gr[j]+Ji[1][2]*Gs[j]+Ji[2][2]*Gt[j];

			double (&Bi)[6][3] = *(m_Be+(4*ni+j));
			Bi[0][0] = Fe[0][0]*Gx; Bi[0][1] = Fe[1][0]*Gx; Bi[0][2] = Fe[2][0]*Gx;
			Bi[1][0] = Fe[0][1]*Gy; Bi[1][1] = Fe[1][1]*Gy; Bi[1][2] = Fe[2][1]*Gy;
			Bi[2][0] = Fe[0][2]*Gz; Bi[2][1] = Fe[1][2]*Gz; Bi[2][2] = Fe[2][2]*Gz;
			Bi[3][0] = Fe[0][0]*Gy + Fe[0][1]*Gx; Bi[3][1] = Fe[1][0]*Gy + Fe[1][1]*Gx; Bi[3][2] = Fe[2][0]*Gy + Fe[2][1]*Gx;
			Bi[4][0] = Fe[0][1]*Gz + Fe[0][2]*Gy; Bi[4][1] = Fe[1][1]*Gz + Fe[1][2]*Gy; Bi[4][2] = Fe[2][1]*Gz + Fe[2][2]*Gy;
			Bi[5][0] = Fe[0][2]*Gx + Fe[0][0]*Gz; Bi[5][1] = Fe[1][2]*Gx + Fe[1][0]*Gz; Bi[5][2] = Fe[2][2]*Gx + Fe[2][0]*Gz;

			double (&DBi)[6][3] = *(m_DB+(4*ni+j));
			DBi[0][0] = (D[0][0]*Bi[0][0]+D[0][1]*Bi[1][0]+D[0][2]*Bi[2][0]+D[0][3]*Bi[3][0]+D[0][4]*Bi[4][0]+D[0][5]*Bi[5][0]);
			DBi[0][1] = (D[0][0]*Bi[0][1]+D[0][1]*Bi[1][1]+D[0][2]*Bi[2][1]+D[0][3]*Bi[3][1]+D[0][4]*Bi[4][1]+D[0][5]*Bi[5][1]);
			DBi[0][2] = (D[0][0]*Bi[0][2]+D[0][1]*Bi[1][2]+D[0][2]*Bi[2][2]+D[0][3]*Bi[3][2]+D[0][4]*Bi[4][2]+D[0][5]*Bi[5][2]);

			DBi[1][0] = (D[1][0]*Bi[0][0]+D[1][1]*Bi[1][0]+D[1][2]*Bi[2][0]+D[1][3]*Bi[3][0]+D[1][4]*Bi[4][0]+D[1][5]*Bi[5][0]);
			DBi[1][1] = (D[1][0]*Bi[0][1]+D[1][1]*Bi[1][1]+D[1][2]*Bi[2][1]+D[1][3]*Bi[3][1]+D[1][4]*Bi[4][1]+D[1][5]*Bi[5][1]);
			DBi[1][2] = (D[1][0]*Bi[0][2]+D[1][1]*Bi[1][2]+D[1][2]*Bi[2][2]+D[1][3]*Bi[3][2]+D[1][4]*Bi[4][2]+D[1][5]*Bi[5][2]);

			DBi[2][0] = (D[2][0]*Bi[0][0]+D[2][1]*Bi[1][0]+D[2][2]*Bi[2][0]+D[2][3]*Bi[3][0]+D[2][4]*Bi[4][0]+D[2][5]*Bi[5][0]);
			DBi[2][1] = (D[2][0]*Bi[0][1]+D[2][1]*Bi[1][1]+D[2][2]*Bi[2][1]+D[2][3]*Bi[3][1]+D[2][4]*Bi[4][1]+D[2][5]*Bi[5][1]);
			DBi[2][2] = (D[2][0]*Bi[0][2]+D[2][1]*Bi[1][2]+D[2][2]*Bi[2][2]+D[2][3]*Bi[3][2]+D[2][4]*Bi[4][2]+D[2][5]*Bi[5][2]);

			DBi[3][0] = (D[3][0]*Bi[0][0]+D[3][1]*Bi[1][0]+D[3][2]*Bi[2][0]+D[3][3]*Bi[3][0]+D[3][4]*Bi[4][0]+D[3][5]*Bi[5][0]);
			DBi[3][1] = (D[3][0]*Bi[0][1]+D[3][1]*Bi[1][1]+D[3][2]*Bi[2][1]+D[3][3]*Bi[3][1]+D[3][4]*Bi[4][1]+D[3][5]*Bi[5][1]);
			DBi[3][2] = (D[3][0]*Bi[0][2]+D[3][1]*Bi[1][2]+D[3][2]*Bi[2][2]+D[3][3]*Bi[3][2]+D[3][4]*Bi[4][2]+D[3][5]*Bi[5][2]);

			DBi[4][0] = (D[4][0]*Bi[0][0]+D[4][1]*Bi[1][0]+D[4][2]*Bi[2][0]+D[4][3]*Bi[3][0]+D[4][4]*Bi[4][0]+D[4][5]*Bi[5][0]);
			DBi[4][1] = (D[4][0]*Bi[0][1]+D[4][1]*Bi[1][1]+D[4][2]*Bi[2][1]+D[4][3]*Bi[3][1]+D[4][4]*Bi[4][1]+D[4][5]*Bi[5][1]);
			DBi[4][2] = (D[4][0]*Bi[0][2]+D[4][1]*Bi[1][2]+D[4][2]*Bi[2][2]+D[4][3]*Bi[3][2]+D[4][4]*Bi[4][2]+D[4][5]*Bi[5][2]);

			DBi[5][0] = (D[5][0]*Bi[0][0]+D[5][1]*Bi[1][0]+D[5][2]*Bi[2][0]+D[5][3]*Bi[3][0]+D[5][4]*Bi[4][0]+D[5][5]*Bi[5][0]);
			DBi[5][1] = (D[5][0]*Bi[0][1]+D[5][1]*Bi[1][1]+D[5][2]*Bi[2][1]+D[5][3]*Bi[3][1]+D[5][4]*Bi[4][1]+D[5][5]*Bi[5][1]);
			DBi[5][2] = (D[5][0]*Bi[0][2]+D[5][1]*Bi[1][2]+D[5][2]*Bi[2][2]+D[5][3]*Bi[3][2]+D[5][4]*Bi[4][2]+D[5][5]*Bi[5][2]);
		}
	}

	// loop over the elements again
	// (we only build the upper-triangular (block) matrix
	for (ni=0; ni<NE; ++ni)
	{
		// calculate element volume
		double Vi = m_Ve0[peli[ni]];
		double wi = 0.25* Vi*node.Vi/ node.Vi;

		for (nj=ni; nj<NE; ++nj)
		{
			// calculate element volume
			double Vj = m_Ve0[peli[nj]];
			double wj = 0.25* Vj / node.Vi;

			double wij = wi*wj;

			// We're ready to rock and roll!
			for (i=0; i<4; ++i)
			{
				double (&Bi)[6][3] = *(m_Be+(ni*4 + i));
				int mi = ni*12+i*3;
				int j0 = (nj==ni?i:0);

				for (j=j0; j<4; ++j)
				{
					// calculate the Bi*D*Bj term
					double (&DBj)[6][3] = *(m_DB+(nj*4 + j));
					int mj = nj*12+j*3;

					ke[mi  ][mj  ] += wij*(Bi[0][0]*DBj[0][0]+Bi[1][0]*DBj[1][0]+Bi[2][0]*DBj[2][0]+Bi[3][0]*DBj[3][0]+Bi[4][0]*DBj[4][0]+Bi[5][0]*DBj[5][0]);
					ke[mi  ][mj+1] += wij*(Bi[0][0]*DBj[0][1]+Bi[1][0]*DBj[1][1]+Bi[2][0]*DBj[2][1]+Bi[3][0]*DBj[3][1]+Bi[4][0]*DBj[4][1]+Bi[5][0]*DBj[5][1]);
					ke[mi  ][mj+2] += wij*(Bi[0][0]*DBj[0][2]+Bi[1][0]*DBj[1][2]+Bi[2][0]*DBj[2][2]+Bi[3][0]*DBj[3][2]+Bi[4][0]*DBj[4][2]+Bi[5][0]*DBj[5][2]);

					ke[mi+1][mj  ] += wij*(Bi[0][1]*DBj[0][0]+Bi[1][1]*DBj[1][0]+Bi[2][1]*DBj[2][0]+Bi[3][1]*DBj[3][0]+Bi[4][1]*DBj[4][0]+Bi[5][1]*DBj[5][0]);
					ke[mi+1][mj+1] += wij*(Bi[0][1]*DBj[0][1]+Bi[1][1]*DBj[1][1]+Bi[2][1]*DBj[2][1]+Bi[3][1]*DBj[3][1]+Bi[4][1]*DBj[4][1]+Bi[5][1]*DBj[5][1]);
					ke[mi+1][mj+2] += wij*(Bi[0][1]*DBj[0][2]+Bi[1][1]*DBj[1][2]+Bi[2][1]*DBj[2][2]+Bi[3][1]*DBj[3][2]+Bi[4][1]*DBj[4][2]+Bi[5][1]*DBj[5][2]);

					ke[mi+2][mj  ] += wij*(Bi[0][2]*DBj[0][0]+Bi[1][2]*DBj[1][0]+Bi[2][2]*DBj[2][0]+Bi[3][2]*DBj[3][0]+Bi[4][2]*DBj[4][0]+Bi[5][2]*DBj[5][0]);
					ke[mi+2][mj+1] += wij*(Bi[0][2]*DBj[0][1]+Bi[1][2]*DBj[1][1]+Bi[2][2]*DBj[2][1]+Bi[3][2]*DBj[3][1]+Bi[4][2]*DBj[4][1]+Bi[5][2]*DBj[5][1]);
					ke[mi+2][mj+2] += wij*(Bi[0][2]*DBj[0][2]+Bi[1][2]*DBj[1][2]+Bi[2][2]*DBj[2][2]+Bi[3][2]*DBj[3][2]+Bi[4][2]*DBj[4][2]+Bi[5][2]*DBj[5][2]);
				}
			}
		}
	}
}

//-----------------------------------------------------------------------------
//! Calculates the element contribution to the global stiffness matrix
void FEUT4Domain::ElementalStiffnessMatrix(FELinearSystem& LS)
{
	FEModel& fem = *GetFEModel();
	const FETimeInfo& tp = fem.GetTime();

	// element stiffness matrix
	FEElementMatrix ke;

	vector<int> elm;

	// repeat over all solid elements
	int NE = (int)m_Elem.size();
	for (int iel=0; iel<NE; ++iel)
	{
		FESolidElement& el = m_Elem[iel];

		// create the element's stiffness matrix
		int ndof = 3*el.Nodes();
		ke.resize(ndof, ndof);
		ke.zero();

		// calculate the element stiffness matrix
		ElementStiffness(tp, iel, ke);

		// get the element equation numbers
		UnpackLM(el, elm);

		// assemble element matrix in global stiffness matrix
		ke.SetNodes(el.m_node);
		ke.SetIndices(elm);
		LS.Assemble(ke);
	}
}

//-----------------------------------------------------------------------------
void FEUT4Domain::ElementStiffness(const FETimeInfo& tp, int iel, matrix &ke)
{
	FESolidElement& el = Element(iel);

	// TODO: I need to figure out how to deal with incompressible materials
	//       Incompressible materials require an additional dilatational 
	//       stiffness which is calculated differently from the geometric and
	//       material stiffnesses. 
	// TODO: I don't know if the comment above applies anymore

	// calculate material stiffness (i.e. constitutive component)
	ElementMaterialStiffness(el, ke);

	// calculate geometrical stiffness
	ElementGeometricalStiffness(el, ke);

	// assign symmetic parts
	// TODO: Can this be omitted by changing the Assemble routine so that it only
	// grabs elements from the upper diagonal matrix?
	int ndof = 3*el.Nodes();
	int i, j;
	for (i=0; i<ndof; ++i)
		for (j=i+1; j<ndof; ++j)
			ke[j][i] = ke[i][j];
}

//-----------------------------------------------------------------------------
//! calculates element's geometrical stiffness component for integration point n

void FEUT4Domain::ElementGeometricalStiffness(FESolidElement &el, matrix &ke)
{
	vec3d G[FEElement::MAX_NODES];

	// nr of nodes
	int neln = el.Nodes();

	// nr of integration points
	int nint = el.GaussPoints();

	// weights at gauss points
	const double *gw = el.GaussWeights();

	// stiffness component for the initial stress component of stiffness matrix
	double kab;

	// calculate geometrical element stiffness matrix
	for (int n=0; n<nint; ++n)
	{
		// calculate jacobian
		double detJt = ShapeGradient(el, n, G)*gw[n];

		// get the material point data
		FEMaterialPoint& mp = *el.GetMaterialPoint(n);
		FEElasticMaterialPoint& pt = *(mp.ExtractData<FEElasticMaterialPoint>());

		// element's Cauchy-stress tensor at gauss point n
		// s is the voight vector
		mat3ds s = pt.m_s;

		// we work with the deviatoric component only
		if (m_bdev)
		{
			s = s.dev()*m_alpha;
		}
		else
		{
			s = s*m_alpha;
		}

		for (int i = 0; i<neln; ++i)
			for (int j = i; j<neln; ++j)
			{
				kab = (G[i]*( s*G[j]) )*detJt;

				ke[3*i  ][3*j  ] += kab;
				ke[3*i+1][3*j+1] += kab;
				ke[3*i+2][3*j+2] += kab;
			}
	}
}

//-----------------------------------------------------------------------------
//! Calculates element material stiffness element matrix

void FEUT4Domain::ElementMaterialStiffness(FESolidElement &el, matrix &ke)
{
	// Get the current element's data
	const int nint = el.GaussPoints();
	const int neln = el.Nodes();
	const int ndof = 3*neln;

	// global derivatives of shape functions
	vec3d G[FEElement::MAX_NODES];

	double Gxi, Gyi, Gzi;
	double Gxj, Gyj, Gzj;

	// The 'D' matrix
	double D[6][6] = {0};	// The 'D' matrix

	// The 'D*BL' matrix
	double DBL[6][3];


	// weights at gauss points
	const double *gw = el.GaussWeights();

	// calculate element stiffness matrix
	for (int n=0; n<nint; ++n)
	{
		// calculate jacobian and shape function gradients
		double detJt = ShapeGradient(el, n, G)*gw[n];

		// setup the material point
		// NOTE: deformation gradient and determinant have already been evaluated in the stress routine
		FEMaterialPoint& mp = *el.GetMaterialPoint(n);
		FEElasticMaterialPoint& pt = *(mp.ExtractData<FEElasticMaterialPoint>());

		// Calculate the tangent
		tens4ds C = m_pMat->Tangent(mp);

		// Next, we need to subtract the volumetric contribution Cvol
		if (m_bdev)
		{
			// subtract the volumetric tensor from C;
			C = (C - Cvol(C, pt.m_s))*m_alpha;
		}
		else
		{
			C = C*m_alpha;
		}

		// extract the 'D' matrix
		C.extract(D);

		// we only calculate the upper triangular part
		// since ke is symmetric. The other part is
		// determined below using this symmetry.
		for (int i = 0, i3 = 0; i<neln; ++i, i3 += 3)
		{
			Gxi = G[i].x;
			Gyi = G[i].y;
			Gzi = G[i].z;

			for (int j = i, j3 = i3; j<neln; ++j, j3 += 3)
			{
				Gxj = G[j].x;
				Gyj = G[j].y;
				Gzj = G[j].z;

				// calculate D*BL matrices
				DBL[0][0] = (D[0][0]*Gxj+D[0][3]*Gyj+D[0][5]*Gzj);
				DBL[0][1] = (D[0][1]*Gyj+D[0][3]*Gxj+D[0][4]*Gzj);
				DBL[0][2] = (D[0][2]*Gzj+D[0][4]*Gyj+D[0][5]*Gxj);

				DBL[1][0] = (D[1][0]*Gxj+D[1][3]*Gyj+D[1][5]*Gzj);
				DBL[1][1] = (D[1][1]*Gyj+D[1][3]*Gxj+D[1][4]*Gzj);
				DBL[1][2] = (D[1][2]*Gzj+D[1][4]*Gyj+D[1][5]*Gxj);

				DBL[2][0] = (D[2][0]*Gxj+D[2][3]*Gyj+D[2][5]*Gzj);
				DBL[2][1] = (D[2][1]*Gyj+D[2][3]*Gxj+D[2][4]*Gzj);
				DBL[2][2] = (D[2][2]*Gzj+D[2][4]*Gyj+D[2][5]*Gxj);

				DBL[3][0] = (D[3][0]*Gxj+D[3][3]*Gyj+D[3][5]*Gzj);
				DBL[3][1] = (D[3][1]*Gyj+D[3][3]*Gxj+D[3][4]*Gzj);
				DBL[3][2] = (D[3][2]*Gzj+D[3][4]*Gyj+D[3][5]*Gxj);

				DBL[4][0] = (D[4][0]*Gxj+D[4][3]*Gyj+D[4][5]*Gzj);
				DBL[4][1] = (D[4][1]*Gyj+D[4][3]*Gxj+D[4][4]*Gzj);
				DBL[4][2] = (D[4][2]*Gzj+D[4][4]*Gyj+D[4][5]*Gxj);

				DBL[5][0] = (D[5][0]*Gxj+D[5][3]*Gyj+D[5][5]*Gzj);
				DBL[5][1] = (D[5][1]*Gyj+D[5][3]*Gxj+D[5][4]*Gzj);
				DBL[5][2] = (D[5][2]*Gzj+D[5][4]*Gyj+D[5][5]*Gxj);

				ke[i3  ][j3  ] += (Gxi*DBL[0][0] + Gyi*DBL[3][0] + Gzi*DBL[5][0] )*detJt;
				ke[i3  ][j3+1] += (Gxi*DBL[0][1] + Gyi*DBL[3][1] + Gzi*DBL[5][1] )*detJt;
				ke[i3  ][j3+2] += (Gxi*DBL[0][2] + Gyi*DBL[3][2] + Gzi*DBL[5][2] )*detJt;

				ke[i3+1][j3  ] += (Gyi*DBL[1][0] + Gxi*DBL[3][0] + Gzi*DBL[4][0] )*detJt;
				ke[i3+1][j3+1] += (Gyi*DBL[1][1] + Gxi*DBL[3][1] + Gzi*DBL[4][1] )*detJt;
				ke[i3+1][j3+2] += (Gyi*DBL[1][2] + Gxi*DBL[3][2] + Gzi*DBL[4][2] )*detJt;

				ke[i3+2][j3  ] += (Gzi*DBL[2][0] + Gyi*DBL[4][0] + Gxi*DBL[5][0] )*detJt;
				ke[i3+2][j3+1] += (Gzi*DBL[2][1] + Gyi*DBL[4][1] + Gxi*DBL[5][1] )*detJt;
				ke[i3+2][j3+2] += (Gzi*DBL[2][2] + Gyi*DBL[4][2] + Gxi*DBL[5][2] )*detJt;
			}
		}
	}
}<|MERGE_RESOLUTION|>--- conflicted
+++ resolved
@@ -244,14 +244,10 @@
 //! override Create so we can grab the ut4 parameters
 bool FEUT4Domain::Create(int nelems, FE_Element_Spec espec)
 {
-<<<<<<< HEAD
+	// NOTE: Commented this out, since during restart the espec is a dummy variable. 
 	// some sanity checks first
-	if (espec.eclass != FE_Element_Class::FE_ELEM_SOLID) return false;
-	if (espec.eshape != FE_Element_Shape::ET_TET4) return false;
-=======
-	// NOTE: Commented this out, since during restart the espec is a dummy variable. 
-//	if (espec.m_but4 == false) return false;
->>>>>>> 375050c2
+//	if (espec.eclass != FE_Element_Class::FE_ELEM_SOLID) return false;
+//	if (espec.eshape != FE_Element_Shape::ET_TET4) return false;
 
 	m_alpha = espec.m_ut4_alpha;
 	m_bdev = espec.m_ut4_bdev;
