on:
  #schedule:
  #  - cron: '30 6 * * *' #0630 UTC kick off full build and regression
  push:
    branches: [ ci/* ]
  workflow_dispatch:
    inputs:
      runTests:
        description: "Run tests?"
        required: false
        type: boolean
        default: false

env:
  AWS_REGION: us-east-1
  AWS_SUBNET_ID: subnet-064f21b53fc72cf44
  AWS_SG_ID: sg-0ca7912782cf1538b
<<<<<<< HEAD
  AMI_ID: ami-03a6eb9ec6101d323
  AWS_INSTANCE_TYPE: c5a.8xlarge
=======
  AMI_ID: ami-03edbd96c1776a7b6
  AWS_INSTANCE_TYPE: c5a.8xlarge
  AWS_AVAILABILITY_ZONE: us-east-1b
>>>>>>> 6ed88cc7
  OS: linux
  KEY_PAIR: win
jobs:
  start-runner:
    name: Start self-hosted EC2 runner
    runs-on: ubuntu-latest
    outputs:
      label: ${{ steps.start-ec2-runner.outputs.label }}
      ec2-instance-id: ${{ steps.start-ec2-runner.outputs.ec2-instance-id }}
    steps:
      - name: Configure AWS credentials
        uses: aws-actions/configure-aws-credentials@v1-node16
        with:
          aws-access-key-id: ${{ secrets.AWS_ACCESS_KEY_ID }}
          aws-secret-access-key: ${{ secrets.AWS_SECRET_ACCESS_KEY }}
          aws-region: ${{ env.AWS_REGION }}
      - name: Start EC2 runner
        id: start-ec2-runner
        uses: tundranerd/ec2-multiple-github-runners@multi-os-multi-runner
        with:
          mode: start
          key-pair: ${{ env.KEY_PAIR }}
          os: ${{ env.OS }}
          github-token: ${{ secrets.GH_TOKEN}}
          ec2-image-id: ${{ env.AMI_ID}}
          ec2-instance-type: ${{ env.AWS_INSTANCE_TYPE }}
          subnet-id: ${{ env.AWS_SUBNET_ID }}
          security-group-id: ${{ env.AWS_SG_ID }}
          availability-zone: ${{ env.AWS_AVAILABILITY_ZONE }}
          wait-for-registry-timeout: 5
          aws-resource-tags: > # optional, requires additional permissions
            [
              {"Key": "Name", "Value": "ec2-github-runner"},
              {"Key": "GitHubRepository", "Value": "${{ github.repository }}"},
              {"Key": "os", "Value": "${{ env.OS }}"}
            ]
  build:
    name: Clone and build
    needs:
      - start-runner # required to get output from the start-runner job
    runs-on: ${{ needs.start-runner.outputs.label }} # run the job on the newly created runner
    steps:
      - name: Checkout
        uses: actions/checkout@v3
      - name: Build
        run: |
          ci/linux.sh
      - name: Upload Artifacts
        uses: actions/upload-artifact@v3
        with:
<<<<<<< HEAD
          name: febio3-${{runner.os}}-${{runner.arch}}
=======
          name: febio4-${{runner.os}}-${{runner.arch}}
>>>>>>> 6ed88cc7
          path: |
            cmbuild/bin
            cmbuild/lib
            !cmbuild/lib/*.a
  tests:
    if: ${{inputs.runTests}}
    name: Run test suite
    needs:
      - start-runner # required to get output from the start-runner job
      - build
    runs-on: ${{ needs.start-runner.outputs.label }} # run the job on the newly created runner
    steps:
      - name: Checkout
        uses: actions/checkout@v3
        with:
          submodules: 'true'
      - uses: actions/download-artifact@v3
        with:
<<<<<<< HEAD
          name: febio3-${{runner.os}}-${{runner.arch}}
=======
          name: febio4-${{runner.os}}-${{runner.arch}}
>>>>>>> 6ed88cc7
          path: |
            cmbuild
      - name: Run test suite
        run: |
          ci/linux-test.sh
      - name: Upload Artifacts
        uses: actions/upload-artifact@v3
        with:
          name: testsuite-${{runner.os}}-${{runner.arch}}-logs
          path: |
            TestSuite/Verify3/*.log
            TestSuite/Logs*.txt
  stop-runner:
    name: Stop self-hosted EC2 runner
    needs:
      - start-runner # required to get output from the start-runner job
      - tests # required to wait when the main job is done
    runs-on: ubuntu-latest
    if: ${{ always() }} # required to stop the runner even if the error happened in the previous jobs
    steps:
      - name: Configure AWS credentials
        uses: aws-actions/configure-aws-credentials@v1-node16
        with:
          aws-access-key-id: ${{ secrets.AWS_ACCESS_KEY_ID }}
          aws-secret-access-key: ${{ secrets.AWS_SECRET_ACCESS_KEY }}
          aws-region: ${{ env.AWS_REGION }}
      - name: Stop EC2 runner
        uses: tundranerd/ec2-multiple-github-runners@multi-os-multi-runner
        with:
          mode: stop
          os: ${{ env.OS }}
          wait-for-deregistry-timeout: 5
          github-token: ${{ secrets.GH_TOKEN}}
          label: ${{ needs.start-runner.outputs.label }}
          ec2-instance-id: ${{ needs.start-runner.outputs.ec2-instance-id }}
  repo-artifacts:
    name: Upload artifacts to repo
    needs:
      - build # required to get output from the start-runner job
    runs-on: ubuntu-latest
<<<<<<< HEAD
    if: ${{ always() }}
=======
    if: ${{ always() }} # required to stop the runner even if the error happened in the previous jobs
>>>>>>> 6ed88cc7
    steps:
      - name: Checkout
        uses: actions/checkout@v3
      - uses: actions/download-artifact@v3
        with:
<<<<<<< HEAD
          name: febio3-${{runner.os}}-${{runner.arch}}
=======
          name: febio4-${{runner.os}}-${{runner.arch}}
>>>>>>> 6ed88cc7
          path: |
            cmbuild
      - name: Configure SSH
        run: |
          ci/configure-ssh.sh
        env:
          SSH_USER: ${{ secrets.REPO_USER }}
          SSH_KEY: ${{ secrets.REPO_KEY }}
          SSH_HOST: ${{ secrets.REPO_HOST }}
      - name: Stage Build to Repo
        run: |
<<<<<<< HEAD
          scp cmbuild/bin/* repo:~/update2/FEBioStudioDev/Linux/stage/bin
          ssh repo "chmod +x update2/FEBioStudioDev/Linux/stage/bin/febio3"
      - name: Make Dev Release
        run: |
          ssh repo "python3 update2/FEBioStudioDev/makeDevRelease.py -l"
=======
          scp cmbuild/bin/* repo:~/update2/FEBioStudio2Dev/Linux/stage/bin
          scp cmbuild/lib/* repo:~/update2/FEBioStudio2Dev/Linux/stage/lib
          ssh repo "chmod +x update2/FEBioStudio2Dev/Linux/stage/bin/febio4"
      - name: Make Dev Release
        run: |
          ssh repo "python3 update2/FEBioStudio2Dev/makeDevRelease.py -l"
>>>>>>> 6ed88cc7
<|MERGE_RESOLUTION|>--- conflicted
+++ resolved
@@ -15,14 +15,9 @@
   AWS_REGION: us-east-1
   AWS_SUBNET_ID: subnet-064f21b53fc72cf44
   AWS_SG_ID: sg-0ca7912782cf1538b
-<<<<<<< HEAD
-  AMI_ID: ami-03a6eb9ec6101d323
-  AWS_INSTANCE_TYPE: c5a.8xlarge
-=======
   AMI_ID: ami-03edbd96c1776a7b6
   AWS_INSTANCE_TYPE: c5a.8xlarge
   AWS_AVAILABILITY_ZONE: us-east-1b
->>>>>>> 6ed88cc7
   OS: linux
   KEY_PAIR: win
 jobs:
@@ -73,11 +68,7 @@
       - name: Upload Artifacts
         uses: actions/upload-artifact@v3
         with:
-<<<<<<< HEAD
-          name: febio3-${{runner.os}}-${{runner.arch}}
-=======
           name: febio4-${{runner.os}}-${{runner.arch}}
->>>>>>> 6ed88cc7
           path: |
             cmbuild/bin
             cmbuild/lib
@@ -96,11 +87,7 @@
           submodules: 'true'
       - uses: actions/download-artifact@v3
         with:
-<<<<<<< HEAD
-          name: febio3-${{runner.os}}-${{runner.arch}}
-=======
           name: febio4-${{runner.os}}-${{runner.arch}}
->>>>>>> 6ed88cc7
           path: |
             cmbuild
       - name: Run test suite
@@ -141,21 +128,13 @@
     needs:
       - build # required to get output from the start-runner job
     runs-on: ubuntu-latest
-<<<<<<< HEAD
-    if: ${{ always() }}
-=======
     if: ${{ always() }} # required to stop the runner even if the error happened in the previous jobs
->>>>>>> 6ed88cc7
     steps:
       - name: Checkout
         uses: actions/checkout@v3
       - uses: actions/download-artifact@v3
         with:
-<<<<<<< HEAD
-          name: febio3-${{runner.os}}-${{runner.arch}}
-=======
           name: febio4-${{runner.os}}-${{runner.arch}}
->>>>>>> 6ed88cc7
           path: |
             cmbuild
       - name: Configure SSH
@@ -167,17 +146,9 @@
           SSH_HOST: ${{ secrets.REPO_HOST }}
       - name: Stage Build to Repo
         run: |
-<<<<<<< HEAD
-          scp cmbuild/bin/* repo:~/update2/FEBioStudioDev/Linux/stage/bin
-          ssh repo "chmod +x update2/FEBioStudioDev/Linux/stage/bin/febio3"
-      - name: Make Dev Release
-        run: |
-          ssh repo "python3 update2/FEBioStudioDev/makeDevRelease.py -l"
-=======
           scp cmbuild/bin/* repo:~/update2/FEBioStudio2Dev/Linux/stage/bin
           scp cmbuild/lib/* repo:~/update2/FEBioStudio2Dev/Linux/stage/lib
           ssh repo "chmod +x update2/FEBioStudio2Dev/Linux/stage/bin/febio4"
       - name: Make Dev Release
         run: |
-          ssh repo "python3 update2/FEBioStudio2Dev/makeDevRelease.py -l"
->>>>>>> 6ed88cc7
+          ssh repo "python3 update2/FEBioStudio2Dev/makeDevRelease.py -l"