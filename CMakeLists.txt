--- conflicted
+++ resolved
@@ -147,11 +147,6 @@
 
 findHdrSrc(FEBioStudio)
 
-<<<<<<< HEAD
-set(FEBIO_LIBS FEBioFluid FEBioLib FEBioMech FEBioMix FEBioOpt FEBioPlot FEBioTest FEBioXML FECore NumCore FEAMR XML)
-
-=======
->>>>>>> c9686ba4
 foreach(name IN LISTS FEBIO_LIBS)
 	findHdrSrc(${name})
 endforeach(name)
@@ -224,21 +219,8 @@
     endif()
 endif()
 
-<<<<<<< HEAD
 ##### Setup includes, defnitions, and linking options #####
 include_directories(${PROJECT_SOURCE_DIR})
-=======
-##### Linking options #####
-
-# Link FEBio libraries
-if(WIN32 OR APPLE)
-	target_link_libraries(febio3 fecore febiolib febioplot febiomech 
-		febiomix febioxml numcore febioopt febiotest febiofluid feamr febiorve)
-else()
-	target_link_libraries(febio3 -Wl,--start-group fecore febiolib febioplot febiomech 
-		febiomix febioxml numcore febioopt febiotest febiofluid feamr febiorve -Wl,--end-group)
-endif()
->>>>>>> c9686ba4
 
 # Link LEVMAR
 if(USE_LEVMAR)
