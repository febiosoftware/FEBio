/*This file is part of the FEBio source code and is licensed under the MIT license
listed below.

See Copyright-FEBio.txt for details.

Copyright (c) 2021 University of Utah, The Trustees of Columbia University in
the City of New York, and others.

Permission is hereby granted, free of charge, to any person obtaining a copy
of this software and associated documentation files (the "Software"), to deal
in the Software without restriction, including without limitation the rights
to use, copy, modify, merge, publish, distribute, sublicense, and/or sell
copies of the Software, and to permit persons to whom the Software is
furnished to do so, subject to the following conditions:

The above copyright notice and this permission notice shall be included in all
copies or substantial portions of the Software.

THE SOFTWARE IS PROVIDED "AS IS", WITHOUT WARRANTY OF ANY KIND, EXPRESS OR
IMPLIED, INCLUDING BUT NOT LIMITED TO THE WARRANTIES OF MERCHANTABILITY,
FITNESS FOR A PARTICULAR PURPOSE AND NONINFRINGEMENT. IN NO EVENT SHALL THE
AUTHORS OR COPYRIGHT HOLDERS BE LIABLE FOR ANY CLAIM, DAMAGES OR OTHER
LIABILITY, WHETHER IN AN ACTION OF CONTRACT, TORT OR OTHERWISE, ARISING FROM,
OUT OF OR IN CONNECTION WITH THE SOFTWARE OR THE USE OR OTHER DEALINGS IN THE
SOFTWARE.*/



#include "stdafx.h"
#include "FEBioPlotFile.h"
#include "FECore/FECoreKernel.h"
#include "FECore/FEDataExport.h"
#include "FECore/FEModel.h"
#include "FECore/FEMaterial.h"
#include <FECore/FESurface.h>
#include <FECore/FEPlotDataStore.h>
#include <FECore/log.h>
#include <FECore/FEPIDController.h>
#include <sstream>

FEBioPlotFile::DICTIONARY_ITEM::DICTIONARY_ITEM()
{
	m_psave = 0;
	m_ntype = 0;
	m_nfmt = 0;
	m_arraySize = 0;
	m_szname[0] = 0;
	m_szunit[0] = 0;
}

FEBioPlotFile::DICTIONARY_ITEM::DICTIONARY_ITEM(const FEBioPlotFile::DICTIONARY_ITEM& item)
{
	m_psave = item.m_psave;
	m_ntype = item.m_ntype;
	m_nfmt = item.m_nfmt;
	m_arraySize = item.m_arraySize;
	m_arrayNames = item.m_arrayNames;
	m_szname[0] = 0;
	m_szunit[0] = 0;
	if (item.m_szname[0]) strcpy(m_szname, item.m_szname);
	if (item.m_szunit[0]) strcpy(m_szunit, item.m_szunit);
}

class FEPlotSurfaceDataExport : public FEPlotData
{
public:
	FEPlotSurfaceDataExport(FEModel* fem, const char* szname, Var_Type itype, Storage_Fmt fmt) : FEPlotData(fem, FE_REGION_SURFACE, itype, fmt) { m_szname = szname; }
	void Save(FEModel& fem, PltArchive& ar)
	{
		FEMesh& mesh = fem.GetMesh();
		int NS = mesh.Surfaces();
		for (int i = 0; i<NS; ++i)
		{
			FESurface& s = mesh.Surface(i);
			int ND = s.DataExports();
			if (ND > 0)
			{
				for (int j = 0; j<ND; ++j)
				{
					FEDataExport* pd = s.GetDataExport(j);
					if (strcmp(pd->m_szname, m_szname) == 0)
					{
						FEDataStream d;
						pd->Serialize(d);
						ar.WriteData(i + 1, d.data());
						break;
					}
				}
			}
		}
	}

private:
	const char*		m_szname;
};

class FEPlotDomainDataExport : public FEPlotData
{
public:
	FEPlotDomainDataExport(FEModel* fem, const char* szname, Var_Type itype, Storage_Fmt fmt) : FEPlotData(fem, FE_REGION_DOMAIN, itype, fmt) { m_szname = szname; }
	void Save(FEModel& fem, PltArchive& ar)
	{
		FEMesh& mesh = fem.GetMesh();
		int NDOMS = mesh.Domains();
		for (int i = 0; i<NDOMS; ++i)
		{
			FEDomain& dom = mesh.Domain(i);
			int NDATA = dom.DataExports();
			if (NDATA > 0)
			{
				for (int j = 0; j<NDATA; ++j)
				{
					FEDataExport* pd = dom.GetDataExport(j);
					if (strcmp(pd->m_szname, m_szname) == 0)
					{
						FEDataStream d;
						pd->Serialize(d);
						ar.WriteData(i + 1, d.data());
						break;
					}
				}
			}
		}
	}

private:
	const char*		m_szname;
};


class FEBioPlotVariable : public FEPlotNodeData
{
public:
	FEBioPlotVariable(FEModel* fem, const char* szname, Var_Type itype, Storage_Fmt fmt) : FEPlotNodeData(fem, itype, fmt) { strcpy(m_szname, szname); }
	bool Save(FEMesh& mesh, FEDataStream& str)
	{
		// get the DOFS
		FEModel& fem = *GetFEModel();
		DOFS& dofs = fem.GetDOFS();

		// see if this variable exists
		int nvar = dofs.GetVariableIndex(m_szname);
		if (nvar < 0) return false;

		// get the size of the variable
		int n = dofs.GetVariableSize(nvar);
		if (n == 0) return false;

		// get the start index of the DOFS
		int ndof = dofs.GetDOF(nvar, 0);
		if (ndof < 0) return false;

		// store the nodal data
		int NN = mesh.Nodes();
		for (int i = 0; i<NN; ++i)
		{
			FENode& node = mesh.Node(i);
			for (int j = 0; j<n; ++j) str << node.get(ndof + j);
		}

		return true;
	}

private:
	char	m_szname[256];
};

class FEPlotArrayVariable : public FEPlotDomainData
{
public:
	FEPlotArrayVariable(FEModel* fem, const char* szname, int index) : FEPlotDomainData(fem, PLT_FLOAT, FMT_NODE) 
	{ 
		strcpy(m_szname, szname); 
		m_index = index;
		if (index == -1)
		{
			// get the DOFS
			FEModel& fem = *GetFEModel();
			DOFS& dofs = fem.GetDOFS();

			// see if this variable exists
			int nvar = dofs.GetVariableIndex(m_szname);
			if (nvar >= 0)
			{
				// get the size of the variable
				int n = dofs.GetVariableSize(nvar);
				if (n > 0)
				{
					SetVarType(PLT_ARRAY);
					SetArraySize(n);
				}
			}
		}
	}
	bool Save(FEDomain& D, FEDataStream& a)
	{
		// get the DOFS
		FEModel& fem = *GetFEModel();
		DOFS& dofs = fem.GetDOFS();

		// see if this variable exists
		int nvar = dofs.GetVariableIndex(m_szname);
		if (nvar < 0) return false;

		// get the size of the variable
		int n = dofs.GetVariableSize(nvar);
		if (n == 0) return false;

		// get the start index of the DOFS
		if (m_index >= 0)
		{
			int ndof = dofs.GetDOF(nvar, m_index);
			if (ndof < 0) return false;

			// see if this domain contains this dof
			const FEDofList& domDofs = D.GetDOFList();
			bool bfound = false;
			for (int i = 0; i < (int)domDofs.Size(); ++i)
			{
				if (domDofs[i] == ndof)
				{
					bfound = true;
					break;
				}
			}
			if (bfound == false) return false;

			// store the nodal data
			int NN = D.Nodes();
			for (int i = 0; i < NN; ++i)
			{
				FENode& node = D.Node(i);
				a << node.get(ndof);
			}
		}
		else
		{
			const FEDofList& domDofs = D.GetDOFList();

			vector<int> dofList(n, -1);
			for (int dof_i = 0; dof_i < n; dof_i++)
			{
				int ndof = dofs.GetDOF(nvar, dof_i);
				// see if this domain contains this dof
				bool bfound = false;
				for (int i = 0; i < (int)domDofs.Size(); ++i)
				{
					if (domDofs[i] == ndof)
					{
						bfound = true;
						dofList[dof_i] = i;
						break;
					}
				}
			}

			// store the nodal data
			int NN = D.Nodes();
			for (int i = 0; i < NN; ++i)
			{
				FENode& node = D.Node(i);
				for (int dof_i = 0; dof_i < n; dof_i++)
				{
					int ndof = dofList[dof_i];
					if (ndof < 0)
					{
						a << 0.0;
					}
					else
					{
						// store the nodal data
						a << node.get(ndof);
					}
				}
			}
		}

		return true;
	}

private:
	char	m_szname[256];
	int		m_index;
};

//-----------------------------------------------------------------------------
//! Adds a variable to the plot file. 
//! 
//! The name of the filter can be composed of three parts and in general takes on
//! the following format.
//!
//! szname = "field_name[filter]=alias". 
//!
//! field_name = This is the actual filter naeme as it is registered with the framework.
//! filter     = This is a filter that is used to resolve ambiguities.
//! alias      = This is an alternative name for the field variable.
//!
//! The alias is optional but can be used by post-processing software to present an alternative
//! (often simpler) name for the field variable than the default field_name + filter combo.
//! 
//! Whether a filter is required depends entirely on the field variable. Most field variables don't
//! require it, but some do in order to resolve an ambiguity. For instance, the "parameter" field
//! allows users to plot the spatially varying value of a material parameter. The filter is used to
//! specify the material and parameter name. 
//!
//! The filter can be a numerical value or a string. If it's a string then it must be enclosed in
//! single quotes. 
//!
//! szname = "field_name[12]"  \\ example of a numerical filter
//! szname = "field_name['val'] \\ example of a string filter
//!
//! The interpretation of these filters is entirely left up to the field variable. 
//!
bool FEBioPlotFile::Dictionary::AddVariable(FEModel* pfem, const char* szname, vector<int>& item, const char* szdom)
{
	FECoreKernel& febio = FECoreKernel::GetInstance();

	// create a copy so we can strip the alias and the filter from the name
	char sz[1024] = { 0 };
	strcpy(sz, szname);

	// This is the name that will be stored in the plot file
	const char* szfield = sz;

	// see if there is an alias defined
	char* ch = strchr(sz, '=');
	if (ch)
	{
		// replace the equal sign with a null character.
		*ch++ = 0;

		// make sure there is an alias
		if (ch == 0) return false;

		// store the alias instead of the actual name
		szfield = ch;
	}

	// extract the filter
	char* szflt = strchr(sz, '[');
	int index = 0;
	int fltType = 0;
	if (szflt)
	{
		*szflt++ = 0;
		char* ch = strrchr(szflt, ']');
		if (ch == 0) return false;
		*ch = 0;

		// see if the filter is a number or a string
		ch = strchr(szflt, '\'');
		if (ch)
		{
			*szflt++ = 0;
			// find the end character
			char* ch2 = strrchr(szflt, '\'');
			if (ch2 == 0) return false;
			*ch2 = 0;
		}
		else
		{
			fltType = 1;
			index = atoi(szflt);
		}
	}

	// create the plot variable
	FEPlotData* ps = fecore_new<FEPlotData>(sz, pfem);
	if (ps)
	{
		// set the optional item list and filter
		ps->SetItemList(item);
		if (szflt)
		{
			if (fltType == 0)
			{
				if (ps->SetFilter(szflt) == false) return false;
			}
			else if (fltType == 1)
			{
				if (ps->SetFilter(index) == false) return false;
			}
		}

		// add the field to the plot file
		ps->SetDomainName(szdom);
		switch (ps->RegionType())
		{
		case FE_REGION_GLOBAL : return AddGlobalVariable(ps, szfield);
		case FE_REGION_NODE   : return AddNodalVariable(ps, szfield, item);
		case FE_REGION_DOMAIN : return AddDomainVariable(ps, szfield, item);
		case FE_REGION_SURFACE: return AddSurfaceVariable(ps, szfield, item);
		default:
			assert(false);
			return false;
		}
	}
	else
	{
		// If we get here then this variable is not a plot field.
		// But let's see if it is an export variable from a domain
		// Check the surfaces first
		FEMesh& mesh = pfem->GetMesh();
		for (int i = 0; i<mesh.Surfaces(); ++i)
		{
			FESurface& s = mesh.Surface(i);
			int ND = s.DataExports();
			for (int j = 0; j<ND; ++j)
			{
				FEDataExport* pd = s.GetDataExport(j);
				if (strcmp(pd->m_szname, szname) == 0)
				{
					// We have a match. Create a plot field for this export
					ps = new FEPlotSurfaceDataExport(pfem, pd->m_szname, pd->m_type, pd->m_fmt);
					return AddSurfaceVariable(ps, szname, item);
				}
			}
		}

		// now the domains.
		for (int i = 0; i<mesh.Domains(); ++i)
		{
			FEDomain& dom = mesh.Domain(i);
			int ND = dom.DataExports();
			for (int j = 0; j<ND; ++j)
			{
				FEDataExport* pd = dom.GetDataExport(j);
				if (strcmp(pd->m_szname, szname) == 0)
				{
					// We have a match. Create a plot field for this export
					ps = new FEPlotDomainDataExport(pfem, pd->m_szname, pd->m_type, pd->m_fmt);
					return AddDomainVariable(ps, szname, item);
				}
			}
		}

		// If we still didn't find it, maybe it's a model variable.
		DOFS& dofs = pfem->GetDOFS();
		int nvar = dofs.GetVariableIndex(sz);
		if (nvar >= 0)
		{
			int vartype = dofs.GetVariableType(nvar);
			if (vartype == VAR_SCALAR)
			{
				ps = new FEBioPlotVariable(pfem, sz, PLT_FLOAT, FMT_NODE);
				return AddNodalVariable(ps, szname, item);
			}
			else if (vartype == VAR_VEC3)
			{
				ps = new FEBioPlotVariable(pfem, sz, PLT_VEC3F, FMT_NODE);
				return AddNodalVariable(ps, szname, item);
			}
			else if (vartype == VAR_ARRAY)
			{
				int ndofs = dofs.GetVariableSize(sz);
				if (fltType == 0)
				{
					index = -1;
					if (szflt)
					{

						index = dofs.GetIndex(sz, szflt);
						if ((index < 0) || (index >= ndofs)) return false;
					}
				}

				ps = new FEPlotArrayVariable(pfem, sz, index);
				return AddDomainVariable(ps, szname, item);
			}
		}
	}
	return false;
}

//-----------------------------------------------------------------------------
bool FEBioPlotFile::Dictionary::AddGlobalVariable(FEPlotData* ps, const char* szname)
{
	assert(ps->RegionType() == FE_REGION_GLOBAL);
	if (ps->RegionType() == FE_REGION_GLOBAL)
	{
		DICTIONARY_ITEM it;
		it.m_ntype = ps->DataType();
		it.m_nfmt  = ps->StorageFormat();
		it.m_psave = ps;
		it.m_arraySize = ps->GetArraysize();
		it.m_arrayNames = ps->GetArrayNames();
		strcpy(it.m_szname, szname);
		if (ps->GetUnits())
		{
			strcpy(it.m_szunit, ps->GetUnits());
		}
		m_Glob.push_back(it);
		return true;
	}
	return false;
}

//-----------------------------------------------------------------------------
bool FEBioPlotFile::Dictionary::AddMaterialVariable(FEPlotData* ps, const char* szname)
{
	return false;
}

//-----------------------------------------------------------------------------
bool FEBioPlotFile::Dictionary::AddNodalVariable(FEPlotData* ps, const char* szname, vector<int>& item)
{
	assert(ps->RegionType()==FE_REGION_NODE);
	if (ps->RegionType()==FE_REGION_NODE)
	{
		DICTIONARY_ITEM it;
		it.m_ntype = ps->DataType();
		it.m_nfmt  = ps->StorageFormat();
		it.m_psave = ps;
		it.m_arraySize = ps->GetArraysize();
		it.m_arrayNames = ps->GetArrayNames();
		strcpy(it.m_szname, szname);
		if (ps->GetUnits())
		{
			strcpy(it.m_szunit, ps->GetUnits());
		}
		m_Node.push_back(it);
		return true;
	}
	return false;
}

//-----------------------------------------------------------------------------
bool FEBioPlotFile::Dictionary::AddDomainVariable(FEPlotData* ps, const char* szname, vector<int>& item)
{
	assert(ps->RegionType()==FE_REGION_DOMAIN);
	if (ps->RegionType()==FE_REGION_DOMAIN)
	{
		DICTIONARY_ITEM it;
		it.m_ntype = ps->DataType();
		it.m_nfmt  = ps->StorageFormat();
		it.m_psave = ps;
		it.m_arraySize = ps->GetArraysize();
		it.m_arrayNames = ps->GetArrayNames();
		strcpy(it.m_szname, szname);
		if (ps->GetUnits())
		{
			strcpy(it.m_szunit, ps->GetUnits());
		}
		m_Elem.push_back(it);
		return true;
	}
	return false;
}

//-----------------------------------------------------------------------------
bool FEBioPlotFile::Dictionary::AddSurfaceVariable(FEPlotData* ps, const char* szname, vector<int>& item)
{
	assert(ps->RegionType()==FE_REGION_SURFACE);
	if (ps->RegionType()==FE_REGION_SURFACE)
	{
		DICTIONARY_ITEM it;
		it.m_ntype = ps->DataType();
		it.m_nfmt  = ps->StorageFormat();
		it.m_psave = ps;
		it.m_arraySize = ps->GetArraysize();
		it.m_arrayNames = ps->GetArrayNames();
		strcpy(it.m_szname, szname);
		if (ps->GetUnits())
		{
			strcpy(it.m_szunit, ps->GetUnits());
		}
		m_Face.push_back(it);
		return true;
	}
	return false;
}


//-----------------------------------------------------------------------------
void FEBioPlotFile::Dictionary::Defaults(FEModel& fem)
{
	// First we build the dictionary
	// get the mesh
	FEMesh& m = fem.GetMesh();

	// Define default variables
	if (m_Node.empty() && m_Elem.empty() && m_Face.empty())
	{
		vector<int> l; // empty list
		AddVariable(&fem, "displacement", l);
		AddVariable(&fem, "stress", l);
	}

	// Define default global variables
	if (m_Glob.empty())
	{
		// add all the PID controllers
		std::vector<int> dummy;
		for (int i = 0; i < fem.LoadControllers(); ++i)
		{
			FEPIDController* pid = dynamic_cast<FEPIDController*>(fem.GetLoadController(i));
			if (pid)
			{
				stringstream ss;
				ss << "pid controller['" << pid->GetName() << "']=" << pid->GetName();
				string s = ss.str();
				AddVariable(&fem, s.c_str(), dummy);
			}
		}
	}
}

//-----------------------------------------------------------------------------
void FEBioPlotFile::Dictionary::Clear()
{
	list<DICTIONARY_ITEM>::iterator it = m_Glob.begin();
	for (int i = 0; i < (int)m_Glob.size(); ++i, ++it) delete it->m_psave;
	m_Glob.clear();

	it = m_Mat.begin();
	for (int i = 0; i < (int)m_Mat.size(); ++i, ++it) delete it->m_psave;
	m_Mat.clear();

	it = m_Node.begin();
	for (int i = 0; i < (int)m_Node.size(); ++i, ++it) delete it->m_psave;
	m_Node.clear();

	it = m_Elem.begin();
	for (int i = 0; i < (int)m_Elem.size(); ++i, ++it) delete it->m_psave;
	m_Elem.clear();

	it = m_Face.begin();
	for (int i = 0; i < (int)m_Face.size(); ++i, ++it) delete it->m_psave;
	m_Face.clear();
}

//-----------------------------------------------------------------------------
void FEBioPlotFile::PlotObject::AddData(const char* szname, Var_Type type, FEPlotData* psave)
{
	DICTIONARY_ITEM item;
	item.m_psave = nullptr;

	item.m_szname[0] = 0;
	int l = strlen(szname);
	if (l >= STR_SIZE) l = STR_SIZE - 1;
	strncpy(item.m_szname, szname, l);
	item.m_szname[l] = 0;

	item.m_ntype = type;
	item.m_nfmt = FMT_ITEM;
	item.m_psave = psave;

	m_data.push_back(item);
}


//=============================================================================

FEBioPlotFile::FEBioPlotFile(FEModel* fem) : PlotFile(fem)
{
	m_ncompress = 0;
	m_meshesWritten = 0;
	m_exportUnitsFlag = false;
}

//-----------------------------------------------------------------------------
<<<<<<< HEAD
=======
FEBioPlotFile::~FEBioPlotFile(void)
{
	// close the archive
	Close();

	// clear everything
	Clear();
}

//-----------------------------------------------------------------------------
bool FEBioPlotFile::AddVariable(FEPlotData* ps, const char* szname)
{
	vector<int> dummy;
	switch (ps->RegionType())
	{
	case FE_REGION_GLOBAL : return m_dic.AddGlobalVariable (ps, szname);
	case FE_REGION_NODE   : return m_dic.AddNodalVariable  (ps, szname, dummy);
	case FE_REGION_DOMAIN : return m_dic.AddDomainVariable (ps, szname, dummy);
	case FE_REGION_SURFACE: return m_dic.AddSurfaceVariable(ps, szname, dummy);
	default:
		assert(false);
		return false;
	}
}

//-----------------------------------------------------------------------------
bool FEBioPlotFile::AddVariable(const char* sz)
{
	vector<int> dummy;
	return AddVariable(sz, dummy);
}

//-----------------------------------------------------------------------------
bool FEBioPlotFile::AddVariable(const char* sz, vector<int>& item, const char* szdom)
{ 
	return m_dic.AddVariable(GetFEModel(), sz, item, szdom); 
}

//-----------------------------------------------------------------------------
>>>>>>> 51afeb1e
int FEBioPlotFile::PointObjects()
{
	return (int) m_Points.size();
}

//-----------------------------------------------------------------------------
FEBioPlotFile::PointObject* FEBioPlotFile::GetPointObject(int i)
{
	if ((i >= 0) && (i < PointObjects())) return m_Points[i];
	return nullptr;
}

//-----------------------------------------------------------------------------
FEBioPlotFile::PointObject* FEBioPlotFile::AddPointObject(const std::string& name)
{
	PointObject* po = new PointObject;
	m_Points.push_back(po);
	po->m_name = name;
	po->m_id = m_Points.size();
	return po;
}

//-----------------------------------------------------------------------------
int FEBioPlotFile::LineObjects()
{
	return (int)m_Lines.size();
}

//-----------------------------------------------------------------------------
FEBioPlotFile::LineObject* FEBioPlotFile::GetLineObject(int i)
{
	if ((i >= 0) && (i < LineObjects())) return m_Lines[i];
	return nullptr;
}

//-----------------------------------------------------------------------------
FEBioPlotFile::LineObject* FEBioPlotFile::AddLineObject(const std::string& name)
{
	LineObject* po = new LineObject;
	m_Lines.push_back(po);
	po->m_name = name;
	po->m_id = m_Lines.size();
	return po;
}

//-----------------------------------------------------------------------------
void FEBioPlotFile::SetCompression(int n)
{
	m_ncompress = n;
}

//-----------------------------------------------------------------------------
//! set the version string
void FEBioPlotFile::SetSoftwareString(const std::string& softwareString)
{
	m_softwareString = softwareString;
}

//-----------------------------------------------------------------------------
bool FEBioPlotFile::IsValid() const
{
	return m_ar.IsValid();
}

//-----------------------------------------------------------------------------
void FEBioPlotFile::Close()
{
	m_ar.Close();
}

//-----------------------------------------------------------------------------
void FEBioPlotFile::Clear()
{
	m_dic.Clear();
	m_Surf.clear();
	for (PointObject* p : m_Points) delete p; m_Points.clear();
	for (LineObject* l : m_Lines) delete l; m_Lines.clear();
}

//-----------------------------------------------------------------------------
bool FEBioPlotFile::Open(const char *szfile)
{
	FEModel* fem = GetFEModel();

	// open the archive
	m_ar.Create(szfile);

	// set compression
	FEPlotDataStore& pltData = fem->GetPlotDataStore();
	SetCompression(pltData.GetPlotCompression());

<<<<<<< HEAD
	// build the plot dictionary
	BuildDictionary();
=======
	// clear any existing plot structures
	m_dic.Clear();

	// add plot variables
	for (int n = 0; n < pltData.PlotVariables(); ++n)
	{
		FEPlotVariable& vi = pltData.GetPlotVariable(n);
		const std::string& varName = vi.Name();
		const std::string& domName = vi.DomainName();

		// add the plot output variable
		if (AddVariable(varName.c_str(), vi.m_item, domName.c_str()) == false)
		{
			feLog("FATAL ERROR: Output variable \"%s\" is not defined\n", varName.c_str());
			throw "FATAL ERROR";
		}
	}
>>>>>>> 51afeb1e

	try
	{
		// write the root element
		if (WriteRoot(*fem) == false) return false;

		// write the mesh section
		if (WriteMeshSection(*fem) == false) return false;
	}
	catch (...)
	{
		return false;
	}

	return true;
}

//-----------------------------------------------------------------------------
bool FEBioPlotFile::WriteRoot(FEModel& fem)
{
	// write the root element
	// (don't compress this section)
	m_ar.SetCompression(0);
	m_ar.BeginChunk(PLT_ROOT);
	{
		// --- save the header file ---
		m_ar.BeginChunk(PLT_HEADER);
		{
			if (WriteHeader(fem) == false) return false;
		}
		m_ar.EndChunk();

		// --- save the dictionary ---
		m_ar.BeginChunk(PLT_DICTIONARY);
		{
			if (WriteDictionary(fem) == false) return false;
		}
		m_ar.EndChunk();
	}
	m_ar.EndChunk();

	return true;
}

//-----------------------------------------------------------------------------
bool FEBioPlotFile::WriteHeader(FEModel& fem)
{
	// setup the header
	unsigned int nversion = PLT_VERSION;

	// output header
	m_ar.WriteChunk(PLT_HDR_VERSION, nversion);

	// compression flag
	m_ar.WriteChunk(PLT_HDR_COMPRESSION, m_ncompress);

	// software flag
	if (m_softwareString.empty() == false)
	{
		const char* sz = m_softwareString.c_str();
		m_ar.WriteChunk(PLT_HDR_SOFTWARE, sz);
	}

	// units flag
	m_exportUnitsFlag = false;
	const char* szunits = fem.GetUnits();
	if (szunits != nullptr)
	{
		m_exportUnitsFlag = true;
		m_ar.WriteChunk(PLT_HDR_UNITS, szunits);
	}

	return true;
}

//-----------------------------------------------------------------------------
bool FEBioPlotFile::WriteDictionary(FEModel& fem)
{
	// setup defaults for the dictionary
	PlotFile::Dictionary& dic = GetDictionary();
	dic.Defaults(fem);

	// Next, we save the dictionary
	// Global variables
	if (dic.GlobalVariables() > 0)
	{
		m_ar.BeginChunk(PLT_DIC_GLOBAL);
		{
			WriteDicList(dic.GlobalVariableList());
		}
		m_ar.EndChunk();
	}

	// store nodal variables
	if (dic.NodalVariables() > 0)
	{
		m_ar.BeginChunk(PLT_DIC_NODAL);
		{
			WriteDicList(dic.NodalVariableList());
		}
		m_ar.EndChunk();
	}

	// store element variables
	if (dic.DomainVariables())
	{
		m_ar.BeginChunk(PLT_DIC_DOMAIN);
		{
			WriteDicList(dic.DomainVariableList());
		}
		m_ar.EndChunk();
	}

	// store surface data
	if (!dic.SurfaceVariables())
	{
		m_ar.BeginChunk(PLT_DIC_SURFACE);
		{
			WriteDicList(dic.SurfaceVariableList());
		}
		m_ar.EndChunk();
	}

	return true;
}

//-----------------------------------------------------------------------------
void FEBioPlotFile::WriteDicList(list<FEBioPlotFile::DICTIONARY_ITEM>& dic)
{
	int N = (int) dic.size();
	list<DICTIONARY_ITEM>::iterator pi = dic.begin();
	for (int i=0; i<N; ++i, ++pi)
	{
		m_ar.BeginChunk(PLT_DIC_ITEM);
		{
			WriteDictionaryItem(*pi);
		}
		m_ar.EndChunk();
	}
}

//-----------------------------------------------------------------------------
void FEBioPlotFile::WriteDictionaryItem(DICTIONARY_ITEM& it)
{
	m_ar.WriteChunk(PLT_DIC_ITEM_TYPE, it.m_ntype);
	m_ar.WriteChunk(PLT_DIC_ITEM_FMT, it.m_nfmt);
	m_ar.WriteChunk(PLT_DIC_ITEM_ARRAYSIZE, it.m_arraySize);
	if ((it.m_arraySize > 0) && (it.m_arrayNames.size() == it.m_arraySize))
	{
		for (int i = 0; i < (int)it.m_arraySize; ++i)
		{
			const string& si = it.m_arrayNames[i];
			const char* c = si.c_str();
			m_ar.WriteChunk(PLT_DIC_ITEM_ARRAYNAME, (char*)c, STR_SIZE);
		}
	}
	m_ar.WriteChunk(PLT_DIC_ITEM_NAME, it.m_szname, STR_SIZE);

	if (m_exportUnitsFlag && it.m_szunit && it.m_szunit[0])
	{
		m_ar.WriteChunk(PLT_DIC_ITEM_UNITS, it.m_szunit, STR_SIZE);
	}
}

//-----------------------------------------------------------------------------
bool FEBioPlotFile::WriteMeshSection(FEModel& fem)
{
	// get the mesh
	FEMesh& m = fem.GetMesh();

	m_ar.BeginChunk(PLT_MESH);
	{
		// node section
		m_ar.BeginChunk(PLT_NODE_SECTION);
		{
			WriteNodeSection(m);
		}
		m_ar.EndChunk();

		// domain section
		m_ar.BeginChunk(PLT_DOMAIN_SECTION);
		{
			WriteDomainSection(m);
		}
		m_ar.EndChunk();

		// surface section
		if (m.Surfaces() > 0)
		{
			BuildSurfaceTable();
			m_ar.BeginChunk(PLT_SURFACE_SECTION);
			{
				WriteSurfaceSection(m);
			}
			m_ar.EndChunk();
		}

		// node sets
		if (m.NodeSets() > 0)
		{
			m_ar.BeginChunk(PLT_NODESET_SECTION);
			{
				WriteNodeSetSection(m);
			}
			m_ar.EndChunk();
		}

		// element sets
		if (m.ElementSets() > 0)
		{
			m_ar.BeginChunk(PLT_ELEMENTSET_SECTION);
			{
				WriteElementSetSection(m);
			}
			m_ar.EndChunk();
		}

		// facet sets
		if (m.FacetSets() > 0)
		{
			m_ar.BeginChunk(PLT_FACETSET_SECTION);
			{
				WriteFacetSetSection(m);
			}
			m_ar.EndChunk();
		}
		// parts
		// (we write the materials as parts)
		if (fem.Materials() > 0)
		{
			m_ar.BeginChunk(PLT_PARTS_SECTION);
			{
				WritePartsSection(fem);
			}
			m_ar.EndChunk();
		}

		// additional objects
		if (m_meshesWritten == 0)
		{
			if ((m_Points.size() > 0) || (m_Lines.size() > 0))
			{
				m_ar.BeginChunk(PLT_OBJECTS_SECTION);
				{
					WriteObjectsSection();
				}
				m_ar.EndChunk();
			}
		}
	}
	m_ar.EndChunk();

	m_meshesWritten++;

	return true;
}

//-----------------------------------------------------------------------------
void FEBioPlotFile::WriteNodeSection(FEMesh& m)
{
	// write the node header
	m_ar.BeginChunk(PLT_NODE_HEADER);
	{
		int NN = m.Nodes();
		int dim = 3;
		m_ar.WriteChunk(PLT_NODE_SIZE, NN);
		m_ar.WriteChunk(PLT_NODE_DIM , dim);
//		m_ar.WriteChunk(PLT_NODE_NAME, "AllNodes");
	}
	m_ar.EndChunk();

	// write the reference coordinates
	int NN = m.Nodes();
	vector<float> X(4*NN);
	for (int i=0; i<m.Nodes(); ++i)
	{
		FENode& node = m.Node(i);
		// as of 3.3 we store the node IDs. (Previously the node index was stored)
		*((int*) (&X[0] + 4*i)) = node.GetID();
		X[4*i+1] = (float) node.m_r0.x;
		X[4*i+2] = (float) node.m_r0.y;
		X[4*i+3] = (float) node.m_r0.z;
	}
	m_ar.WriteChunk(PLT_NODE_COORDS, X);
}

//-----------------------------------------------------------------------------
void FEBioPlotFile::WriteDomainSection(FEMesh& m)
{
	// write all domains
	for (int nd = 0; nd<m.Domains(); ++nd)
	{
		FEDomain& dom = m.Domain(nd);
		m_ar.BeginChunk(PLT_DOMAIN);
		{
			switch (dom.Class())
			{
			case FE_DOMAIN_SOLID   : WriteSolidDomain   (static_cast<FESolidDomain&   >(dom)); break;
			case FE_DOMAIN_SHELL   : WriteShellDomain   (static_cast<FEShellDomain&   >(dom)); break;
			case FE_DOMAIN_BEAM    : WriteBeamDomain    (static_cast<FEBeamDomain&    >(dom)); break;
			case FE_DOMAIN_DISCRETE: WriteDiscreteDomain(static_cast<FEDiscreteDomain&>(dom)); break;
            case FE_DOMAIN_2D      : WriteDomain2D      (static_cast<FEDomain2D&      >(dom)); break;
			}
		}
		m_ar.EndChunk();
	}
}

//-----------------------------------------------------------------------------
void FEBioPlotFile::WriteSolidDomain(FESolidDomain& dom)
{
	int mid = dom.GetMaterial()->GetID();
	assert(mid > 0);
	int eshape = dom.GetElementShape();

	int i, j;
	int NE = dom.Elements();

	// figure out element type
	int ne = 0;
	int dtype = 0;
	switch (eshape)
	{
		case ET_HEX8   : ne =  8; dtype = PLT_ELEM_HEX; break;
		case ET_PENTA6 : ne =  6; dtype = PLT_ELEM_PENTA; break;
		case ET_TET4   : ne =  4; dtype = PLT_ELEM_TET4; break;
		case ET_TET5   : ne =  5; dtype = PLT_ELEM_TET5; break;
		case ET_TET10  : ne = 10; dtype = PLT_ELEM_TET10; break;
		case ET_TET15  : ne = 15; dtype = PLT_ELEM_TET15; break;
		case ET_HEX20  : ne = 20; dtype = PLT_ELEM_HEX20; break;
		case ET_HEX27  : ne = 27; dtype = PLT_ELEM_HEX27; break;
		case ET_TET20  : ne = 20; dtype = PLT_ELEM_TET20; break;
        case ET_PENTA15: ne = 15; dtype = PLT_ELEM_PENTA15; break;
		case ET_PYRA5  : ne =  5; dtype = PLT_ELEM_PYRA5; break;
        case ET_PYRA13 : ne = 13; dtype = PLT_ELEM_PYRA13; break;
        default:
			assert(false);
	}

	// write the header
	m_ar.BeginChunk(PLT_DOMAIN_HDR);
	{
		m_ar.WriteChunk(PLT_DOM_ELEM_TYPE, dtype);
		m_ar.WriteChunk(PLT_DOM_PART_ID  ,   mid);
		m_ar.WriteChunk(PLT_DOM_ELEMS    ,    NE);
		m_ar.WriteChunk(PLT_DOM_NAME     , dom.GetName());
	}
	m_ar.EndChunk();

	// write the element list
	int n[FEElement::MAX_NODES + 1];
	m_ar.BeginChunk(PLT_DOM_ELEM_LIST);
	{
		for (i=0; i<NE; ++i)
		{
			FESolidElement& el = dom.Element(i);
			n[0] = el.GetID();
			for (j=0; j<ne; ++j) n[j+1] = el.m_node[j];
			m_ar.WriteChunk(PLT_ELEMENT, n, ne+1);
		}
	}
	m_ar.EndChunk();
}

//-----------------------------------------------------------------------------
void FEBioPlotFile::WriteShellDomain(FEShellDomain& dom)
{
	int mid = dom.GetMaterial()->GetID();
	assert(mid > 0);
	int etype = dom.GetElementType();

	int i, j;
	int NE = dom.Elements();

	// figure out element type
	int ne = 0;
	int dtype = 0;
	switch (etype)
	{
        case FE_SHELL_QUAD4G8 :
        case FE_SHELL_QUAD4G12 :
            ne = 4; dtype = PLT_ELEM_QUAD; break;
        case FE_SHELL_TRI3G6  :
        case FE_SHELL_TRI3G9  :
            ne = 3; dtype = PLT_ELEM_TRI; break;
        case FE_SHELL_QUAD8G18:
        case FE_SHELL_QUAD8G27:
            ne = 8; dtype = PLT_ELEM_QUAD8; break;
        case FE_SHELL_TRI6G14 :
        case FE_SHELL_TRI6G21 :
            ne = 6; dtype = PLT_ELEM_TRI6; break;
        default:
            assert(false);
	}

	// write the header
	m_ar.BeginChunk(PLT_DOMAIN_HDR);
	{
		m_ar.WriteChunk(PLT_DOM_ELEM_TYPE, dtype);
		m_ar.WriteChunk(PLT_DOM_PART_ID  ,   mid);
		m_ar.WriteChunk(PLT_DOM_ELEMS    ,    NE);
	}
	m_ar.EndChunk();

	// write the element list
	int n[9];
	m_ar.BeginChunk(PLT_DOM_ELEM_LIST);
	{
		for (i=0; i<NE; ++i)
		{
			FEShellElement& el = dom.Element(i);
			n[0] = el.GetID();
			for (j=0; j<ne; ++j) n[j+1] = el.m_node[j];
			m_ar.WriteChunk(PLT_ELEMENT, n, ne+1);
		}
	}
	m_ar.EndChunk();
}

//-----------------------------------------------------------------------------
void FEBioPlotFile::WriteBeamDomain(FEBeamDomain& dom)
{
	int mid = dom.GetMaterial()->GetID();
	assert(mid > 0);

	int i, j;
	int NE = dom.Elements();

	// figure out element type
	int ne = 2;
	int dtype = PLT_ELEM_LINE2;

	// write the header
	m_ar.BeginChunk(PLT_DOMAIN_HDR);
	{
		m_ar.WriteChunk(PLT_DOM_ELEM_TYPE, dtype);
		m_ar.WriteChunk(PLT_DOM_PART_ID  ,   mid);
		m_ar.WriteChunk(PLT_DOM_ELEMS    ,    NE);
	}
	m_ar.EndChunk();

	// write the element list
	int n[5];
	m_ar.BeginChunk(PLT_DOM_ELEM_LIST);
	{
		for (i=0; i<NE; ++i)
		{
			FEElement& el = dom.ElementRef(i);
			n[0] = el.GetID();
			for (j=0; j<ne; ++j) n[j+1] = el.m_node[j];
			m_ar.WriteChunk(PLT_ELEMENT, n, ne+1);
		}
	}
	m_ar.EndChunk();
}

//-----------------------------------------------------------------------------
void FEBioPlotFile::WriteDiscreteDomain(FEDiscreteDomain& dom)
{
	int mid = dom.GetMaterial()->GetID();
	assert(mid > 0);

	int i, j;
	int NE = dom.Elements();

	// figure out element type
	int ne = 2;
	int dtype = PLT_ELEM_LINE2;

	// write the header
	m_ar.BeginChunk(PLT_DOMAIN_HDR);
	{
		m_ar.WriteChunk(PLT_DOM_ELEM_TYPE, dtype);
		m_ar.WriteChunk(PLT_DOM_PART_ID  ,   mid);
		m_ar.WriteChunk(PLT_DOM_ELEMS    ,    NE);
	}
	m_ar.EndChunk();

	// write the element list
	int n[5];
	m_ar.BeginChunk(PLT_DOM_ELEM_LIST);
	{
		for (i=0; i<NE; ++i)
		{
			FEElement& el = dom.ElementRef(i);
			n[0] = el.GetID();
			for (j=0; j<ne; ++j) n[j+1] = el.m_node[j];
			m_ar.WriteChunk(PLT_ELEMENT, n, ne+1);
		}
	}
	m_ar.EndChunk();
}

//-----------------------------------------------------------------------------
void FEBioPlotFile::WriteDomain2D(FEDomain2D& dom)
{
    int mid = dom.GetMaterial()->GetID();
    assert(mid > 0);
    int etype = dom.GetElementType();
    
    int i, j;
    int NE = dom.Elements();
    
    // figure out element type
    int ne = 0;
    int dtype = 0;
    switch (etype)
    {
        case FE2D_TRI3G1 : ne = 3; dtype = PLT_ELEM_TRI; break;
        case FE2D_TRI6G3 : ne = 6; dtype = PLT_ELEM_TRI6; break;
        case FE2D_QUAD4G4: ne = 4; dtype = PLT_ELEM_QUAD; break;
        case FE2D_QUAD8G9: ne = 8; dtype = PLT_ELEM_QUAD8; break;
        case FE2D_QUAD9G9: ne = 9; dtype = PLT_ELEM_QUAD9; break;
		default:
			assert(false);
    }
    
    // write the header
    m_ar.BeginChunk(PLT_DOMAIN_HDR);
    {
        m_ar.WriteChunk(PLT_DOM_ELEM_TYPE, dtype);
        m_ar.WriteChunk(PLT_DOM_PART_ID  ,   mid);
        m_ar.WriteChunk(PLT_DOM_ELEMS    ,    NE);
    }
    m_ar.EndChunk();
    
    // write the element list
    int n[10];
    m_ar.BeginChunk(PLT_DOM_ELEM_LIST);
    {
        for (i=0; i<NE; ++i)
        {
            FEElement2D& el = dom.Element(i);
            n[0] = el.GetID();
            for (j=0; j<ne; ++j) n[j+1] = el.m_node[j];
            m_ar.WriteChunk(PLT_ELEMENT, n, ne+1);
        }
    }
    m_ar.EndChunk();
}

//-----------------------------------------------------------------------------
void FEBioPlotFile::BuildSurfaceTable()
{
	FEModel& fem = *GetFEModel();

	FEMesh& mesh = fem.GetMesh();
	m_Surf.clear();
	for (int ns = 0; ns < mesh.Surfaces(); ++ns)
	{
		FESurface& s = mesh.Surface(ns);
		int NF = s.Elements();

		// find the max nodes
		int maxNodes = 0;
		for (int i = 0; i < NF; ++i)
		{
			FESurfaceElement& el = s.Element(i);
			if (el.Nodes() > maxNodes) maxNodes = el.Nodes();
		}

		Surface surf;
		surf.maxNodes = maxNodes;
		surf.surf = &s;
		m_Surf.push_back(surf);
	}
}

//-----------------------------------------------------------------------------
void FEBioPlotFile::WriteSurfaceSection(FEMesh& m)
{
	for (int ns = 0; ns<m.Surfaces(); ++ns)
	{
		Surface& surf = m_Surf[ns];
		FESurface& s = *surf.surf;
		int NF = s.Elements();
		int maxNodes = surf.maxNodes;

		m_ar.BeginChunk(PLT_SURFACE);
		{
			m_ar.BeginChunk(PLT_SURFACE_HDR);
			{
				int sid = ns+1;
				m_ar.WriteChunk(PLT_SURFACE_ID, sid);
				m_ar.WriteChunk(PLT_SURFACE_FACES, NF);
				m_ar.WriteChunk(PLT_SURFACE_NAME, s.GetName());
				m_ar.WriteChunk(PLT_SURFACE_MAX_FACET_NODES, maxNodes);
			}
			m_ar.EndChunk();

			m_ar.BeginChunk(PLT_FACE_LIST);
			{
				int n[FEElement::MAX_NODES + 2];
				for (int i=0; i<NF; ++i)
				{
					FESurfaceElement& f = s.Element(i);
					int nf = f.Nodes();
					n[0] = i+1;
					n[1] = nf;
					for (int i=0; i<nf; ++i) n[i+2] = f.m_node[i];
					m_ar.WriteChunk(PLT_FACE, n, maxNodes + 2);
				}
			}
			m_ar.EndChunk();
		}
		m_ar.EndChunk();
	}
}

//-----------------------------------------------------------------------------
void FEBioPlotFile::WriteNodeSetSection(FEMesh& m)
{
	for (int ns = 0; ns < m.NodeSets(); ++ns)
	{
		FENodeSet& l = *m.NodeSet(ns);
		int nodes = l.Size();
		m_ar.BeginChunk(PLT_NODESET);
		{
			m_ar.BeginChunk(PLT_NODESET_HDR);
			{
				int nid = ns+1;
				m_ar.WriteChunk(PLT_NODESET_ID, nid);
				m_ar.WriteChunk(PLT_NODESET_SIZE, nodes);
				m_ar.WriteChunk(PLT_NODESET_NAME, l.GetName());
			}
			m_ar.EndChunk();

			std::vector<int> nodeList(nodes);
			for (int i = 0; i < nodes; ++i) nodeList[i] = l[i];
			m_ar.WriteChunk(PLT_NODESET_LIST, nodeList);
		}
		m_ar.EndChunk();
	}
}

//-----------------------------------------------------------------------------
void FEBioPlotFile::WriteElementSetSection(FEMesh& m)
{
	for (int n = 0; n < m.ElementSets(); ++n)
	{
		FEElementSet& l = m.ElementSet(n);
		int elems = l.Elements();
		m_ar.BeginChunk(PLT_ELEMENTSET);
		{
			m_ar.BeginChunk(PLT_ELEMENTSET_HDR);
			{
				int nid = n + 1;
				m_ar.WriteChunk(PLT_ELEMENTSET_ID, nid);
				m_ar.WriteChunk(PLT_ELEMENTSET_SIZE, elems);
				m_ar.WriteChunk(PLT_ELEMENTSET_NAME, l.GetName());
			}
			m_ar.EndChunk();

			std::vector<int> elemList(elems);
			for (int i = 0; i < elems; ++i) elemList[i] = l[i];
			m_ar.WriteChunk(PLT_ELEMENTSET_LIST, elemList);
		}
		m_ar.EndChunk();
	}
}

//-----------------------------------------------------------------------------
void FEBioPlotFile::WriteFacetSetSection(FEMesh& m)
{
	for (int ns = 0; ns < m.FacetSets(); ++ns)
	{
		FEFacetSet& surf = m.FacetSet(ns);
		int NF = surf.Faces();

		m_ar.BeginChunk(PLT_FACETSET);
		{
			int maxNodes = FEFacetSet::FACET::MAX_NODES;

			m_ar.BeginChunk(PLT_FACETSET_HDR);
			{
				int sid = ns + 1;
				m_ar.WriteChunk(PLT_FACETSET_ID, sid);
				m_ar.WriteChunk(PLT_FACETSET_SIZE, NF);
				m_ar.WriteChunk(PLT_FACETSET_NAME, surf.GetName());
				m_ar.WriteChunk(PLT_FACETSET_MAXNODES, maxNodes);
			}
			m_ar.EndChunk();

			m_ar.BeginChunk(PLT_FACETSET_LIST);
			{
				int n[FEElement::MAX_NODES + 2];
				for (int i = 0; i < NF; ++i)
				{
					FEFacetSet::FACET& f = surf.Face(i);
					int nf = f.ntype;	// this is the type and the nr. of nodes!
					n[0] = i + 1;
					n[1] = nf;
					for (int i = 0; i < nf; ++i) n[i + 2] = f.node[i];
					m_ar.WriteChunk(PLT_FACET, n, maxNodes + 2);
				}
			}
			m_ar.EndChunk();
		}
		m_ar.EndChunk();
	}
}

//-----------------------------------------------------------------------------
void FEBioPlotFile::WritePartsSection(FEModel& fem)
{
	int NMAT = fem.Materials();
	for (int i=0; i<NMAT; ++i)
	{
		FEMaterial* pm = fem.GetMaterial(i);
		m_ar.BeginChunk(PLT_PART);
		{
			unsigned int nid = (unsigned int) pm->GetID();
			char szname[STR_SIZE] = {0};

			// Make sure that the material name fits in the buffer
			std::string name = pm->GetName();
			const char* sz = name.c_str();
			int l = (int)strlen(sz);
			if (l >= STR_SIZE) l = STR_SIZE - 1;
			strncpy(szname, sz, l);

			// write the material data
			m_ar.WriteChunk(PLT_PART_ID, nid);
			m_ar.WriteChunk(PLT_PART_NAME, szname, STR_SIZE);
		}
		m_ar.EndChunk();
	}
}

//-----------------------------------------------------------------------------
void FEBioPlotFile::WriteObjectsSection()
{
	for (int i = 0; i < m_Points.size(); ++i)
	{
		PointObject* po = GetPointObject(i);
		m_ar.BeginChunk(PLT_POINT_OBJECT);
		{
			WriteObject(po);
		}
		m_ar.EndChunk();
	}

	for (int i = 0; i < m_Lines.size(); ++i)
	{
		LineObject* po = GetLineObject(i);
		m_ar.BeginChunk(PLT_LINE_OBJECT);
		{
			WriteObject(po);
		}
		m_ar.EndChunk();
	}
}

//-----------------------------------------------------------------------------
void FEBioPlotFile::WriteObject(PlotObject* po)
{
	m_ar.WriteChunk(PLT_OBJECT_ID, po->m_id);
	m_ar.WriteChunk(PLT_OBJECT_NAME, po->m_name.c_str());
	m_ar.WriteChunk(PLT_OBJECT_TAG, po->m_tag);

	vec3d& r = po->m_pos;
	float f[3] = { (float)r.x, (float)r.y, (float)r.z };
	m_ar.WriteChunk(PLT_OBJECT_POS, f, 3);

	quatd q = po->m_rot;
	float a[4] = { (float)q.x, (float)q.y, (float)q.z, (float)q.w };
	m_ar.WriteChunk(PLT_OBJECT_ROT, a, 4);

	if (dynamic_cast<LineObject*>(po))
	{
		LineObject* pl = dynamic_cast<LineObject*>(po);
		vec3d r1 = pl->m_r1;
		vec3d r2 = pl->m_r2;
		float c[6] = { (float)r1.x, (float)r1.y, (float)r1.z, (float)r2.x, (float)r2.y, (float)r2.z };
		m_ar.WriteChunk(PLT_LINE_COORDS, c, 6);
	}

	list<DICTIONARY_ITEM>::iterator it = po->m_data.begin();
	for (int j = 0; j < po->m_data.size(); ++j, ++it)
	{
		m_ar.BeginChunk(PLT_OBJECT_DATA);
		{
			WriteDictionaryItem(*it);
		}
		m_ar.EndChunk();
	}
}

//-----------------------------------------------------------------------------
bool FEBioPlotFile::Write(float ftime, int flag)
{
	FEModel& fem = *GetFEModel();
	PlotFile::Dictionary& dic = GetDictionary();

	// compress these sections if requested
	m_ar.SetCompression(m_ncompress);
	m_ar.BeginChunk(PLT_STATE);
	{
		// state header
		m_ar.BeginChunk(PLT_STATE_HEADER);
		{
			m_ar.WriteChunk(PLT_STATE_HDR_TIME, ftime);
			m_ar.WriteChunk(PLT_STATE_STATUS, flag);
		}
		m_ar.EndChunk();

		// write the state flags of the mesh
		m_ar.BeginChunk(PLT_MESH_STATE);
		{
			WriteMeshState(fem.GetMesh());
		}
		m_ar.EndChunk();

		m_ar.BeginChunk(PLT_STATE_DATA);
		{
			// Global Data
			if (dic.GlobalVariables() > 0)
			{
				m_ar.BeginChunk(PLT_GLOBAL_DATA);
				{
					WriteGlobalData(fem);
				}
				m_ar.EndChunk();
			}

			// Node Data
			if (dic.NodalVariables() > 0)
			{
				m_ar.BeginChunk(PLT_NODE_DATA);
				{
					WriteNodeData(fem);
				}
				m_ar.EndChunk();
			}

			// Element Data
			if (dic.DomainVariables() > 0)
			{
				m_ar.BeginChunk(PLT_ELEMENT_DATA);
				{
					WriteDomainData(fem);
				}
				m_ar.EndChunk();
			}

			// surface data
			if (dic.SurfaceVariables() > 0)
			{
				m_ar.BeginChunk(PLT_FACE_DATA);
				{
					WriteSurfaceData(fem);
				}
				m_ar.EndChunk();
			}
		}
		m_ar.EndChunk();

		if (m_Points.size() > 0)
		{
			m_ar.BeginChunk(PLT_OBJECTS_STATE);
			{
				WriteObjectsState();
			}
			m_ar.EndChunk();
		}
	}
	m_ar.EndChunk();

	return true;
}

//-----------------------------------------------------------------------------
void FEBioPlotFile::WriteGlobalData(FEModel& fem)
{
	list<DICTIONARY_ITEM>::iterator it = m_dic.m_Glob.begin();
	for (int i = 0; i < (int)m_dic.m_Glob.size(); ++i, ++it)
	{
		m_ar.BeginChunk(PLT_STATE_VARIABLE);
		{
			unsigned int nid = i + 1;
			m_ar.WriteChunk(PLT_STATE_VAR_ID, nid);
			m_ar.BeginChunk(PLT_STATE_VAR_DATA);
			{
				if (it->m_psave) WriteGlobalDataField(fem, it->m_psave);
			}
			m_ar.EndChunk();
		}
		m_ar.EndChunk();
	}
}

//-----------------------------------------------------------------------------
void FEBioPlotFile::WriteNodeData(FEModel& fem)
{
	PlotFile::Dictionary& dic = GetDictionary();
	auto& nodeData = dic.NodalVariableList();
	list<DICTIONARY_ITEM>::iterator it = nodeData.begin();
	for (int i=0; i<(int)nodeData.size(); ++i, ++it)
	{
		m_ar.BeginChunk(PLT_STATE_VARIABLE);
		{
			unsigned int nid = i+1;
			m_ar.WriteChunk(PLT_STATE_VAR_ID, nid);
			m_ar.BeginChunk(PLT_STATE_VAR_DATA);
			{
				if (it->m_psave) WriteNodeDataField(fem, it->m_psave);
			}
			m_ar.EndChunk();
		}
		m_ar.EndChunk();
	}
}

//-----------------------------------------------------------------------------
void FEBioPlotFile::WriteDomainData(FEModel& fem)
{
	PlotFile::Dictionary& dic = GetDictionary();
	auto& elemData = dic.DomainVariableList();
	list<DICTIONARY_ITEM>::iterator it = elemData.begin();
	for (int i=0; i<(int)elemData.size(); ++i, ++it)
	{
		m_ar.BeginChunk(PLT_STATE_VARIABLE);
		{
			unsigned int nid = i+1;
			m_ar.WriteChunk(PLT_STATE_VAR_ID, nid);
			m_ar.BeginChunk(PLT_STATE_VAR_DATA);
			{
				if (it->m_psave) WriteDomainDataField(fem, it->m_psave);
			}
			m_ar.EndChunk();
		}
		m_ar.EndChunk();
	}
}

//-----------------------------------------------------------------------------
void FEBioPlotFile::WriteSurfaceData(FEModel& fem)
{
	PlotFile::Dictionary& dic = GetDictionary();
	auto& surfData = dic.SurfaceVariableList();
	list<DICTIONARY_ITEM>::iterator it = surfData.begin();
	for (int i=0; i<(int)surfData.size(); ++i, ++it)
	{
		m_ar.BeginChunk(PLT_STATE_VARIABLE);
		{
			unsigned int nid = i+1;
			m_ar.WriteChunk(PLT_STATE_VAR_ID, nid);
			m_ar.BeginChunk(PLT_STATE_VAR_DATA);
			{
				if (it->m_psave) WriteSurfaceDataField(fem, it->m_psave);
			}
			m_ar.EndChunk();
		}
		m_ar.EndChunk();
	}
}

//-----------------------------------------------------------------------------
void FEBioPlotFile::WriteGlobalDataField(FEModel& fem, FEPlotData* pd)
{
	int ndata = pd->VarSize(pd->DataType());
	FEDataStream a; a.reserve(ndata);
	if (pd->Save(a))
	{
		// pad mismatches
		assert(a.size() == ndata);
		if (a.size() != ndata) a.resize(ndata, 0.f);
		m_ar.WriteData(0, a.data());
	}
}

//-----------------------------------------------------------------------------
void FEBioPlotFile::WriteNodeDataField(FEModel &fem, FEPlotData* pd)
{
	// loop over all node sets
	// right now there is only one, namely the node set of all mesh nodes
	// so we just pass the mesh
	int ndata = pd->VarSize(pd->DataType());

	int N = fem.GetMesh().Nodes();
	FEDataStream a; a.reserve(ndata*N);
	if (pd->Save(fem.GetMesh(), a))
	{
		// pad mismatches
		assert(a.size() == N*ndata);
		if (a.size() != N * ndata) a.resize(N*ndata, 0.f);
		m_ar.WriteData(0, a.data());
	}
}

//-----------------------------------------------------------------------------
void FEBioPlotFile::WriteSurfaceDataField(FEModel& fem, FEPlotData* pd)
{
	// get the domain name (if any)
	string domName;
	const char* szdom = pd->GetDomainName();
	if (szdom) domName = szdom;

	// loop over all surfaces
	FEMesh& m = fem.GetMesh();
	int NS = m.Surfaces();
	for (int i = 0; i<NS; ++i)
	{
		FESurface& S = m.Surface(i);

		if (domName.empty() || (domName == S.GetName()))
		{
			Surface& surf = m_Surf[i];
			assert(surf.surf == &S);

			// Determine data size.
			// Note that for the FMT_MULT case we are 
			// assuming 9 data entries per facet
			// regardless of the nr of nodes a facet really has
			// this is because for surfaces, all elements are not
			// necessarily of the same type
			// TODO: Fix the assumption of the FMT_MULT
			int datasize = pd->VarSize(pd->DataType());
			int nsize = datasize;
			switch (pd->StorageFormat())
			{
			case FMT_NODE: nsize *= S.Nodes(); break;
			case FMT_ITEM: nsize *= S.Elements(); break;
			case FMT_MULT: nsize *= surf.maxNodes * S.Elements(); break;
			case FMT_REGION:
				// one value per surface so nsize remains unchanged
				break;
			default:
				assert(false);
			}

			// save data
			FEDataStream a; a.reserve(nsize);
			if (pd->Save(S, a))
			{
				// in FEBio 3.0, the data streams are assumed to have no padding, but for now we still need to pad 
				// the data stream before we write it to the file
				if (a.size() == nsize)
				{
					// assumed padding is already there, or not needed
					m_ar.WriteData(i + 1, a.data());
				}
				else
				{
					// this is only needed for FMT_MULT storage
					assert(pd->StorageFormat() == FMT_MULT);

					// add padding
					const int M = surf.maxNodes;
					int m = 0;
					FEDataStream b; b.assign(nsize, 0.f);
					for (int n = 0; n < S.Elements(); ++n)
					{
						FESurfaceElement& el = S.Element(n);
						int ne = el.Nodes();
						for (int j = 0; j < ne; ++j)
						{
							for (int k = 0; k < datasize; ++k) b[n * M * datasize + j * datasize + k] = a[m++];
						}
					}

					// write the padded data
					m_ar.WriteData(i + 1, b.data());
				}
			}
		}
	}
}

//-----------------------------------------------------------------------------
void FEBioPlotFile::WriteDomainDataField(FEModel &fem, FEPlotData* pd)
{
	FEMesh& m = fem.GetMesh();
	int ND = m.Domains();

	// if the item list is empty, store all domains
	vector<int> item = pd->GetItemList();
	if (item.empty())
	{
		for (int i = 0; i<ND; ++i) item.push_back(i);
	}

	// allow plot data to prepare for save
	if (pd->PreSave() == false)
	{
		assert(false);
		return;
	}

	// get the domain name (if any)
	string domName;
	const char* szdom = pd->GetDomainName();
	if (szdom) domName = szdom;

	// loop over all domains in the item list
	for (int i = 0; i<ND; ++i)
	{
		// get the domain
		FEDomain& D = m.Domain(item[i]);

		if (domName.empty() || (D.GetName() == domName))
		{
			// calculate the size of the data vector
			int nsize = pd->VarSize(pd->DataType());
			switch (pd->StorageFormat())
			{
			case FMT_NODE: nsize *= D.Nodes(); break;
			case FMT_ITEM: nsize *= D.Elements(); break;
			case FMT_MULT:
			{
				// since all elements have the same type within a domain
				// we just grab the number of nodes of the first element 
				// to figure out how much storage we need
				FEElement& e = D.ElementRef(0);
				int n = e.Nodes();
				nsize *= n * D.Elements();
			}
			break;
			case FMT_REGION:
				// one value for this domain so nsize remains unchanged
				break;
			default:
				assert(false);
			}
			assert(nsize > 0);

			// fill data vector and save
			FEDataStream a;
			a.reserve(nsize);
			if (pd->Save(D, a))
			{
				assert(a.size() == nsize);
				m_ar.WriteData(item[i] + 1, a.data());
			}
		}
	}
}

//-----------------------------------------------------------------------------
bool FEBioPlotFile::Append(const char *szfile)
{
	// try to open the file
	if (m_ar.Open(szfile) == false) return false;

	FEModel* fem = GetFEModel();
	FEPlotDataStore& pltData = fem->GetPlotDataStore();
	SetCompression(pltData.GetPlotCompression());

	// add plot variables
	for (int n = 0; n < pltData.PlotVariables(); ++n)
	{
		FEPlotVariable& vi = pltData.GetPlotVariable(n);
		const std::string& varName = vi.Name();
		const std::string& domName = vi.DomainName();

		// add the plot output variable
		if (AddVariable(varName.c_str(), vi.m_item, domName.c_str()) == false)
		{
			feLog("FATAL ERROR: Output variable \"%s\" is not defined\n", varName.c_str());
			throw "FATAL ERROR";
		}
	}

	// NOTE: Reading the dictionary rebuilds the plot variables too, but
	//       there is not enough data in the dictionary to do that correctly. 
	//       So, we should probably rely on the data store, which gets serialized to the dump file.
	// open the root element
	bool bok = true;
/*	m_ar.OpenChunk();
	unsigned int nid = m_ar.GetChunkID();
	if (nid != PLT_ROOT) return false;

	bok = false;
	while (m_ar.OpenChunk() == IO_OK)
	{
		nid = m_ar.GetChunkID();
		if (nid == PLT_DICTIONARY)
		{
			// read the dictionary
			bok = ReadDictionary();
			break;
		}
		m_ar.CloseChunk();
	}
*/
	// close it again ...
	m_ar.Close();

	// rebuild the surface table
	BuildSurfaceTable();

	// ... and open for appending
	if (bok) return m_ar.Append(szfile);

	return false;
}

//-----------------------------------------------------------------------------
bool FEBioPlotFile::ReadDictionary()
{
	PlotFile::Dictionary& dic = GetDictionary();
	dic.Clear();

	while (m_ar.OpenChunk() == IO_OK)
	{
		unsigned int nid = m_ar.GetChunkID();
		switch (nid)
		{
		case PLT_DIC_GLOBAL: assert(false); return false;
		case PLT_DIC_NODAL  : ReadDicList(); break;
		case PLT_DIC_DOMAIN : ReadDicList(); break;
		case PLT_DIC_SURFACE: ReadDicList(); break;
		default:
			assert(false);
			return false;
		}
		m_ar.CloseChunk();
	}
	return true;
}

//-----------------------------------------------------------------------------
bool FEBioPlotFile::ReadDicList()
{
	vector<int> l; // empty item list
	while (m_ar.OpenChunk() == IO_OK)
	{
		unsigned int nid = m_ar.GetChunkID();
		if (nid == PLT_DIC_ITEM)
		{
			while (m_ar.OpenChunk() == IO_OK)
			{
				unsigned int nid = m_ar.GetChunkID();
				if (nid == PLT_DIC_ITEM_NAME)
				{
					char sz[STR_SIZE];
					m_ar.read(sz, STR_SIZE);
					AddVariable(sz, l);
				}
				m_ar.CloseChunk();
			}
		}
		else return false;
		m_ar.CloseChunk();
	}
	return true;
}

//-----------------------------------------------------------------------------
void FEBioPlotFile::WriteMeshState(FEMesh& mesh)
{
	vector<unsigned int> flags;
	flags.reserve(mesh.Elements());
	int NDOM = mesh.Domains();
	for (int i = 0; i < NDOM; ++i)
	{
		FEDomain& dom = mesh.Domain(i);
		int NE = dom.Elements();
		for (int j = 0; j < NE; ++j)
		{
			FEElement& el = dom.ElementRef(j);
			unsigned int status = el.status();
			flags.push_back(status);
		}
	}

	m_ar.WriteChunk(PLT_ELEMENT_STATE, flags);
}

//-----------------------------------------------------------------------------
void FEBioPlotFile::WriteObjectsState()
{
	for (int i = 0; i < PointObjects(); ++i)
	{
		PointObject* po = m_Points[i];
		m_ar.BeginChunk(PLT_POINT_OBJECT);
		{
			m_ar.WriteChunk(PLT_OBJECT_ID, po->m_id);

			vec3d r = po->m_pos;
			float f[3] = { (float)r.x, (float)r.y, (float)r.z };
			m_ar.WriteChunk(PLT_OBJECT_POS, f, 3);

			quatd q = po->m_rot;
			float a[4] = { (float)q.x, (float)q.y, (float)q.z, (float)q.w };
			m_ar.WriteChunk(PLT_OBJECT_ROT, a, 4);

			r = po->m_r;
			float c[3] = { (float)r.x, (float)r.y, (float)r.z };
			m_ar.WriteChunk(PLT_POINT_COORD, c, 3);

			m_ar.BeginChunk(PLT_OBJECT_DATA);
			{
				WriteObjectData(po);
			}
			m_ar.EndChunk();
		}
		m_ar.EndChunk();
	}

	for (int i = 0; i < m_Lines.size(); ++i)
	{
		LineObject* po = GetLineObject(i);
		m_ar.BeginChunk(PLT_LINE_OBJECT);
		{
			m_ar.WriteChunk(PLT_OBJECT_ID, po->m_id);

			vec3d r = po->m_pos;
			float f[3] = { (float)r.x, (float)r.y, (float)r.z };
			m_ar.WriteChunk(PLT_OBJECT_POS, f, 3);

			quatd q = po->m_rot;
			float a[4] = { (float)q.x, (float)q.y, (float)q.z, (float)q.w };
			m_ar.WriteChunk(PLT_OBJECT_ROT, a, 4);

			vec3d r1 = po->m_r1;
			vec3d r2 = po->m_r2;
			float c[6] = { (float)r1.x, (float)r1.y, (float)r1.z, (float)r2.x, (float)r2.y, (float)r2.z };
			m_ar.WriteChunk(PLT_LINE_COORDS, c, 6);

			m_ar.BeginChunk(PLT_OBJECT_DATA);
			{
				WriteObjectData(po);
			}
			m_ar.EndChunk();
		}
		m_ar.EndChunk();
	}
}

//-----------------------------------------------------------------------------
void FEBioPlotFile::WriteObjectData(PlotObject* po)
{
	list<DICTIONARY_ITEM>::iterator it = po->m_data.begin();
	for (int j = 0; j < po->m_data.size(); ++j, ++it)
	{
		assert(it->m_psave);

		FEPlotObjectData* pd = dynamic_cast<FEPlotObjectData*>(it->m_psave); assert(pd);

		FEDataStream a;
		if (pd->Save(po, a))
		{
			m_ar.WriteData(j, a.data());
		}
	}
}<|MERGE_RESOLUTION|>--- conflicted
+++ resolved
@@ -659,48 +659,6 @@
 }
 
 //-----------------------------------------------------------------------------
-<<<<<<< HEAD
-=======
-FEBioPlotFile::~FEBioPlotFile(void)
-{
-	// close the archive
-	Close();
-
-	// clear everything
-	Clear();
-}
-
-//-----------------------------------------------------------------------------
-bool FEBioPlotFile::AddVariable(FEPlotData* ps, const char* szname)
-{
-	vector<int> dummy;
-	switch (ps->RegionType())
-	{
-	case FE_REGION_GLOBAL : return m_dic.AddGlobalVariable (ps, szname);
-	case FE_REGION_NODE   : return m_dic.AddNodalVariable  (ps, szname, dummy);
-	case FE_REGION_DOMAIN : return m_dic.AddDomainVariable (ps, szname, dummy);
-	case FE_REGION_SURFACE: return m_dic.AddSurfaceVariable(ps, szname, dummy);
-	default:
-		assert(false);
-		return false;
-	}
-}
-
-//-----------------------------------------------------------------------------
-bool FEBioPlotFile::AddVariable(const char* sz)
-{
-	vector<int> dummy;
-	return AddVariable(sz, dummy);
-}
-
-//-----------------------------------------------------------------------------
-bool FEBioPlotFile::AddVariable(const char* sz, vector<int>& item, const char* szdom)
-{ 
-	return m_dic.AddVariable(GetFEModel(), sz, item, szdom); 
-}
-
-//-----------------------------------------------------------------------------
->>>>>>> 51afeb1e
 int FEBioPlotFile::PointObjects()
 {
 	return (int) m_Points.size();
@@ -774,7 +732,8 @@
 //-----------------------------------------------------------------------------
 void FEBioPlotFile::Clear()
 {
-	m_dic.Clear();
+	PlotFile::Dictionary& dic = GetDictionary();
+	dic.Clear();
 	m_Surf.clear();
 	for (PointObject* p : m_Points) delete p; m_Points.clear();
 	for (LineObject* l : m_Lines) delete l; m_Lines.clear();
@@ -792,28 +751,7 @@
 	FEPlotDataStore& pltData = fem->GetPlotDataStore();
 	SetCompression(pltData.GetPlotCompression());
 
-<<<<<<< HEAD
-	// build the plot dictionary
 	BuildDictionary();
-=======
-	// clear any existing plot structures
-	m_dic.Clear();
-
-	// add plot variables
-	for (int n = 0; n < pltData.PlotVariables(); ++n)
-	{
-		FEPlotVariable& vi = pltData.GetPlotVariable(n);
-		const std::string& varName = vi.Name();
-		const std::string& domName = vi.DomainName();
-
-		// add the plot output variable
-		if (AddVariable(varName.c_str(), vi.m_item, domName.c_str()) == false)
-		{
-			feLog("FATAL ERROR: Output variable \"%s\" is not defined\n", varName.c_str());
-			throw "FATAL ERROR";
-		}
-	}
->>>>>>> 51afeb1e
 
 	try
 	{
@@ -1688,8 +1626,11 @@
 //-----------------------------------------------------------------------------
 void FEBioPlotFile::WriteGlobalData(FEModel& fem)
 {
-	list<DICTIONARY_ITEM>::iterator it = m_dic.m_Glob.begin();
-	for (int i = 0; i < (int)m_dic.m_Glob.size(); ++i, ++it)
+	PlotFile::Dictionary& dic = GetDictionary();
+	dic.Clear();
+	auto& globData = dic.GlobalVariableList();
+	list<DICTIONARY_ITEM>::iterator it = globData.begin();
+	for (int i = 0; i < (int)globData.size(); ++i, ++it)
 	{
 		m_ar.BeginChunk(PLT_STATE_VARIABLE);
 		{
