--- conflicted
+++ resolved
@@ -44,14 +44,10 @@
 {
 public:
 	// file version
-<<<<<<< HEAD
 	// 3.2: added PLT_ELEMENTSET_SECTION
-	// 3.3: added PLT_ELEM_LINE3
-=======
-	// 32: added PLT_ELEMENTSET_SECTION
-	// 33: node IDs are now stored in Node Section
->>>>>>> cb27e64d
-	enum { PLT_VERSION = 0x0033 };
+	// 3.3: node IDs are now stored in Node Section
+	// 3.4: added PLT_ELEM_LINE3
+	enum { PLT_VERSION = 0x0034 };
 
 	// file tags
 	enum { 
@@ -190,7 +186,7 @@
 		PLT_ELEM_PYRA5,
 		PLT_ELEM_TET5,
         PLT_ELEM_PYRA13,
-		PLT_ELEM_LINE3			// added in 3.3
+		PLT_ELEM_LINE3			// added in 3.4
     };
 
 	struct Surface
