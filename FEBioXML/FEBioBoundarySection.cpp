/*This file is part of the FEBio source code and is licensed under the MIT license
listed below.

See Copyright-FEBio.txt for details.

Copyright (c) 2021 University of Utah, The Trustees of Columbia University in
the City of New York, and others.

Permission is hereby granted, free of charge, to any person obtaining a copy
of this software and associated documentation files (the "Software"), to deal
in the Software without restriction, including without limitation the rights
to use, copy, modify, merge, publish, distribute, sublicense, and/or sell
copies of the Software, and to permit persons to whom the Software is
furnished to do so, subject to the following conditions:

The above copyright notice and this permission notice shall be included in all
copies or substantial portions of the Software.

THE SOFTWARE IS PROVIDED "AS IS", WITHOUT WARRANTY OF ANY KIND, EXPRESS OR
IMPLIED, INCLUDING BUT NOT LIMITED TO THE WARRANTIES OF MERCHANTABILITY,
FITNESS FOR A PARTICULAR PURPOSE AND NONINFRINGEMENT. IN NO EVENT SHALL THE
AUTHORS OR COPYRIGHT HOLDERS BE LIABLE FOR ANY CLAIM, DAMAGES OR OTHER
LIABILITY, WHETHER IN AN ACTION OF CONTRACT, TORT OR OTHERWISE, ARISING FROM,
OUT OF OR IN CONNECTION WITH THE SOFTWARE OR THE USE OR OTHER DEALINGS IN THE
SOFTWARE.*/



#include "stdafx.h"
#include "FEBioBoundarySection.h"
#include <FECore/FEModel.h>
#include <FECore/FEDiscreteMaterial.h>
#include <FECore/FEDiscreteDomain.h>
#include <FECore/FEAugLagLinearConstraint.h>
#include <FECore/FEPrescribedDOF.h>
#include <FECore/FEFixedBC.h>
#include <FECore/FECoreKernel.h>
#include <FECore/FELinearConstraintManager.h>
#include <FECore/FEPeriodicLinearConstraint.h>
//#include <FEBioRVE/FEPeriodicLinearConstraint2O.h>
#include <FECore/FEMergedConstraint.h>
#include <FEBioMech/FEMechModel.h>
#include <FEBioMech/FERigidMaterial.h>
#include <FECore/FEFacetSet.h>
#include <FECore/log.h>
#include <FECore/FEModelLoad.h>

//---------------------------------------------------------------------------------
void FEBioBoundarySection::BuildNodeSetMap()
{
	FEModel& fem = *GetFEModel();
	FEMesh& m = fem.GetMesh();

	m_NodeSet.clear();
	for (int i = 0; i<m.NodeSets(); ++i)
	{
		FENodeSet* nsi = m.NodeSet(i);
		m_NodeSet[nsi->GetName()] = nsi;
	}
}

//-----------------------------------------------------------------------------
void FEBioBoundarySection1x::Parse(XMLTag& tag)
{
	if (tag.isleaf()) return;

	++tag;
	do
	{
		if      (tag == "fix"              ) ParseBCFix         (tag);
		else if (tag == "prescribe"        ) ParseBCPrescribe   (tag);
		else if (tag == "contact"          ) ParseContactSection(tag);
		else if (tag == "linear_constraint") ParseConstraints   (tag);
		else if (tag == "spring"           ) ParseSpringSection (tag);
		else throw XMLReader::InvalidTag(tag);
		++tag;
	}
	while (!tag.isend());
}

//-----------------------------------------------------------------------------
void FEBioBoundarySection2::Parse(XMLTag& tag)
{
	if (tag.isleaf()) return;

	++tag;
	do
	{
		if      (tag == "fix"              ) ParseBCFix      (tag);
		else if (tag == "prescribe"        ) ParseBCPrescribe(tag);
		else if (tag == "linear_constraint") ParseConstraints(tag);
		else throw XMLReader::InvalidTag(tag);
		++tag;
	}
	while (!tag.isend());
}

//-----------------------------------------------------------------------------
void FEBioBoundarySection25::Parse(XMLTag& tag)
{
	if (tag.isleaf()) return;

	// build the node set map for faster lookup
	BuildNodeSetMap();

	++tag;
	do
	{
		if      (tag == "fix"                          ) ParseBCFix                     (tag);
		else if (tag == "prescribe"                    ) ParseBCPrescribe               (tag);
		else if (tag == "bc"                           ) ParseBC                        (tag);
		else if (tag == "rigid"                        ) ParseBCRigid                   (tag);
		else if (tag == "rigid_body"                   ) ParseRigidBody                 (tag);
		else if (tag == "linear_constraint"            ) ParseConstraints               (tag);
		else if (tag == "periodic_linear_constraint"   ) ParsePeriodicLinearConstraint  (tag);
		else if (tag == "periodic_linear_constraint_2O") ParsePeriodicLinearConstraint2O(tag);
		else if (tag == "merge"                        ) ParseMergeConstraint           (tag);
		else throw XMLReader::InvalidTag(tag);
		++tag;
	}
	while (!tag.isend());
}

//---------------------------------------------------------------------------------
// parse a surface section for contact definitions
//
bool FEBioBoundarySection::ParseSurfaceSection(XMLTag &tag, FESurface& s, int nfmt, bool bnodal)
{
	FEModel& fem = *GetFEModel();
	FEMesh& m = fem.GetMesh();
	int NN = m.Nodes();

	int N, nf[9];

	// count nr of faces
	int faces = tag.children();

	// allocate storage for faces
	s.Create(faces);

	FEModelBuilder* feb = GetBuilder();

	// read faces
	++tag;
	for (int i=0; i<faces; ++i)
	{
		FESurfaceElement& el = s.Element(i);

		// set the element type/integration rule
		if (bnodal)
		{
			if      (tag == "quad4") el.SetType(FE_QUAD4NI);
			else if (tag == "tri3" ) el.SetType(FE_TRI3NI );
			else if (tag == "tri6" ) el.SetType(FE_TRI6NI );
            else if (tag == "quad8" ) el.SetType(FE_QUAD8NI);
            else if (tag == "quad9" ) el.SetType(FE_QUAD9NI);
			else throw XMLReader::InvalidTag(tag);
		}
		else
		{
			if      (tag == "quad4") el.SetType(FE_QUAD4G4);
			else if (tag == "tri3" ) el.SetType(feb->m_ntri3);
			else if (tag == "tri6" ) el.SetType(feb->m_ntri6);
			else if (tag == "tri7" ) el.SetType(feb->m_ntri7);
			else if (tag == "tri10") el.SetType(feb->m_ntri10);
			else if (tag == "quad8") el.SetType(FE_QUAD8G9);
			else if (tag == "quad9") el.SetType(FE_QUAD9G9);
			else throw XMLReader::InvalidTag(tag);
		}

		N = el.Nodes();

		if (nfmt == 0)
		{
			tag.value(nf, N);
			for (int j=0; j<N; ++j) 
			{
				int nid = nf[j]-1;
				if ((nid<0)||(nid>= NN)) throw XMLReader::InvalidValue(tag);
				el.m_node[j] = nid;
			}
		}
		else if (nfmt == 1)
		{
			tag.value(nf, 2);
			FEElement* pe = m.FindElementFromID(nf[0]);
			if (pe)
			{
				int ne[9];
				int nn = pe->GetFace(nf[1]-1, ne);
				if (nn != N) throw XMLReader::InvalidValue(tag);
				for (int j=0; j<N; ++j) el.m_node[j] = ne[j];
				el.m_elem[0] = pe;
			}
			else throw XMLReader::InvalidValue(tag);
		}

		++tag;
	}
	return true;
}

//-----------------------------------------------------------------------------
void FEBioBoundarySection::AddFixedBC(FENodeSet* set, int dof)
{
	FEModel* fem = GetFEModel();
	FEFixedBC* bc = new FEFixedBC(fem);
	bc->SetDOFList(dof);
	bc->SetNodeSet(set);
	fem->AddBoundaryCondition(bc);
}

//-----------------------------------------------------------------------------
void FEBioBoundarySection::ParseBCFix(XMLTag &tag)
{
	FEModel& fem = *GetFEModel();
	DOFS& dofs = fem.GetDOFS();

	// get the DOF indices
	const int dof_X = fem.GetDOFIndex("x");
	const int dof_Y = fem.GetDOFIndex("y");
	const int dof_Z = fem.GetDOFIndex("z");
	const int dof_U = fem.GetDOFIndex("u");
	const int dof_V = fem.GetDOFIndex("v");
	const int dof_W = fem.GetDOFIndex("w");
    const int dof_SX = fem.GetDOFIndex("sx");
    const int dof_SY = fem.GetDOFIndex("sy");
    const int dof_SZ = fem.GetDOFIndex("sz");
    const int dof_WX = fem.GetDOFIndex("wx");
    const int dof_WY = fem.GetDOFIndex("wy");
    const int dof_WZ = fem.GetDOFIndex("wz");

	// see if a set is defined
	const char* szset = tag.AttributeValue("set", true);
	if (szset)
	{
		// read the set
		FEMesh& mesh = fem.GetMesh();
		FENodeSet* ps = mesh.FindNodeSet(szset);
		if (ps == 0) throw XMLReader::InvalidAttributeValue(tag, "set", szset);

		// get the bc attribute
		const char* sz = tag.AttributeValue("bc");

		// Make sure this is a leaf
		if (tag.isleaf() == false) throw XMLReader::InvalidValue(tag);

		// loop over all nodes in the nodeset
		int ndof = dofs.GetDOF(sz);
		if (ndof >= 0) AddFixedBC(ps, ndof);
		else
		{
			// The supported fixed BC strings don't quite follow the dof naming convention.
			// For now, we'll check these BC explicitly, but I want to get rid of this in the future.
			if      (strcmp(sz, "xy"  ) == 0) { AddFixedBC(ps, dof_X ); AddFixedBC(ps, dof_Y); }
			else if (strcmp(sz, "yz"  ) == 0) { AddFixedBC(ps, dof_Y ); AddFixedBC(ps, dof_Z); }
			else if (strcmp(sz, "xz"  ) == 0) { AddFixedBC(ps, dof_X ); AddFixedBC(ps, dof_Z); }
			else if (strcmp(sz, "xyz" ) == 0) { AddFixedBC(ps, dof_X ); AddFixedBC(ps, dof_Y); AddFixedBC(ps, dof_Z); }
			else if (strcmp(sz, "uv"  ) == 0) { AddFixedBC(ps, dof_U ); AddFixedBC(ps, dof_V); }
			else if (strcmp(sz, "vw"  ) == 0) { AddFixedBC(ps, dof_V ); AddFixedBC(ps, dof_W); }
			else if (strcmp(sz, "uw"  ) == 0) { AddFixedBC(ps, dof_U ); AddFixedBC(ps, dof_W); }
			else if (strcmp(sz, "uvw" ) == 0) { AddFixedBC(ps, dof_U ); AddFixedBC(ps, dof_V); AddFixedBC(ps, dof_W); }
            else if (strcmp(sz, "sxy" ) == 0) { AddFixedBC(ps, dof_SX); AddFixedBC(ps, dof_SY); }
            else if (strcmp(sz, "syz" ) == 0) { AddFixedBC(ps, dof_SY); AddFixedBC(ps, dof_SZ); }
            else if (strcmp(sz, "sxz" ) == 0) { AddFixedBC(ps, dof_SX); AddFixedBC(ps, dof_SZ); }
            else if (strcmp(sz, "sxyz") == 0) { AddFixedBC(ps, dof_SX); AddFixedBC(ps, dof_SY); AddFixedBC(ps, dof_SZ); }
            else if (strcmp(sz, "wxy" ) == 0) { AddFixedBC(ps, dof_WX); AddFixedBC(ps, dof_WY); }
            else if (strcmp(sz, "wyz" ) == 0) { AddFixedBC(ps, dof_WY); AddFixedBC(ps, dof_WZ); }
            else if (strcmp(sz, "wxz" ) == 0) { AddFixedBC(ps, dof_WX); AddFixedBC(ps, dof_WZ); }
            else if (strcmp(sz, "wxyz") == 0) { AddFixedBC(ps, dof_WX); AddFixedBC(ps, dof_WY); AddFixedBC(ps, dof_WZ); }
			else throw XMLReader::InvalidAttributeValue(tag, "bc", sz);
		}
	}
	else
	{
		// The format where the bc can be defined on each line is no longer supported.
		throw XMLReader::MissingAttribute(tag, "set");
	}
}


//-----------------------------------------------------------------------------
void FEBioBoundarySection2::ParseBCFix(XMLTag &tag)
{
	FEModel& fem = *GetFEModel();
	DOFS& dofs = fem.GetDOFS();
	FEMesh& mesh = fem.GetMesh();
	int NN = mesh.Nodes();

	// get the required bc attribute
	char szbc[8];
	strcpy(szbc, tag.AttributeValue("bc"));

	// process the bc string
	vector<int> bc;

	int ndof = dofs.GetDOF(szbc);
	if (ndof >= 0) bc.push_back(ndof);
	else
	{
		// get the DOF indices
		const int dof_X = fem.GetDOFIndex("x");
		const int dof_Y = fem.GetDOFIndex("y");
		const int dof_Z = fem.GetDOFIndex("z");
		const int dof_U = fem.GetDOFIndex("u");
		const int dof_V = fem.GetDOFIndex("v");
		const int dof_W = fem.GetDOFIndex("w");
		const int dof_SX = fem.GetDOFIndex("sx");
		const int dof_SY = fem.GetDOFIndex("sy");
		const int dof_SZ = fem.GetDOFIndex("sz");
        const int dof_WX = fem.GetDOFIndex("wx");
        const int dof_WY = fem.GetDOFIndex("wy");
        const int dof_WZ = fem.GetDOFIndex("wz");

		// The supported fixed BC strings don't quite follow the dof naming convention.
		// For now, we'll check these BC explicitly, but I want to get rid of this in the future.
		if      (strcmp(szbc, "xy"  ) == 0) { bc.push_back(dof_X ); bc.push_back(dof_Y); }
		else if (strcmp(szbc, "yz"  ) == 0) { bc.push_back(dof_Y ); bc.push_back(dof_Z); }
		else if (strcmp(szbc, "xz"  ) == 0) { bc.push_back(dof_X ); bc.push_back(dof_Z); }
		else if (strcmp(szbc, "xyz" ) == 0) { bc.push_back(dof_X ); bc.push_back(dof_Y); bc.push_back(dof_Z); }
		else if (strcmp(szbc, "uv"  ) == 0) { bc.push_back(dof_U ); bc.push_back(dof_V); }
		else if (strcmp(szbc, "vw"  ) == 0) { bc.push_back(dof_V ); bc.push_back(dof_W); }
		else if (strcmp(szbc, "uw"  ) == 0) { bc.push_back(dof_U ); bc.push_back(dof_W); }
		else if (strcmp(szbc, "uvw" ) == 0) { bc.push_back(dof_U ); bc.push_back(dof_V); bc.push_back(dof_W); }
	    else if (strcmp(szbc, "sxy" ) == 0) { bc.push_back(dof_SX); bc.push_back(dof_SY); }
		else if (strcmp(szbc, "syz" ) == 0) { bc.push_back(dof_SY); bc.push_back(dof_SZ); }
		else if (strcmp(szbc, "sxz" ) == 0) { bc.push_back(dof_SX); bc.push_back(dof_SZ); }
		else if (strcmp(szbc, "sxyz") == 0) { bc.push_back(dof_SX); bc.push_back(dof_SY); bc.push_back(dof_SZ); }
        else if (strcmp(szbc, "wxy" ) == 0) { bc.push_back(dof_WX); bc.push_back(dof_WY); }
        else if (strcmp(szbc, "wyz" ) == 0) { bc.push_back(dof_WY); bc.push_back(dof_WZ); }
        else if (strcmp(szbc, "wxz" ) == 0) { bc.push_back(dof_WX); bc.push_back(dof_WZ); }
        else if (strcmp(szbc, "wxyz") == 0) { bc.push_back(dof_WX); bc.push_back(dof_WY); bc.push_back(dof_WZ); }
		else if (strcmp(szbc, "xyzuvw") == 0)
		{
			bc.push_back(dof_X); bc.push_back(dof_Y); bc.push_back(dof_Z);
			bc.push_back(dof_U); bc.push_back(dof_V); bc.push_back(dof_W);
		}
        else if (strcmp(szbc, "xyzsxyz") == 0)
        {
            bc.push_back(dof_X); bc.push_back(dof_Y); bc.push_back(dof_Z);
            bc.push_back(dof_SX); bc.push_back(dof_SY); bc.push_back(dof_SZ);
        }
		else
		{
			// see if this is a comma seperated list
			if (dofs.ParseDOFString(szbc, bc) == false)
				throw XMLReader::InvalidAttributeValue(tag, "bc", szbc);
		}
	}

	if (bc.empty()) throw XMLReader::InvalidAttributeValue(tag, "bc", szbc);
	int nbc = (int)bc.size();

	// create the fixed BC's
	vector<FEFixedBC*> pbc(nbc);
	for (int i=0; i<nbc; ++i)
	{
		FEFixedBC* pbci = dynamic_cast<FEFixedBC*>(fecore_new<FEBoundaryCondition>("fix", &fem));
		pbci->SetDOFList(bc[i]);
		pbc[i] = pbci;

		// add it to the model
		GetBuilder()->AddBC(pbci);
	}

	// see if the set attribute is defined
	const char* szset = tag.AttributeValue("set", true);
	if (szset)
	{
		// make sure the tag is a leaf
		if (tag.isleaf() == false) throw XMLReader::InvalidValue(tag);

		// process the node set
		FENodeSet* pns = mesh.FindNodeSet(szset);
		if (pns == 0) throw XMLReader::InvalidAttributeValue(tag, "set", szset);

		for (int j=0; j<nbc; ++j) pbc[j]->SetNodeSet(pns);
	}
	else
	{
		FENodeSet* nset = fecore_alloc(FENodeSet, &fem);
		fem.GetMesh().AddNodeSet(nset);

		// Read the fixed nodes
		++tag;
		do
		{
			int n = ReadNodeID(tag);
			if ((n<0) || (n >= NN)) throw XMLReader::InvalidAttributeValue(tag, "id");
			nset->Add(n);
			++tag;
		}
		while (!tag.isend());

		for (int j = 0; j<nbc; ++j) pbc[j]->SetNodeSet(nset);
	}
}

//-----------------------------------------------------------------------------
void FEBioBoundarySection25::ParseBCFix(XMLTag &tag)
{
	FEModel& fem = *GetFEModel();
	DOFS& dofs = fem.GetDOFS();
	FEMesh& mesh = fem.GetMesh();

	// make sure the tag is a leaf
	if (tag.isempty() == false) throw XMLReader::InvalidValue(tag);

	// get the required bc attribute
	char szbc[64] = {0};
	strcpy(szbc, tag.AttributeValue("bc"));

	// process the bc string
	vector<int> bc;
	dofs.ParseDOFString(szbc, bc);

	// check the list
	if (bc.empty()) throw XMLReader::InvalidAttributeValue(tag, "bc", szbc);
	int nbc = (int)bc.size();
	for (int i=0; i<nbc; ++i) if (bc[i] == -1) throw XMLReader::InvalidAttributeValue(tag, "bc", szbc);

	// get the nodeset
	const char* szset = tag.AttributeValue("node_set");
	map<string, FENodeSet*>::iterator nset = m_NodeSet.find(szset);
	if (nset == m_NodeSet.end()) throw XMLReader::InvalidAttributeValue(tag, "node_set", szset);
	FENodeSet* nodeSet = (*nset).second;

	// create the fixed BC's
	for (int i=0; i<nbc; ++i)
	{
		FEFixedBC* pbc = dynamic_cast<FEFixedBC*>(fecore_new<FEBoundaryCondition>("fix", &fem));
		pbc->SetDOFList(bc[i]);
		pbc->SetNodeSet(nodeSet);

		// add it to the model
		GetBuilder()->AddBC(pbc);
	}
}

//-----------------------------------------------------------------------------
void FEBioBoundarySection::ParseBCPrescribe(XMLTag& tag)
{
	FEModel& fem = *GetFEModel();
	FEMesh& mesh = fem.GetMesh();
	DOFS& dofs = fem.GetDOFS();

	// see if this tag defines a set
	const char* szset = tag.AttributeValue("set", true);
	if (szset)
	{
		// Find the set
		FENodeSet* ps = mesh.FindNodeSet(szset);
		if (ps == 0) throw XMLReader::InvalidAttributeValue(tag, "set", szset);

		// get the bc attribute
		const char* sz = tag.AttributeValue("bc");

		// find the dof index from its symbol
		int bc = dofs.GetDOF(sz);
		if (bc == -1) 
		{
			// the temperature degree of freedom was renamed
			// for backward compatibility we need to check for it
			if (strcmp(sz, "t") == 0) bc = dofs.GetDOF("T");
			throw XMLReader::InvalidAttributeValue(tag, "bc", sz);
		}

		// get the lc attribute
		sz = tag.AttributeValue("lc");
		int lc = atoi(sz);

		// make sure this tag is a leaf
		if (tag.isleaf() == false) throw XMLReader::InvalidValue(tag);

		// get the scale factor
		double s = 1;
		value(tag, s);

		// create the bc
		FEPrescribedDOF* pdc = dynamic_cast<FEPrescribedDOF*>(fecore_new<FEBoundaryCondition>("prescribe", &fem));
		pdc->SetScale(s).SetDOF(bc);

		if (lc >= 0)
		{
			FEParam* p = pdc->GetParameter("scale");
			if (p == nullptr) throw XMLReader::InvalidTag(tag);
			fem.AttachLoadController(p, lc);
		}

		// add this boundary condition to the current step
		GetBuilder()->AddBC(pdc);

		// add nodes in the nodeset
		pdc->SetNodeSet(ps);
	}
	else
	{
		// count how many prescibed nodes there are
		int ndis = tag.children();

		// determine whether prescribed BC is relative or absolute
		bool br = false;
		const char* sztype = tag.AttributeValue("type",true);
		if (sztype && strcmp(sztype, "relative") == 0) br = true;

		// read the prescribed data
		++tag;
		for (int i=0; i<ndis; ++i)
		{
			int n = ReadNodeID(tag);
			const char* sz = tag.AttributeValue("bc");

			// get the dof index from its symbol
			int bc = dofs.GetDOF(sz);
			if (bc == -1) throw XMLReader::InvalidAttributeValue(tag, "bc", sz);

			sz = tag.AttributeValue("lc");
			int lc = atoi(sz)-1;

			double scale;
			tag.value(scale);

			FEPrescribedDOF* pdc = dynamic_cast<FEPrescribedDOF*>(fecore_new<FEBoundaryCondition>("prescribe", &fem));
			pdc->SetDOF(bc);
			pdc->SetScale(scale);
			pdc->SetRelativeFlag(br);

			FENodeSet* ps = fecore_alloc(FENodeSet, &fem);
			ps->Add(n);
			pdc->SetNodeSet(ps);

			if (lc >= 0)
			{
				FEParam* p = pdc->GetParameter("scale");
				if (p == nullptr) throw XMLReader::InvalidTag(tag);
				fem.AttachLoadController(p, lc);
			}

			// add this boundary condition to the current step
			GetBuilder()->AddBC(pdc);

			// next tag
			++tag;
		}
	}
}

//-----------------------------------------------------------------------------
void FEBioBoundarySection2::ParseBCPrescribe(XMLTag& tag)
{
	FEModel& fem = *GetFEModel();
	FEMesh& mesh = fem.GetMesh();
	DOFS& dofs = fem.GetDOFS();
	int NN = mesh.Nodes();

	// count how many prescibed nodes there are
	int ndis = tag.children();

	// determine whether prescribed BC is relative or absolute
	bool br = false;
	const char* sztype = tag.AttributeValue("type",true);
	if (sztype && strcmp(sztype, "relative") == 0) br = true;

	// get the BC
	const char* sz = tag.AttributeValue("bc");
	int bc = dofs.GetDOF(sz);
	if (bc == -1) 
	{
		// the temperature degree of freedom was renamed
		// for backward compatibility we need to check for it
		if (strcmp(sz, "t") == 0) bc = dofs.GetDOF("T");
		else throw XMLReader::InvalidAttributeValue(tag, "bc", sz);
	}

	// get the load curve number
	int lc = -1;
	sz = tag.AttributeValue("lc", true);
	if (sz) { lc = atoi(sz) - 1; }

	// see if the scale attribute is defined
	double scale = 1.0;
	tag.AttributeValue("scale", scale, true);

	// if the value is a leaf, the scale factor is defined as the value
	if (tag.isleaf())
	{
		tag.value(scale);
	}

	// create a prescribed bc
	FEPrescribedDOF* pdc = dynamic_cast<FEPrescribedDOF*>(fecore_new<FEBoundaryCondition>("prescribe", &fem));
	pdc->SetDOF(bc);
	pdc->SetScale(scale);
	pdc->SetRelativeFlag(br);

	if (lc >= 0)
	{
		FEParam* p = pdc->GetParameter("scale");
		if (p == nullptr) throw XMLReader::InvalidTag(tag);
		fem.AttachLoadController(p, lc);
	}

	// add this boundary condition to the current step
	GetBuilder()->AddBC(pdc);

	// see if there is a set defined
	const char* szset = tag.AttributeValue("set", true);
	if (szset)
	{
		// make sure this is a leaf tag
		if (tag.isleaf() == false) throw XMLReader::InvalidValue(tag);

		// find the node set
		FENodeSet* pns = mesh.FindNodeSet(szset);
		if (pns == 0) throw XMLReader::InvalidAttributeValue(tag, "set", szset);

		// add the nodes
		pdc->SetNodeSet(pns);
	}
	else
	{
		FENodeSet* nset = fecore_alloc(FENodeSet, &fem);
		fem.GetMesh().AddNodeSet(nset);

		// read the prescribed data
		++tag;
		for (int i=0; i<ndis; ++i)
		{
			// get the node ID
			int n = ReadNodeID(tag);
			value(tag, scale);

			// TODO: I need to create a data map for this BC and assign the values
			// to that data map

			nset->Add(n);
			++tag;
		}

		pdc->SetNodeSet(nset);
	}
}

//-----------------------------------------------------------------------------
//! In version 2.5 all prescribed boundary conditions use a node set to define
//! the list of nodes to which the bc is applied.
void FEBioBoundarySection25::ParseBCPrescribe(XMLTag& tag)
{
	FEModel& fem = *GetFEModel();
	FEMesh& mesh = fem.GetMesh();
	DOFS& dofs = fem.GetDOFS();
	int NN = mesh.Nodes();

	// get the BC
	const char* sz = tag.AttributeValue("bc");
	int bc = dofs.GetDOF(sz);
	if (bc == -1) throw XMLReader::InvalidAttributeValue(tag, "bc", sz);

	// Boundary conditions can be applied to node sets or surfaces
	// depending on whether the node_set or surface attribute is defined
	FENodeSet* nodeSet = nullptr;
	FEFacetSet* facetSet = nullptr;

	// get the node set or surface
	const char* szset = tag.AttributeValue("node_set");
	if (szset) {
		map<string, FENodeSet*>::iterator nset = m_NodeSet.find(szset);
		if (nset == m_NodeSet.end()) throw XMLReader::InvalidAttributeValue(tag, "node_set", szset);
		nodeSet = (*nset).second;
	}
	else
	{
		const char* szset = tag.AttributeValue("surface");
		if (szset) {
			facetSet = mesh.FindFacetSet(szset);
			if (facetSet == nullptr) throw XMLReader::InvalidAttributeValue(tag, "surface", szset);
		}
		else throw XMLReader::MissingAttribute(tag, "node_set");
	}

	// create a prescribed bc
	FEPrescribedDOF* pdc = dynamic_cast<FEPrescribedDOF*>(fecore_new<FEBoundaryCondition>("prescribe", &fem));
	pdc->SetDOF(bc);

	// Apply either the node set or the surface
	if (nodeSet) pdc->SetNodeSet(nodeSet);
	else if (facetSet)
	{
		FENodeSet* set = fecore_alloc(FENodeSet, &fem);
		set->Add(facetSet->GetNodeList());
		pdc->SetNodeSet(set);
	}

	// add this boundary condition to the current step
	GetBuilder()->AddBC(pdc);

	// Read the parameter list
	FEParameterList& pl = pdc->GetParameterList();

	++tag;
	do
	{
		if (ReadParameter(tag, pl, 0, 0) == false)
		{
			if (tag == "value")
			{
				feLogWarningEx((&fem), "The value parameter of the prescribed bc is deprecated.");

				// NOTE: This will only work if the scale was set to 1!!
				const char* sznodedata = tag.AttributeValue("node_data", true);
				if (sznodedata)
				{
					FEParam* pp = pdc->GetParameter("scale"); assert(pp);
					GetBuilder()->AddMappedParameter(pp, pdc, sznodedata);
				}
				else
				{
					double v;
					tag.value(v);
					pdc->SetScale(v);
				}
			}
			else throw XMLReader::InvalidTag(tag);
		}
		++tag;
	} while (!tag.isend());
}

//-----------------------------------------------------------------------------
void FEBioBoundarySection25::ParseBC(XMLTag& tag)
{
	FEModel& fem = *GetFEModel();
	FEMesh& mesh = fem.GetMesh();

	// get the type string
	const char* sztype = tag.AttributeValue("type");

	// create the boundary condition
	FEBoundaryCondition* pdc = fecore_new<FEBoundaryCondition>(sztype, &fem);
	if (pdc == 0) throw XMLReader::InvalidTag(tag);

	// get the node set
	const char* szset = tag.AttributeValue("node_set", true);
	if (szset)
	{
		FENodeSet* nodeSet = mesh.FindNodeSet(szset);
		if (nodeSet == 0) throw XMLReader::InvalidAttributeValue(tag, "node_set", szset);

		// Set the node set
		FEProperty* p = pdc->FindProperty("node_set");
		if (p == nullptr) XMLReader::InvalidAttributeValue(tag, "node_set", szset);
		p->SetProperty(nodeSet);

		// Read the parameter list
		FEParameterList& pl = pdc->GetParameterList();
		ReadParameterList(tag, pl);
	}
	else
	{
		// if a node set is not defined, see if a surface is defined
		szset = tag.AttributeValue("surface");
		FEFacetSet* set = mesh.FindFacetSet(szset);

		// Read the parameter list (before setting the surface)
		FEParameterList& pl = pdc->GetParameterList();
		ReadParameterList(tag, pl);

		// add the surface
		FEProperty* p = pdc->FindProperty("surface");
		if (p == nullptr) XMLReader::InvalidAttributeValue(tag, "surface", szset);
		FESurface* surf = fecore_alloc(FESurface, GetFEModel());
		surf->Create(*set);
		mesh.AddSurface(surf);
		p->SetProperty(surf);
	}

	// add this boundary condition to the current step
	GetBuilder()->AddBC(pdc);
}

//-----------------------------------------------------------------------------
void FEBioBoundarySection::ParseSpringSection(XMLTag &tag)
{
	FEModel& fem = *GetFEModel();
	FEMesh& mesh = fem.GetMesh();

	// determine the spring type
	const char* szt = tag.AttributeValue("type", true);
	if (szt == 0) szt = "linear";
	FEDiscreteMaterial* pm = dynamic_cast<FEDiscreteMaterial*>(fecore_new<FEMaterial>(szt, &fem));
	if (pm == 0) throw XMLReader::InvalidAttributeValue(tag, "type", szt);

	// create a new spring "domain"
	FECoreKernel& febio = FECoreKernel::GetInstance();
	FE_Element_Spec spec;
	spec.eclass = FE_ELEM_TRUSS;
	spec.eshape = ET_TRUSS2;
	spec.etype  = FE_DISCRETE;
	FEDiscreteDomain* pd = dynamic_cast<FEDiscreteDomain*>(febio.CreateDomain(spec, &mesh, pm));
	mesh.AddDomain(pd);

	pd->Create(1, spec);
	FEDiscreteElement& de = pd->Element(0);
	de.SetID(++GetBuilder()->m_maxid);
	
	// add a new material for each spring
	fem.AddMaterial(pm);
	pm->SetID(fem.Materials());
	pd->SetMatID(fem.Materials()-1);

	// read spring discrete elements
	++tag;
	do
	{
		// read the required node tag
		if (tag == "node")
		{
			int n[2];
			tag.value(n, 2);
			de.m_node[0] = n[0]-1;
			de.m_node[1] = n[1]-1;
		}
		else
		{
			// read the actual spring material parameters
			FEParameterList& pl = pm->GetParameterList();
			if (ReadParameter(tag, pl) == 0)
			{
				throw XMLReader::InvalidTag(tag);
			}
		}
		++tag;
	}
	while (!tag.isend());

	pd->CreateMaterialPointData();
}

//-----------------------------------------------------------------------------
//! Parse the linear constraints section of the xml input file
//! This section is a subsection of the Boundary section

void FEBioBoundarySection::ParseConstraints(XMLTag& tag)
{
	FEModel& fem = *GetFEModel();
	DOFS& dofs = fem.GetDOFS();

	// make sure there is a constraint defined
	if (tag.isleaf()) return;

	FEModelBuilder* feb = GetBuilder();

	// read the parent node
	int nodeID;
	tag.AttributeValue("node", nodeID);
	int parentNode = feb->FindNodeFromID(nodeID);

	// get the dofs
	const char* szbc = tag.AttributeValue("bc");
	vector<int> dofList;
	dofs.ParseDOFString(szbc, dofList);
	int ndofs = (int) dofList.size();

	// allocate linear constraints
	vector<FELinearConstraint*> LC;
	for (int i=0; i<ndofs; ++i)
	{
		int dof = dofList[i];
		if (dof < 0) throw XMLReader::InvalidAttributeValue(tag, "bc", szbc);

		LC[i] = new FELinearConstraint(&fem);
		LC[i]->SetParentDof(dof, parentNode);
	}

	// read the child nodes
	++tag;
	do
	{
		if (tag == "node")
		{
			// get the node
			int childNode = ReadNodeID(tag);

			// get the dof
			// (if ommitted we take the parent dof)
			int childDOF = -1;
			const char* szbc = tag.AttributeValue("bc", true);
			if (szbc)
			{
				childDOF = dofs.GetDOF(szbc);
				if (childDOF < 0) throw XMLReader::InvalidAttributeValue(tag, "bc", szbc);
			}

			// get the coefficient
			double val;
			tag.value(val);

			// add it to the list
			for (int i=0; i<ndofs; ++i)
			{
				int ndof = (childDOF < 0 ? LC[i]->GetParentDof() : childDOF);
				LC[i]->AddChildDof(ndof, childNode, val);
			}
		}
		else throw XMLReader::InvalidTag(tag);
		++tag;
	}
	while (!tag.isend());

	// add the linear constraint to the system
	for (int i=0; i<ndofs; ++i)
	{
		fem.GetLinearConstraintManager().AddLinearConstraint(LC[i]);
		GetBuilder()->AddComponent(LC[i]);
	}
}

void FEBioBoundarySection25::ParseMergeConstraint(XMLTag& tag)
{
	// make sure this is an empty tag
	if (tag.isempty() == false) throw XMLReader::InvalidValue(tag);

	// get the dofs
	const char* szbc = tag.AttributeValue("bc");

	// get the surface pair name
	const char* szsp = tag.AttributeValue("surface_pair");

	// get the dof list
	FEModel& fem = *GetFEModel();
	DOFS& dof = fem.GetDOFS();
	vector<int> dofs;
	dof.ParseDOFString(szbc, dofs);
	if (dofs.empty()) throw XMLReader::InvalidAttributeValue(tag, "bc", szbc);

	// get the surfaces
	FEMesh& mesh = fem.GetMesh();
	FESurfacePair* sp = mesh.FindSurfacePair(szsp);
	if (sp == 0) throw XMLReader::InvalidAttributeValue(tag, "surface_pair", szsp);

	// merge the interfaces
	FEMergedConstraint merge(fem);
	if (merge.Merge(sp->GetSecondarySurface(), sp->GetPrimarySurface(), dofs) == false)
		throw XMLReader::InvalidTag(tag);
}

void FEBioBoundarySection25::ParsePeriodicLinearConstraint(XMLTag& tag)
{
	FEModel* fem = GetFEModel();
	FEMesh& mesh = fem->GetMesh();
	FEPeriodicLinearConstraint plc(fem);

	FEModelBuilder* feb = GetBuilder();

	++tag;
	do
	{
		if (tag == "constrain")
		{
			const char* sz = tag.AttributeValue("surface_pair", true);
			if (sz)
			{
				FESurfacePair* spair = mesh.FindSurfacePair(sz);
				if (spair == 0) throw XMLReader::InvalidAttributeValue(tag, "surface_pair", sz);

				FESurface* surf2 = fecore_alloc(FESurface, fem); feb->BuildSurface(*surf2, *spair->GetSecondarySurface());
				FESurface* surf1 = fecore_alloc(FESurface, fem); feb->BuildSurface(*surf1, *spair->GetPrimarySurface());
				plc.AddNodeSetPair(surf2->GetNodeList(), surf1->GetNodeList());
			}
			else throw XMLReader::MissingAttribute(tag, "surface_pair");
		}
		else throw XMLReader::InvalidTag(tag);
		++tag;
	}
	while (!tag.isend());

	// generate the linear constraints
	plc.GenerateConstraints(fem);

	// don't forget to activate

}

void FEBioBoundarySection25::ParsePeriodicLinearConstraint2O(XMLTag& tag)
{
	assert(false);
	throw XMLReader::InvalidTag(tag);

/*	FEModel* fem = GetFEModel();
	FEMesh& mesh = fem->GetMesh();
	FEPeriodicLinearConstraint2O plc;

	FEModelBuilder* feb = GetBuilder();

	++tag;
	do
	{
		if (tag == "constrain")
		{
			const char* sz = tag.AttributeValue("surface_pair");
			if (sz)
			{
				FESurfacePair* spair = mesh.FindSurfacePair(sz);
				if (spair == 0) throw XMLReader::InvalidAttributeValue(tag, "surface_pair", sz);

				FESurface* surf2 = fecore_alloc(FESurface, fem); feb->BuildSurface(*surf2, *spair->GetSecondarySurface());
				FESurface* surf1 = fecore_alloc(FESurface, fem); feb->BuildSurface(*surf1, *spair->GetPrimarySurface());
				plc.AddNodeSetPair(surf2->GetNodeList(), surf1->GetNodeList());
			}
			else throw XMLReader::MissingAttribute(tag, "surface_pair");
		}
		else throw XMLReader::InvalidTag(tag);
		++tag;
	}
	while (!tag.isend());

	// generate the linear constraints
	if (plc.GenerateConstraints(fem) == false)
	{
		throw XMLReader::InvalidTag(tag);
	}
	*/
}

//-----------------------------------------------------------------------------
void FEBioBoundarySection::ParseContactInterface(XMLTag& tag, FESurfacePairConstraint* pci)
{
	FEModel& fem = *GetFEModel();
	FEMesh& m = fem.GetMesh();

	// get the parameter list
	FEParameterList& pl = pci->GetParameterList();

	// read the parameters
	++tag;
	do
	{
		if (ReadParameter(tag, pl) == false)
		{
			if (tag == "surface")
			{
				const char* sztype = tag.AttributeValue("type");
				int ntype = 0;
				if (strcmp(sztype, "master") == 0) ntype = 1;
				else if (strcmp(sztype, "slave") == 0) ntype = 2;

				FESurface& s = *(ntype == 1? pci->GetSecondarySurface() : pci->GetPrimarySurface());
				m.AddSurface(&s);

				int nfmt = 0;
				const char* szfmt = tag.AttributeValue("format", true);
				if (szfmt)
				{
					if (strcmp(szfmt, "face nodes") == 0) nfmt = 0;
					else if (strcmp(szfmt, "element face") == 0) nfmt = 1;
				}

				// read the surface section
				ParseSurfaceSection(tag, s, nfmt, pci->UseNodalIntegration());
			}
			else throw XMLReader::InvalidTag(tag);
		}

		++tag;
	}
	while (!tag.isend());
}


//-----------------------------------------------------------------------------
//! Parses the contact section of the xml input file
//! The contact section is a subsection of the boundary section

void FEBioBoundarySection::ParseContactSection(XMLTag& tag)
{
	FEModel& fem = *GetFEModel();
	FEMesh& m = fem.GetMesh();

	FEModelBuilder* feb = GetBuilder();

	// get the type attribute
	const char* szt = tag.AttributeValue("type");

	// Not all contact interfaces can be parsed automatically.
	// First, check all these special cases.
	if (strcmp(szt, "rigid_wall") == 0)
	{
		// --- R I G I D   W A L L   I N T E R F A C E ---

		FESurfacePairConstraint* ps = fecore_new<FESurfacePairConstraint>(szt, GetFEModel());
		if (ps)
		{
			fem.AddSurfacePairConstraint(ps);

			++tag;
			do
			{
				if (ReadParameter(tag, ps) == false)
				{
					if (tag == "surface")
					{
						FESurface& s = *ps->GetPrimarySurface();

						int nfmt = 0;
						const char* szfmt = tag.AttributeValue("format", true);
						if (szfmt)
						{
							if (strcmp(szfmt, "face nodes") == 0) nfmt = 0;
							else if (strcmp(szfmt, "element face") == 0) nfmt = 1;
						}

						// read the surface section
						ParseSurfaceSection(tag, s, nfmt, true);
					}
					else throw XMLReader::InvalidTag(tag);
				}
				++tag;
			}
			while (!tag.isend());
		}
		else throw XMLReader::InvalidAttributeValue(tag, "type", szt);
	}
	else if (strcmp(szt, "rigid") == 0)
	{
		// --- R I G I D   B O D Y   I N T E R F A C E ---

		// count how many rigid nodes there are
		int nrn= 0;
		XMLTag t(tag); ++t;
		while (!t.isend()) { nrn++; ++t; }

		++tag;
		int id, rb, rbp = -1;
		FENodalBC* prn = 0;
		FENodeSet* ns = 0;
		for (int i=0; i<nrn; ++i)
		{
			id = atoi(tag.AttributeValue("id"))-1;
			rb = atoi(tag.AttributeValue("rb"));

			if ((prn == 0) || (rb != rbp))
			{
<<<<<<< HEAD
				prn = fecore_new_class<FENodalBC>("FERigidNodeSet", &fem);

				prn->SetParameter("rb", rb);

				ns = new FENodeSet(&fem);
=======
				prn = fecore_alloc(FERigidNodeSet, &fem);
				prn->SetRigidMaterialID(rb);
				ns = fecore_alloc(FENodeSet, &fem);
>>>>>>> 9447077e
				prn->SetNodeSet(ns);

				// the default shell bc depends on the shell formulation
				// hinged shell = 0
				// clamped shell = 1
				prn->SetParameter("clamp_shells", feb->m_default_shell == OLD_SHELL ? 0 : 1);

				feb->AddBC(prn);
				rbp = rb;
			}
			ns->Add(id);

			++tag;
		}
	}
	else if (strcmp(szt, "linear constraint") == 0)
	{
		FEModel& fem = *GetFEModel();

		// make sure there is a constraint defined
		if (tag.isleaf()) return;

		// create a new linear constraint manager
		FELinearConstraintSet* pLCS = dynamic_cast<FELinearConstraintSet*>(fecore_new<FENLConstraint>(szt, GetFEModel()));
		fem.AddNonlinearConstraint(pLCS);

		// read the linear constraints
		++tag;
		do
		{
			if (tag == "linear_constraint")
			{
				FEAugLagLinearConstraint* pLC = new FEAugLagLinearConstraint;

				FEAugLagLinearConstraint::DOF dof;
				++tag;
				do
				{
					if (tag == "node")
					{
						tag.value(dof.val);
						dof.node = ReadNodeID(tag);

						const char* szbc = tag.AttributeValue("bc");
						if      (strcmp(szbc, "x") == 0) dof.bc = 0;
						else if (strcmp(szbc, "y") == 0) dof.bc = 1;
						else if (strcmp(szbc, "z") == 0) dof.bc = 2;
						else throw XMLReader::InvalidAttributeValue(tag, "bc", szbc);

						pLC->m_dof.push_back(dof);
					}
					else throw XMLReader::InvalidTag(tag);
					++tag;
				}
				while (!tag.isend());

				// add the linear constraint to the system
				pLCS->add(pLC);
			}
			else if (ReadParameter(tag, pLCS) == false)
			{
				throw XMLReader::InvalidTag(tag);
			}
			++tag;
		}
		while (!tag.isend());
	}
	else
	{
		// If we get here, we try to create a contact interface
		// using the FEBio kernel. 
		FESurfacePairConstraint* pci = fecore_new<FESurfacePairConstraint>(szt, GetFEModel());
		if (pci)
		{
			// add it to the model
			GetBuilder()->AddContactInterface(pci);

			// parse the interface
			ParseContactInterface(tag, pci);
		}
		else 
		{
			// some nonlinear constraints are also defined in the Contact section, so let's try that next.
			// TODO: These are mostly rigid constraints. Therefore, I would like to move this elsewhere (maybe in the new Rigid section?)
			FENLConstraint* pnlc = fecore_new<FENLConstraint>(szt, GetFEModel());
			if (pnlc)
			{
				ReadParameterList(tag, pnlc);
				fem.AddNonlinearConstraint(pnlc);
			}
			else throw XMLReader::InvalidAttributeValue(tag, "type", szt);
		}
	}
}

//-----------------------------------------------------------------------------
// Rigid node sets are defined in the Boundary section since version 2.5
// (Used to be defined in the Contact section)
void FEBioBoundarySection25::ParseBCRigid(XMLTag& tag)
{
	FEModel& fem = *GetFEModel();
	FEMesh& mesh = fem.GetMesh();
	FEModelBuilder* feb = GetBuilder();
	int NMAT = fem.Materials();

	// get the rigid body material ID
	int rb = -1;
	tag.AttributeValue("rb", rb);

	// make sure we have a valid rigid body reference
	if ((rb <= 0)||(rb>NMAT)) throw XMLReader::InvalidAttributeValue(tag, "rb", tag.AttributeValue("rb"));

	// get the nodeset
	const char* szset = tag.AttributeValue("node_set");
	FENodeSet* nodeSet = mesh.FindNodeSet(szset);
	if (nodeSet == 0) throw XMLReader::InvalidAttributeValue(tag, "node_set", szset);

	// create new rigid node set
	FENodalBC* prn = fecore_new_class<FENodalBC>("FERigidNodeSet", &fem);

	// the default shell bc depends on the shell formulation
	prn->SetParameter("clamped_shells", feb->m_default_shell == OLD_SHELL ? 0 : 1);
	prn->SetParameter("rb", rb);
	prn->SetNodeSet(nodeSet);

	// add it to the model
	feb->AddBC(prn);
	
	// read the parameter list
	ReadParameterList(tag, prn);
}

//-----------------------------------------------------------------------------
// The rigid body "constraints" are moved to the Boundary section in 2.5
void FEBioBoundarySection25::ParseRigidBody(XMLTag& tag)
{
	FEModel& fem = *GetFEModel();
	FEModelBuilder& feb = *GetBuilder();

	const char* szm = tag.AttributeValue("mat");
	assert(szm);

	// get the material ID
	int nmat = atoi(szm);
	if ((nmat <= 0) || (nmat > fem.Materials())) throw XMLReader::InvalidAttributeValue(tag, "mat", szm);

	if (tag.isleaf()) return;

	++tag;
	do
	{
		if (tag == "prescribed")
		{
			// get the dof
			int bc = -1;
			const char* szbc = tag.AttributeValue("bc");
			if      (strcmp(szbc, "x") == 0) bc = 0;
			else if (strcmp(szbc, "y") == 0) bc = 1;
			else if (strcmp(szbc, "z") == 0) bc = 2;
			else if (strcmp(szbc, "Rx") == 0) bc = 3;
			else if (strcmp(szbc, "Ry") == 0) bc = 4;
			else if (strcmp(szbc, "Rz") == 0) bc = 5;
			else throw XMLReader::InvalidAttributeValue(tag, "bc", szbc);

			// get the loadcurve
			const char* szlc = tag.AttributeValue("lc");
			int lc = atoi(szlc) - 1;

			// get the (optional) type attribute
			bool brel = false;
			const char* szrel = tag.AttributeValue("type", true);
			if (szrel)
			{
				if      (strcmp(szrel, "relative" ) == 0) brel = true;
				else if (strcmp(szrel, "absolute" ) == 0) brel = false;
				else throw XMLReader::InvalidAttributeValue(tag, "type", szrel);
			}

			double val = 0.0;
			value(tag, val);

			// create the rigid displacement constraint
			FEStepComponent* pDC = fecore_new_class<FEStepComponent>("FERigidBodyDisplacement", &fem);
			feb.AddRigidBC(pDC);

			pDC->SetParameter("rb", nmat);
			pDC->SetParameter("dof", bc);
			pDC->SetParameter("relative", brel);
			pDC->SetParameter("value", val);

			// assign a load curve
			if (lc >= 0)
			{
				FEParam* p = pDC->GetParameter("value");
				if (p == nullptr) throw XMLReader::InvalidTag(tag);
				GetFEModel()->AttachLoadController(p, lc);
			}
		}
		else if (tag == "force")
		{
			// get the dof
			int bc = -1;
			const char* szbc = tag.AttributeValue("bc");
			if      (strcmp(szbc, "x") == 0) bc = 0;
			else if (strcmp(szbc, "y") == 0) bc = 1;
			else if (strcmp(szbc, "z") == 0) bc = 2;
			else if (strcmp(szbc, "Rx") == 0) bc = 3;
			else if (strcmp(szbc, "Ry") == 0) bc = 4;
			else if (strcmp(szbc, "Rz") == 0) bc = 5;
			else throw XMLReader::InvalidAttributeValue(tag, "bc", szbc);

			// get the type
			int ntype = 0; // FERigidBodyForce::FORCE_LOAD;
			const char* sztype = tag.AttributeValue("type", true);
			if (sztype)
			{
				if      (strcmp(sztype, "ramp"  ) == 0) ntype = 2; //FERigidBodyForce::FORCE_TARGET;
				else if (strcmp(sztype, "follow") == 0) ntype = 1; //FERigidBodyForce::FORCE_FOLLOW;
				else throw XMLReader::InvalidAttributeValue(tag, "type", sztype);
			}

			// get the loadcurve
			const char* szlc = tag.AttributeValue("lc", true);
			int lc = -1;
			if (szlc) lc = atoi(szlc) - 1;

			// make sure there is a loadcurve for type=0 forces
			if ((ntype == 0)&&(lc==-1)) throw XMLReader::MissingAttribute(tag, "lc");

			double val = 0.0;
			value(tag, val);

			// create the rigid body force
			FEModelLoad* pFC = fecore_new<FEModelLoad>(FELOAD_ID, "rigid_force",  &fem);
			feb.AddModelLoad(pFC);

			pFC->SetParameter("load_type", ntype);
			pFC->SetParameter("rb", nmat);
			pFC->SetParameter("dof", bc);
			pFC->SetParameter("value", val);

			if (lc >= 0)
			{
				FEParam* p = pFC->GetParameter("value");
				if (p == nullptr) throw XMLReader::InvalidTag(tag);
				GetFEModel()->AttachLoadController(p, lc);
			}
		}
		else if (tag == "fixed")
		{
			// get the dof
			int bc = -1;
			const char* szbc = tag.AttributeValue("bc");
			if      (strcmp(szbc, "x") == 0) bc = 0;
			else if (strcmp(szbc, "y") == 0) bc = 1;
			else if (strcmp(szbc, "z") == 0) bc = 2;
			else if (strcmp(szbc, "Rx") == 0) bc = 3;
			else if (strcmp(szbc, "Ry") == 0) bc = 4;
			else if (strcmp(szbc, "Rz") == 0) bc = 5;
			else throw XMLReader::InvalidAttributeValue(tag, "bc", szbc);

			// create the fixed dof
			FEStepComponent* pBC = fecore_new_class<FEStepComponent>("FERigidBodyFixedBC",  &fem);
			feb.AddRigidBC(pBC);

			pBC->SetParameter("rb", nmat);

			vector<int> dofs; dofs.push_back(bc);
			pBC->SetParameter("dofs", dofs);

		}
		else if (tag == "initial_velocity")
		{
			// get the initial velocity
			vec3d v;
			value(tag, v);

			// create the initial condition
			FEStepComponent* pic = fecore_new_class< FEStepComponent>("FERigidBodyVelocity", &fem);
			pic->SetParameter("rb", nmat);
			pic->SetParameter("value", v);

			// add to model
			feb.AddRigidBC(pic);
		}
		else if (tag == "initial_angular_velocity")
		{
			// get the initial angular velocity
			vec3d w;
			value(tag, w);

			// create the initial condition
			FEStepComponent* pic = fecore_new_class<FEStepComponent>("FERigidBodyAngularVelocity", &fem);
			pic->SetParameter("rb", nmat);
			pic->SetParameter("value", w);

			// add to model
			feb.AddRigidBC(pic);
		}
		else throw XMLReader::InvalidTag(tag);
		++tag;
	}
	while (!tag.isend());
}<|MERGE_RESOLUTION|>--- conflicted
+++ resolved
@@ -1140,17 +1140,11 @@
 
 			if ((prn == 0) || (rb != rbp))
 			{
-<<<<<<< HEAD
 				prn = fecore_new_class<FENodalBC>("FERigidNodeSet", &fem);
 
 				prn->SetParameter("rb", rb);
 
-				ns = new FENodeSet(&fem);
-=======
-				prn = fecore_alloc(FERigidNodeSet, &fem);
-				prn->SetRigidMaterialID(rb);
 				ns = fecore_alloc(FENodeSet, &fem);
->>>>>>> 9447077e
 				prn->SetNodeSet(ns);
 
 				// the default shell bc depends on the shell formulation
