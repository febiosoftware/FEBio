--- conflicted
+++ resolved
@@ -28,9 +28,6 @@
 
 #include "stdafx.h"
 #include "FEBioOutputSection.h"
-<<<<<<< HEAD
-#include <FECore/DataRecord.h>
-=======
 #include <FECore/NodeDataRecord.h>
 #include <FECore/FaceDataRecord.h>
 #include <FECore/ElementDataRecord.h>
@@ -38,7 +35,6 @@
 #include <FECore/NLConstraintDataRecord.h>
 #include <FECore/SurfaceDataRecord.h>
 #include <FECore/DomainDataRecord.h>
->>>>>>> 5612c993
 #include <FECore/FEModel.h>
 #include <FECore/FEModelData.h>
 #include <FECore/FSPath.h>
@@ -269,7 +265,9 @@
             
 			std::vector<int> items;
 			string_to_int_vector(tag.szvalue(), items);
-			pdr->SetItemList(items);
+			prec->SetItemList(items);
+            
+			GetFEBioImport()->AddDataRecord(prec);
         }
         else if (tag == "surface_data")
         {
@@ -318,21 +316,6 @@
 			GetFEBioImport()->AddDataRecord(prec);
         }
 		else throw XMLReader::InvalidTag(tag);
-
-		// add to model
-		assert(pdr);
-		if (pdr)
-		{
-			// set additional properties
-			pdr->SetFileName(szfile);
-			pdr->SetData(szdata);
-			if (szname   != 0) pdr->SetName(szname); else pdr->SetName(szdata);
-			if (szdelim  != 0) pdr->SetDelim(szdelim);
-			if (szformat != 0) pdr->SetFormat(szformat);
-			pdr->SetComments(bcomment);
-
-			GetFEBioImport()->AddDataRecord(pdr);
-		}
 
 		++tag;
 	}
