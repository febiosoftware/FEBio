/*This file is part of the FEBio source code and is licensed under the MIT license
listed below.

See Copyright-FEBio.txt for details.

Copyright (c) 2021 University of Utah, The Trustees of Columbia University in
the City of New York, and others.

Permission is hereby granted, free of charge, to any person obtaining a copy
of this software and associated documentation files (the "Software"), to deal
in the Software without restriction, including without limitation the rights
to use, copy, modify, merge, publish, distribute, sublicense, and/or sell
copies of the Software, and to permit persons to whom the Software is
furnished to do so, subject to the following conditions:

The above copyright notice and this permission notice shall be included in all
copies or substantial portions of the Software.

THE SOFTWARE IS PROVIDED "AS IS", WITHOUT WARRANTY OF ANY KIND, EXPRESS OR
IMPLIED, INCLUDING BUT NOT LIMITED TO THE WARRANTIES OF MERCHANTABILITY,
FITNESS FOR A PARTICULAR PURPOSE AND NONINFRINGEMENT. IN NO EVENT SHALL THE
AUTHORS OR COPYRIGHT HOLDERS BE LIABLE FOR ANY CLAIM, DAMAGES OR OTHER
LIABILITY, WHETHER IN AN ACTION OF CONTRACT, TORT OR OTHERWISE, ARISING FROM,
OUT OF OR IN CONNECTION WITH THE SOFTWARE OR THE USE OR OTHER DEALINGS IN THE
SOFTWARE.*/



#include "stdafx.h"
#include "FEModelBuilder.h"
#include <FECore/FEMaterial.h>
#include <FECore/FEAnalysis.h>
#include <FECore/FEBoundaryCondition.h>
#include <FECore/FENodalLoad.h>
#include <FECore/FESurfaceLoad.h>
#include <FECore/FEEdgeLoad.h>
#include <FECore/FEInitialCondition.h>
#include <FECore/FEModelLoad.h>
#include <FECore/FELoadCurve.h>
#include <FECore/FESurfaceMap.h>
#include <FECore/FEDomainMap.h>
#include <FECore/FEEdge.h>
#include <FECore/FEConstValueVec3.h>
#include <FECore/FEDataGenerator.h>
#include <FECore/FEPointFunction.h>
#include <FECore/FESurfacePairConstraint.h>
#include <FECore/FENLConstraint.h>
#include <sstream>

//-----------------------------------------------------------------------------
FEModelBuilder::FEModelBuilder(FEModel& fem) : m_fem(fem)
{
	m_pStep = 0;	// zero step pointer
	m_nsteps = 0;	// reset step section counter

	// default element type
	m_ntet4  = FE_TET4G1;
	m_nhex8  = FE_HEX8G8;
	m_ntet10 = FE_TET10G8;
	m_ntet15 = FE_TET15G15;
	m_ntet20 = FE_TET20G15;
	m_ntri6  = FE_TRI6G7;
	m_ntri3  = FE_TRI3G3;
	m_ntri7  = FE_TRI7G7;
	m_ntri10 = FE_TRI10G7;

	m_nquad4 = FE_QUAD4G4;
	m_nquad8 = FE_QUAD8G9;
	m_nquad9 = FE_QUAD9G9;

	// 3-field formulation flags
	m_b3field_hex = true;
	m_b3field_tet = false;
    m_b3field_shell = false;
    m_b3field_quad = true;
    m_b3field_tri = false;

	// shell formulation
	m_default_shell = NEW_SHELL;
    m_shell_norm_nodal = true;

	// UT4 formulation off by default
	m_but4 = false;
	m_ut4_alpha = 0.05;
	m_ut4_bdev = false;

	// UDG hourglass parameter
	m_udghex_hg = 1.0;
}

//-----------------------------------------------------------------------------
FEModelBuilder::~FEModelBuilder() 
{

}

//-----------------------------------------------------------------------------
void FEModelBuilder::SetActiveModule(const std::string& moduleName)
{
	m_fem.SetActiveModule(moduleName);
}

//-----------------------------------------------------------------------------
//! Get the module name
std::string FEModelBuilder::GetModuleName() const
{
	return m_fem.GetModuleName();
}

//-----------------------------------------------------------------------------
FEAnalysis* FEModelBuilder::CreateNewStep(bool allocSolver)
{
	// default analysis type should match module name
	std::string modName = GetModuleName();
	FEAnalysis* pstep = fecore_new<FEAnalysis>(modName.c_str(), &m_fem);

	// make sure we have a solver defined
	FESolver* psolver = pstep->GetFESolver();
	if ((psolver == 0) && allocSolver)
	{
		psolver = BuildSolver(m_fem);
		if (psolver == 0) return 0;
		pstep->SetFESolver(psolver);
	}
	return pstep;
}

//-----------------------------------------------------------------------------
// create a material
FEMaterial* FEModelBuilder::CreateMaterial(const char* sztype)
{
	FEMaterial* pmat = fecore_new<FEMaterial>(sztype, &m_fem);
	return pmat;
}

//-----------------------------------------------------------------------------
FESolver* FEModelBuilder::BuildSolver(FEModel& fem)
{
	string moduleName = fem.GetModuleName();
	const char* sztype = moduleName.c_str();
	if (m_defaultSolver.empty() == false) sztype = m_defaultSolver.c_str();
	FESolver* ps = fecore_new<FESolver>(sztype, &fem);
	return ps;
}

//-----------------------------------------------------------------------------
void FEModelBuilder::NextStep()
{
	// reset the step pointer
	if (m_nsteps != 0) m_pStep = 0;

	// increase the step section counter
	++m_nsteps;
}

//-----------------------------------------------------------------------------
//! Get the mesh
FEMesh& FEModelBuilder::GetMesh()
{
	return m_fem.GetMesh();
}

//-----------------------------------------------------------------------------
//! get the FE model
FEModel& FEModelBuilder::GetFEModel()
{
	return m_fem;
}

//-----------------------------------------------------------------------------
//! Create a domain
FEDomain* FEModelBuilder::CreateDomain(FE_Element_Spec espec, FEMaterial* mat)
{
	FECoreKernel& febio = FECoreKernel::GetInstance();
	FEDomain* pdom = febio.CreateDomain(espec, &m_fem.GetMesh(), mat);
	return pdom;
}

//-----------------------------------------------------------------------------
FEAnalysis* FEModelBuilder::GetStep(bool allocSolver)
{
	if (m_pStep == 0)
	{
		m_pStep = CreateNewStep(allocSolver);
		m_fem.AddStep(m_pStep);
		if (m_fem.Steps() == 1)
		{
			m_fem.SetCurrentStep(m_pStep);
			m_fem.SetCurrentStepIndex(0);
		}
	}
	return m_pStep;
}

void FEModelBuilder::AddMaterial(FEMaterial* pmat)
{
	m_fem.AddMaterial(pmat);
}

//-----------------------------------------------------------------------------
void FEModelBuilder::AddComponent(FEStepComponent* pmc)
{
	if (m_nsteps > 0)
	{
		GetStep()->AddStepComponent(pmc);
		pmc->Deactivate();
	}
}

//-----------------------------------------------------------------------------
void FEModelBuilder::AddBC(FEBoundaryCondition* pbc)
{
	m_fem.AddBoundaryCondition(pbc);
	AddComponent(pbc);
}

//-----------------------------------------------------------------------------
void FEModelBuilder::AddNodalLoad(FENodalLoad* pfc)
{
	m_fem.AddModelLoad(pfc);
	AddComponent(pfc);
}

//-----------------------------------------------------------------------------
void FEModelBuilder::AddSurfaceLoad(FESurfaceLoad* psl)
{
	m_fem.AddModelLoad(psl);
	AddComponent(psl);
}

//-----------------------------------------------------------------------------
void FEModelBuilder::AddEdgeLoad(FEEdgeLoad* pel)
{
	m_fem.AddModelLoad(pel);
	AddComponent(pel);
}

//-----------------------------------------------------------------------------
void FEModelBuilder::AddInitialCondition(FEInitialCondition* pic)
{
	m_fem.AddInitialCondition(pic);
	AddComponent(pic);
}

//-----------------------------------------------------------------------------
void FEModelBuilder::AddContactInterface(FESurfacePairConstraint* pci)
{
	m_fem.AddSurfacePairConstraint(pci);
	AddComponent(pci);
}

//-----------------------------------------------------------------------------
void FEModelBuilder::AddModelLoad(FEModelLoad* pml)
{
	m_fem.AddModelLoad(pml);
	AddComponent(pml);
}

//-----------------------------------------------------------------------------
void FEModelBuilder::AddNonlinearConstraint(FENLConstraint* pnc)
{
	m_fem.AddNonlinearConstraint(pnc);
	AddComponent(pnc);
}

//-----------------------------------------------------------------------------
void FEModelBuilder::AddRigidComponent(FEStepComponent* pmc) { assert(false); }

//---------------------------------------------------------------------------------
// parse a surface section for contact definitions
//
bool FEModelBuilder::BuildSurface(FESurface& s, FEFacetSet& fs, bool bnodal)
{
	FEMesh& m = m_fem.GetMesh();
	int NN = m.Nodes();

	// count nr of faces
	int faces = fs.Faces();

	// allocate storage for faces
	s.Create(fs);

	// read faces
	for (int i = 0; i<faces; ++i)
	{
		FESurfaceElement& el = s.Element(i);
		FEFacetSet::FACET& fi = fs.Face(i);

		// set the element type/integration rule
		if (bnodal)
		{
			if      (fi.ntype == 4) el.SetType(FE_QUAD4NI);
			else if (fi.ntype == 3) el.SetType(FE_TRI3NI);
			else if (fi.ntype == 6) el.SetType(FE_TRI6NI);
			else if (fi.ntype == 8) el.SetType(FE_QUAD8NI);
			else if (fi.ntype == 9) el.SetType(FE_QUAD9NI);
			else return false;
		}
		else
		{
			if      (fi.ntype ==  3) el.SetType(m_ntri3);
			else if (fi.ntype ==  4) el.SetType(m_nquad4);
			else if (fi.ntype ==  6) el.SetType(m_ntri6);
			else if (fi.ntype ==  7) el.SetType(m_ntri7);
			else if (fi.ntype == 10) el.SetType(m_ntri10);
			else if (fi.ntype ==  8) el.SetType(m_nquad8);
			else if (fi.ntype ==  9) el.SetType(m_nquad9);
			else return false;
		}

		int N = el.Nodes(); assert(N == fi.ntype);
		for (int j = 0; j<N; ++j) el.m_node[j] = fi.node[j];
	}

    // copy the name
    s.SetName(fs.GetName());

	// finish building the surface
	s.InitSurface();

	// allocate material point data
	s.CreateMaterialPointData();
    
	return true;
}

//-----------------------------------------------------------------------------
bool FEModelBuilder::BuildEdge(FEEdge& e, FESegmentSet& es)
{
	FEMesh& m = m_fem.GetMesh();
	int NN = m.Nodes();

	// count nr of segments
	int nsegs = es.Segments();

	// allocate storage for faces
	e.Create(nsegs);

	// read segments
	for (int i = 0; i<nsegs; ++i)
	{
		FELineElement& el = e.Element(i);
		FESegmentSet::SEGMENT& si = es.Segment(i);

		if (si.ntype == 2) el.SetType(FE_LINE2G1);
		else return false;

		int N = el.Nodes(); assert(N == si.ntype);
		for (int j = 0; j<N; ++j) el.m_node[j] = si.node[j];
	}

	// copy the name
	e.SetName(es.GetName());

	return true;
}

//-----------------------------------------------------------------------------
FEModelBuilder::NodeSetPair* FEModelBuilder::FindNodeSetPair(const char* szname)
{
	for (int i = 0; i<m_nsetPair.size(); ++i)
		if (strcmp(m_nsetPair[i].szname, szname) == 0) return &m_nsetPair[i];
	return 0;
}

//-----------------------------------------------------------------------------
FEModelBuilder::NodeSetSet* FEModelBuilder::FindNodeSetSet(const char* szname)
{
	for (int i = 0; i<m_nsetSet.size(); ++i)
		if (strcmp(m_nsetSet[i].szname, szname) == 0) return &m_nsetSet[i];
	return 0;
}

//-----------------------------------------------------------------------------
void FEModelBuilder::BuildNodeList()
{
	// find the min, max ID
	// (We assume that they are given by the first and last node)
	FEMesh& mesh = m_fem.GetMesh();
	int NN = mesh.Nodes();
	int nmin = mesh.Node(0).GetID();
	int nmax = mesh.Node(NN - 1).GetID();
	assert(nmax >= nmin);

	// get the range
	int nn = nmax - nmin + 1;

	// allocate list
	m_node_off = nmin;
	m_node_list.assign(nn, -1);

	// build the list
	for (int i = 0; i<NN; ++i)
	{
		int nid = mesh.Node(i).GetID();
		m_node_list[nid - m_node_off] = i;
	}
}

//-----------------------------------------------------------------------------
int FEModelBuilder::FindNodeFromID(int nid)
{
	int N = (int)m_node_list.size();
	if (N > 0)
	{
		int n = nid - m_node_off;
		if ((n >= 0) && (n<N)) return m_node_list[n];
	}
	return -1;
}

//-----------------------------------------------------------------------------
void FEModelBuilder::GlobalToLocalID(int* l, int n, vector<int>& m)
{
	assert((int)m.size() == n);
	for (int i = 0; i<n; ++i)
	{
		m[i] = FindNodeFromID(l[i]);
	}
}

//-----------------------------------------------------------------------------
// Call this to initialize default variables when reading older files.
void FEModelBuilder::SetDefaultVariables()
{
	// Reset degrees of
	FEModel& fem = m_fem;
	DOFS& dofs = fem.GetDOFS();
	dofs.Reset();

	// Add the default variables and degrees of freedom
	int varD = dofs.AddVariable("displacement", VAR_VEC3);
	dofs.SetDOFName(varD, 0, "x");
	dofs.SetDOFName(varD, 1, "y");
	dofs.SetDOFName(varD, 2, "z");
	int varQ = dofs.AddVariable("rotation", VAR_VEC3);
	dofs.SetDOFName(varQ, 0, "u");
	dofs.SetDOFName(varQ, 1, "v");
	dofs.SetDOFName(varQ, 2, "w");
	int varSD = dofs.AddVariable("shell displacement", VAR_VEC3);
	dofs.SetDOFName(varSD, 0, "sx");
	dofs.SetDOFName(varSD, 1, "sy");
	dofs.SetDOFName(varSD, 2, "sz");
	int varP = dofs.AddVariable("fluid pressure");
	dofs.SetDOFName(varP, 0, "p");
	int varSP = dofs.AddVariable("shell fluid pressure");
	dofs.SetDOFName(varSP, 0, "q");
	int varQR = dofs.AddVariable("rigid rotation", VAR_VEC3);
	dofs.SetDOFName(varQR, 0, "Ru");
	dofs.SetDOFName(varQR, 1, "Rv");
	dofs.SetDOFName(varQR, 2, "Rw");
	int varV = dofs.AddVariable("velocity", VAR_VEC3);
	dofs.SetDOFName(varV, 0, "vx");
	dofs.SetDOFName(varV, 1, "vy");
	dofs.SetDOFName(varV, 2, "vz");
	int varW = dofs.AddVariable("relative fluid velocity", VAR_VEC3);
	dofs.SetDOFName(varW, 0, "wx");
	dofs.SetDOFName(varW, 1, "wy");
	dofs.SetDOFName(varW, 2, "wz");
	int varAW = dofs.AddVariable("relative fluid acceleration", VAR_VEC3);
	dofs.SetDOFName(varAW, 0, "awx");
	dofs.SetDOFName(varAW, 1, "awy");
	dofs.SetDOFName(varAW, 2, "awz");
	int varVF = dofs.AddVariable("fluid velocity", VAR_VEC3);
	dofs.SetDOFName(varVF, 0, "vfx");
	dofs.SetDOFName(varVF, 1, "vfy");
	dofs.SetDOFName(varVF, 2, "vfz");
	int varAF = dofs.AddVariable("fluid acceleration", VAR_VEC3);
	dofs.SetDOFName(varAF, 0, "afx");
	dofs.SetDOFName(varAF, 1, "afy");
	dofs.SetDOFName(varAF, 2, "afz");
	int varEF = dofs.AddVariable("fluid dilatation");
	dofs.SetDOFName(varEF, 0, "ef");
	int varAEF = dofs.AddVariable("fluid dilatation tderiv");
	dofs.SetDOFName(varAEF, 0, "aef");
	int varQV = dofs.AddVariable("shell velocity", VAR_VEC3);
	dofs.SetDOFName(varQV, 0, "svx");
	dofs.SetDOFName(varQV, 1, "svy");
	dofs.SetDOFName(varQV, 2, "svz");
	int varQA = dofs.AddVariable("shell acceleration", VAR_VEC3);
	dofs.SetDOFName(varQA, 0, "sax");
	dofs.SetDOFName(varQA, 1, "say");
	dofs.SetDOFName(varQA, 2, "saz");
    int varT = dofs.AddVariable("temperature");
    dofs.SetDOFName(varT, 0, "T");
	// must be last variable definition!!
	int varC = dofs.AddVariable("concentration", VAR_ARRAY); // we start with zero concentrations
															 // must be last variable definition!!
	int varSC = dofs.AddVariable("shell concentration", VAR_ARRAY); // we start with zero concentrations
    int varAC = dofs.AddVariable("concentration tderiv", VAR_ARRAY); // we start with zero concentrations
    // must be last variable definition!!
}

//-----------------------------------------------------------------------------
//! Get the element type from a XML tag
FE_Element_Spec FEModelBuilder::ElementSpec(const char* sztype)
{
    FEMesh& mesh = m_fem.GetMesh();
    
	// determine the element shape
	FE_Element_Shape eshape = FE_ELEM_INVALID_SHAPE;

	// for shells, don't overwrite m_pim->m_ntri3/6 or m_nquad4/8, since they are needed for surface definitions
	FE_Element_Type stype = FE_ELEM_INVALID_TYPE;
	if      (strcmp(sztype, "hex8"   ) == 0) eshape = ET_HEX8;
	else if (strcmp(sztype, "hex20"  ) == 0) eshape = ET_HEX20;
	else if (strcmp(sztype, "hex27"  ) == 0) eshape = ET_HEX27;
	else if (strcmp(sztype, "penta6" ) == 0) eshape = ET_PENTA6;
	else if (strcmp(sztype, "penta15") == 0) eshape = ET_PENTA15;
	else if (strcmp(sztype, "pyra5"  ) == 0) eshape = ET_PYRA5;
    else if (strcmp(sztype, "pyra13" ) == 0) eshape = ET_PYRA13;
	else if (strcmp(sztype, "tet4"   ) == 0) eshape = ET_TET4;
	else if (strcmp(sztype, "tet5"   ) == 0) eshape = ET_TET5;
	else if (strcmp(sztype, "tet10"  ) == 0) eshape = ET_TET10;
	else if (strcmp(sztype, "tet15"  ) == 0) eshape = ET_TET15;
	else if (strcmp(sztype, "tet20"  ) == 0) eshape = ET_TET20;
	else if (strcmp(sztype, "quad4"  ) == 0) { eshape = ET_QUAD4; stype = FE_SHELL_QUAD4G8; }   // default shell type for quad4
	else if (strcmp(sztype, "quad8"  ) == 0) { eshape = ET_QUAD8; stype = FE_SHELL_QUAD8G18; }   // default shell type for quad8
	else if (strcmp(sztype, "quad9"  ) == 0) eshape = ET_QUAD9;
	else if (strcmp(sztype, "tri3"   ) == 0) { eshape = ET_TRI3; stype = FE_SHELL_TRI3G6; }     // default shell type for tri3
	else if (strcmp(sztype, "tri3s"  ) == 0) { eshape = ET_TRI3; stype = FE_SHELL_TRI3G3; }     // should only be used for rigid shells
	else if (strcmp(sztype, "tri6"   ) == 0) { eshape = ET_TRI6; stype = FE_SHELL_TRI6G14; }     // default shell type for tri6
	else if (strcmp(sztype, "q4eas"  ) == 0) { eshape = ET_QUAD4; stype = FE_SHELL_QUAD4G8; m_default_shell = EAS_SHELL; }   // default shell type for q4eas
	else if (strcmp(sztype, "q4ans"  ) == 0) { eshape = ET_QUAD4; stype = FE_SHELL_QUAD4G8; m_default_shell = ANS_SHELL; }   // default shell type for q4ans
	else if (strcmp(sztype, "q4s"    ) == 0) { eshape = ET_QUAD4; stype = FE_SHELL_QUAD4G4; m_default_shell = -1; } // should only be used for rigid shells
	else if (strcmp(sztype, "truss2" ) == 0) eshape = ET_TRUSS2;
	else if (strcmp(sztype, "line2"  ) == 0) eshape = ET_TRUSS2;
	else if (strcmp(sztype, "line3"  ) == 0) eshape = ET_LINE3;
	else if (strcmp(sztype, "ut4"    ) == 0) { eshape = ET_TET4; m_but4 = true; }
	else
	{
		// new way for defining element type and integration rule at the same time
		// this is useful for multi-step analyses where the geometry is read in before the control section.
		if      (strcmp(sztype, "TET4G4"      ) == 0) { eshape = ET_TET4 ; m_ntet4  = FE_TET4G4; }
		else if (strcmp(sztype, "TET10G4"     ) == 0) { eshape = ET_TET10; m_ntet10 = FE_TET10G4; }
		else if (strcmp(sztype, "TET10G8"     ) == 0) { eshape = ET_TET10; m_ntet10 = FE_TET10G8; }
		else if (strcmp(sztype, "TET10GL11"   ) == 0) { eshape = ET_TET10; m_ntet10 = FE_TET10GL11; }
		else if (strcmp(sztype, "TET10G4_S3"  ) == 0) { eshape = ET_TET10; m_ntet10 = FE_TET10G4;   m_ntri6 = FE_TRI6G3; }
		else if (strcmp(sztype, "TET10G8_S3"  ) == 0) { eshape = ET_TET10; m_ntet10 = FE_TET10G8;   m_ntri6 = FE_TRI6G3; }
		else if (strcmp(sztype, "TET10GL11_S3") == 0) { eshape = ET_TET10; m_ntet10 = FE_TET10GL11; m_ntri6 = FE_TRI6G3; }
		else if (strcmp(sztype, "TET10G4_S4"  ) == 0) { eshape = ET_TET10; m_ntet10 = FE_TET10G4;   m_ntri6 = FE_TRI6G4; }
		else if (strcmp(sztype, "TET10G8_S4"  ) == 0) { eshape = ET_TET10; m_ntet10 = FE_TET10G8;   m_ntri6 = FE_TRI6G4; }
		else if (strcmp(sztype, "TET10GL11_S4") == 0) { eshape = ET_TET10; m_ntet10 = FE_TET10GL11; m_ntri6 = FE_TRI6G4; }
		else if (strcmp(sztype, "TET10G4_S7"  ) == 0) { eshape = ET_TET10; m_ntet10 = FE_TET10G4;   m_ntri6 = FE_TRI6G7; }
		else if (strcmp(sztype, "TET10G8_S7"  ) == 0) { eshape = ET_TET10; m_ntet10 = FE_TET10G8;   m_ntri6 = FE_TRI6G7; }
		else if (strcmp(sztype, "TET10GL11_S7") == 0) { eshape = ET_TET10; m_ntet10 = FE_TET10GL11; m_ntri6 = FE_TRI6G7; }
		else if (strcmp(sztype, "TET15G8"     ) == 0) { eshape = ET_TET15; m_ntet15 = FE_TET15G8; }
		else if (strcmp(sztype, "TET15G11"    ) == 0) { eshape = ET_TET15; m_ntet15 = FE_TET15G11; }
		else if (strcmp(sztype, "TET15G15"    ) == 0) { eshape = ET_TET15; m_ntet15 = FE_TET15G15; }
		else if (strcmp(sztype, "TET15G8_S3"  ) == 0) { eshape = ET_TET15; m_ntet15 = FE_TET15G8;  m_ntri7 = FE_TRI7G3; }
		else if (strcmp(sztype, "TET15G11_S3" ) == 0) { eshape = ET_TET15; m_ntet15 = FE_TET15G11; m_ntri7 = FE_TRI7G3; }
		else if (strcmp(sztype, "TET15G15_S3" ) == 0) { eshape = ET_TET15; m_ntet15 = FE_TET15G15; m_ntri7 = FE_TRI7G3; }
		else if (strcmp(sztype, "TET15G8_S4"  ) == 0) { eshape = ET_TET15; m_ntet15 = FE_TET15G8;  m_ntri7 = FE_TRI7G4; }
		else if (strcmp(sztype, "TET15G11_S4" ) == 0) { eshape = ET_TET15; m_ntet15 = FE_TET15G11; m_ntri7 = FE_TRI7G4; }
		else if (strcmp(sztype, "TET15G15_S4" ) == 0) { eshape = ET_TET15; m_ntet15 = FE_TET15G15; m_ntri7 = FE_TRI7G4; }
		else if (strcmp(sztype, "TET15G8_S7"  ) == 0) { eshape = ET_TET15; m_ntet15 = FE_TET15G8;  m_ntri7 = FE_TRI7G7; }
		else if (strcmp(sztype, "TET15G11_S7" ) == 0) { eshape = ET_TET15; m_ntet15 = FE_TET15G11; m_ntri7 = FE_TRI7G7; }
		else if (strcmp(sztype, "TET15G15_S7" ) == 0) { eshape = ET_TET15; m_ntet15 = FE_TET15G15; m_ntri7 = FE_TRI7G7; }
		else if (strcmp(sztype, "PENTA15G8"   ) == 0) { eshape = ET_PENTA15; stype = FE_PENTA15G8; }
		else if (strcmp(sztype, "HEX20G8"     ) == 0) { eshape = ET_HEX20; stype = FE_HEX20G8; }
		else if (strcmp(sztype, "QUAD4G8"     ) == 0) { eshape = ET_QUAD4; stype = FE_SHELL_QUAD4G8; }
		else if (strcmp(sztype, "QUAD4G12"    ) == 0) { eshape = ET_QUAD4; stype = FE_SHELL_QUAD4G12; }
		else if (strcmp(sztype, "QUAD8G18"    ) == 0) { eshape = ET_QUAD8; stype = FE_SHELL_QUAD8G18; }
		else if (strcmp(sztype, "QUAD8G27"    ) == 0) { eshape = ET_QUAD8; stype = FE_SHELL_QUAD8G27; }
		else if (strcmp(sztype, "TRI3G6"      ) == 0) { eshape = ET_TRI3; stype = FE_SHELL_TRI3G6; }
		else if (strcmp(sztype, "TRI3G9"      ) == 0) { eshape = ET_TRI3; stype = FE_SHELL_TRI3G9; }
		else if (strcmp(sztype, "TRI6G14"     ) == 0) { eshape = ET_TRI6; stype = FE_SHELL_TRI6G14; }
		else if (strcmp(sztype, "TRI6G21"     ) == 0) { eshape = ET_TRI6; stype = FE_SHELL_TRI6G21; }
		else if (strcmp(sztype, "HEX8G1"      ) == 0) { eshape = ET_HEX8; m_nhex8 = FE_HEX8G1; }
		else if (strcmp(sztype, "HEX8G8"      ) == 0) { eshape = ET_HEX8; m_nhex8 = FE_HEX8G8; }
		else
		{
			assert(false);
		}
	}

	// this is a hack to choose between 2D elements and shell elements.
	// NOTE: This is only used by quad/tri elements.
	// TODO: find a better way
	int NDIM = 3;
	if (GetModuleName() == "fluid") NDIM = 2;

	// determine the element type
	FE_Element_Type etype = FE_ELEM_INVALID_TYPE;
	switch (eshape)
	{
	case ET_HEX8   : etype = m_nhex8; break;
	case ET_PENTA6 : etype = FE_PENTA6G6; break;
	case ET_PENTA15: etype = FE_PENTA15G21; break;
	case ET_PYRA5  : etype = FE_PYRA5G8; break;
    case ET_PYRA13 : etype = FE_PYRA13G8; break;
	case ET_TET4   : etype = m_ntet4; break;
	case ET_TET5   : etype = FE_TET5G4; break;
	case ET_TET10  : etype = m_ntet10; break;
	case ET_TET15  : etype = m_ntet15; break;
	case ET_TET20  : etype = m_ntet20; break;
	case ET_HEX20  : etype = (stype == FE_HEX20G8 ? FE_HEX20G8 : FE_HEX20G27); break;
	case ET_HEX27  : etype = FE_HEX27G27; break;
	case ET_QUAD4  : etype = (NDIM == 3 ? stype : FE2D_QUAD4G4); break;
	case ET_TRI3   : etype = (NDIM == 3 ? stype : FE2D_TRI3G1); break;
	case ET_TRI6   : etype = (NDIM == 3 ? stype : FE2D_TRI6G3); break;
	case ET_QUAD8  : etype = (NDIM == 3 ? stype : FE2D_QUAD8G9); break;
	case ET_QUAD9  : etype = FE2D_QUAD9G9; break;
	case ET_TRUSS2 : etype = FE_TRUSS; break;
	case ET_LINE3  : etype = FE_BEAM3G2; break;
	default:
		assert(false);
	}

	// determine the element class
	FE_Element_Class eclass = FEElementLibrary::GetElementClass(etype);

	// return the spec
	FE_Element_Spec spec;
	spec.eclass = eclass;
	spec.eshape = eshape;
	spec.etype = etype;

	// set three-field flag
	switch (eshape)
	{
	case ET_HEX8   : spec.m_bthree_field = m_b3field_hex; break;
	case ET_PENTA6 : spec.m_bthree_field = m_b3field_hex; break;
	case ET_PYRA5  : spec.m_bthree_field = m_b3field_hex; break;
	case ET_TET4   : spec.m_bthree_field = m_b3field_tet; break;
	case ET_TET5   : spec.m_bthree_field = m_b3field_tet; break;
	case ET_TET10  : spec.m_bthree_field = m_b3field_tet; break;
	case ET_TET15  : spec.m_bthree_field = m_b3field_tet; break;
	case ET_TET20  : spec.m_bthree_field = m_b3field_tet; break;
	case ET_QUAD4  : spec.m_bthree_field = m_b3field_shell || m_b3field_quad; break;
	case ET_TRI3   : spec.m_bthree_field = m_b3field_shell || m_b3field_tri; break;
	case ET_TRI6   : spec.m_bthree_field = m_b3field_shell; break;
	case ET_QUAD8  : spec.m_bthree_field = m_b3field_shell; break;
	case ET_QUAD9  : spec.m_bthree_field = m_b3field_shell; break;
	}

	spec.m_but4 = m_but4;
	spec.m_ut4_alpha = m_ut4_alpha;
	spec.m_ut4_bdev = m_ut4_bdev;
	spec.m_shell_formulation = m_default_shell;
    spec.m_shell_norm_nodal = m_shell_norm_nodal;

	// Make sure this is a valid element specification
	assert(FEElementLibrary::IsValid(spec));

	return spec;
}

void FEModelBuilder::AddMappedParameter(FEParam* p, FECoreBase* parent, const char* szmap, int index)
{
	MappedParameter mp;
	mp.pp = p;
	mp.pc = parent;
	mp.szname = strdup(szmap);
	mp.index = index;

	m_mappedParams.push_back(mp);
}

<<<<<<< HEAD
void FEModelBuilder::AddMeshDataGenerator(FEMeshDataGenerator* gen, FEDataMap* map, FEParamDouble* pp)
=======
void FEModelBuilder::AddMeshDataGenerator(FEMeshDataGenerator* gen, FEDataMap* pmap, FEParamDouble* pp)
>>>>>>> 7eb3ca2d
{
	m_mapgen.push_back(DataGen{ gen, pmap, pp });
}

void FEModelBuilder::ApplyParameterMaps()
{
	FEMesh& mesh = m_fem.GetMesh();
	for (int i = 0; i < m_mappedParams.size(); ++i)
	{
		MappedParameter& mp = m_mappedParams[i];
		FEParam& p = *mp.pp;

		FEDataMap* data = (FEDataMap*)mesh.FindDataMap(mp.szname);
		if (data == nullptr)
		{
			stringstream ss;
			ss << "Can't find map \"" << mp.szname << "\" for parameter \"" << p.name() << "\"";
			throw std::runtime_error(ss.str());
		}

		FEItemList* itemList = data->GetItemList();

		// find the map of this parameter
		if (p.type() == FE_PARAM_DOUBLE_MAPPED)
		{
			FEParamDouble& v = p.value<FEParamDouble>(mp.index);
			FEMappedValue* map = fecore_alloc(FEMappedValue, &m_fem);
			if (data->DataType() != FE_DOUBLE)
			{
				std::stringstream ss;
				ss << "Cannot assign map \"" << data->GetName() << "\" to parameter \"" << p.name() << "\" : bad data type";
				string err = ss.str();
				throw std::runtime_error(err.c_str());
			}
			map->setDataMap(data);
			v.setValuator(map);
			v.SetItemList(itemList);
		}
		else if (p.type() == FE_PARAM_VEC3D_MAPPED)
		{
			FEParamVec3& v = p.value<FEParamVec3>();
			FEMappedValueVec3* map = fecore_alloc(FEMappedValueVec3, &m_fem);
			if (data->DataType() != FE_VEC3D)
			{
				std::stringstream ss;
				ss << "Cannot assign map \"" << data->GetName() << "\" to parameter \"" << p.name() << "\" : bad data type";
				string err = ss.str();
				throw std::runtime_error(err.c_str());
			}
			map->setDataMap(data);
			v.setValuator(map);
			v.SetItemList(itemList);
		}
		else if (p.type() == FE_PARAM_MAT3D_MAPPED)
		{
			FEParamMat3d& v = p.value<FEParamMat3d>();
			FEMappedValueMat3d* map = fecore_alloc(FEMappedValueMat3d, &m_fem);
			if (data->DataType() != FE_MAT3D)
			{
				std::stringstream ss;
				ss << "Cannot assign map \"" << data->GetName() << "\" to parameter \"" << p.name() << "\" : bad data type";
				string err = ss.str();
				throw std::runtime_error(err.c_str());
			}
			map->setDataMap(data);
			v.setValuator(map);
			v.SetItemList(itemList);
		}
        else if (p.type() == FE_PARAM_MAT3DS_MAPPED)
        {
            FEParamMat3ds& v = p.value<FEParamMat3ds>();
            FEMappedValueMat3ds* map = fecore_alloc(FEMappedValueMat3ds, &m_fem);
            if (data->DataType() != FE_MAT3DS)
            {
                std::stringstream ss;
                ss << "Cannot assign map \"" << data->GetName() << "\" to parameter \"" << p.name() << "\" : bad data type";
                string err = ss.str();
                throw std::runtime_error(err.c_str());
            }
            map->setDataMap(data);
            v.setValuator(map);
            v.SetItemList(itemList);
        }
		else
		{
			assert(false);
		}
	}
}

FENodeSet* FEModelBuilder::FindNodeSet(const string& setName)
{
	FEMesh& mesh = m_fem.GetMesh();

	if (setName.compare(0, 9, "@surface:") == 0)
	{
		// see if we can find a surface
		string surfName = setName.substr(9);
		FEFacetSet* surf = mesh.FindFacetSet(surfName);
		if (surf == nullptr) return nullptr;

		// we might have been here before. If so, we already create a nodeset
		// with the same name as the surface, so look for that first.
		FENodeSet* ps = mesh.FindNodeSet(surfName);
		if (ps) return ps;

		// okay, first time here, so let's create a node set from this surface
		FENodeList nodeList = surf->GetNodeList();
		ps = new FENodeSet(&m_fem);
		ps->Add(nodeList);
		ps->SetName(surfName);
		mesh.AddNodeSet(ps);

		return ps;
	}
	if (setName.compare(0, 6, "@edge:") == 0)
	{
		// see if we can find an edge
		string edgeName = setName.substr(6);
		FESegmentSet* edge = mesh.FindSegmentSet(edgeName);
		if (edge == nullptr) return nullptr;

		// we might have been here before. If so, we already create a nodeset
		// with the same name as the edge, so look for that first.
		FENodeSet* ps = mesh.FindNodeSet(edgeName);
		if (ps) return ps;

		// okay, first time here, so let's create a node set from this surface
		FENodeList nodeList = edge->GetNodeList();
		ps = new FENodeSet(&m_fem);
		ps->Add(nodeList);
		ps->SetName(edgeName);
		mesh.AddNodeSet(ps);

		return ps;
	}
	else if (setName.compare(0, 10, "@elem_set:") == 0)
	{
		// see if we can find an element set
		string esetName = setName.substr(10);
		FEElementSet* part = mesh.FindElementSet(esetName);
		if (part == nullptr) return nullptr;

		// we might have been here before. If so, we already create a nodeset
		// with the same name as the surface, so look for that first.
		FENodeSet* ps = mesh.FindNodeSet(esetName);
		if (ps) return ps;

		// okay, first time here, so let's create a node set from this element set
		FENodeList nodeList = part->GetNodeList();
		ps = new FENodeSet(&m_fem);
		ps->Add(nodeList);
		ps->SetName(esetName);
		mesh.AddNodeSet(ps);

		return ps;
	}
	else if (setName.compare(0, 11, "@part_list:") == 0)
	{
		// see if we can find an element set
		FEElementSet* part = mesh.FindElementSet(setName);
		if (part == nullptr) return nullptr;

		// we might have been here before. If so, we already create a nodeset
		// with the same name as the surface, so look for that first.
		FENodeSet* ps = mesh.FindNodeSet(setName);
		if (ps) return ps;

		// okay, first time here, so let's create a node set from this element set
		FENodeList nodeList = part->GetNodeList();
		ps = new FENodeSet(&m_fem);
		ps->Add(nodeList);
		ps->SetName(setName);
		mesh.AddNodeSet(ps);

		return ps;
	}
	else return mesh.FindNodeSet(setName);
}

void FEModelBuilder::MapLoadCurveToFunction(FEPointFunction* pf, int lc, double scale)
{
	MapLCToFunction m = { lc, scale, pf };
	m_lc2fnc.push_back(m);
}

void FEModelBuilder::ApplyLoadcurvesToFunctions()
{
	FEModel& fem = m_fem;
	for (int i = 0; i < m_lc2fnc.size(); ++i)
	{
		MapLCToFunction& m = m_lc2fnc[i];

		FELoadController* plc = fem.GetLoadController(m.lc); assert(plc);
		FELoadCurve* lc = dynamic_cast<FELoadCurve*>(plc);

		m.pf->SetInterpolation(lc->GetInterpolation());
		m.pf->SetExtendMode(lc->GetExtendMode());
		m.pf->SetPoints(lc->GetPoints());
		if (m.scale != 1.0) m.pf->Scale(m.scale);
	}
}

bool FEModelBuilder::GenerateMeshDataMaps()
{
	FEModel& fem = GetFEModel();
	FEMesh& mesh = GetMesh();
	for (int i = 0; i < m_mapgen.size(); ++i)
	{
		FEMeshDataGenerator* gen = m_mapgen[i].gen;

		// try to initialize the generator
		if (gen->Init() == false) return false;

		FENodeDataGenerator* ngen = dynamic_cast<FENodeDataGenerator*>(gen);
		if (ngen)
		{
			// see if this map is already defined
			string mapName = ngen->GetName();
			FENodeDataMap* oldMap = dynamic_cast<FENodeDataMap*>(mesh.FindDataMap(mapName));
			if (oldMap) return false;

			// generate the node data map
			if (ngen->Init() == false) return false;
			FEDataMap* map = ngen->Generate();
			if (map == nullptr) return false;
			map->SetName(mapName);
			mesh.AddDataMap(map);
		}

		FEFaceDataGenerator* fgen = dynamic_cast<FEFaceDataGenerator*>(gen);
		if (fgen)
		{
<<<<<<< HEAD
			FESurfaceMap* map = dynamic_cast<FESurfaceMap*>(m_mapgen[i].map);
			if (map)
			{
				if (fgen->Generate(*map) == false) return false;
			}
			else
			{
				FESurfaceMap* map = fgen->Generate();
				if (map == nullptr) return false;
				map->SetName(fgen->GetName());
				mesh.AddDataMap(map);
			}
=======
			// see if this map is already defined
			string mapName = ngen->GetName();
			FESurfaceMap* oldMap = dynamic_cast<FESurfaceMap*>(mesh.FindDataMap(mapName));
			if (oldMap) return false;

			// generate data
			if (fgen->Init() == false) return false;
			FEDataMap* map = fgen->Generate();
			if (map == nullptr) return false;
			map->SetName(mapName);
			mesh.AddDataMap(map);
>>>>>>> 7eb3ca2d
		}

		FEElemDataGenerator* egen = dynamic_cast<FEElemDataGenerator*>(gen);
		if (egen)
		{
<<<<<<< HEAD
			FEDomainMap* map = dynamic_cast<FEDomainMap*>(m_mapgen[i].map);
			FEParamDouble* pp = m_mapgen[i].pp;
=======
			if (egen->Init() == false) return false;
>>>>>>> 7eb3ca2d

			// generate the data
			FEDomainMap* map = dynamic_cast<FEDomainMap*>(egen->Generate());
			if (map == nullptr) return false;

			// see if this map is already defined
			string mapName = gen->GetName();
			FEDomainMap* oldMap = dynamic_cast<FEDomainMap*>(mesh.FindDataMap(mapName));
			if (oldMap)
			{
				// it is, so merge it
				oldMap->Merge(*map);

				// we can now delete this map
				delete map;
			}
			else
			{
				// nope, so add it
				map->SetName(mapName);
				mesh.AddDataMap(map);

				// apply the map
				FEParamDouble* pp = m_mapgen[i].pp;
				if (pp)
				{
					FEMappedValue* val = fecore_alloc(FEMappedValue, &fem);
					val->setDataMap(map);
					pp->setValuator(val);
				}
			}
		}
	}

	return true;
}

// finish the build process
bool FEModelBuilder::Finish()
{
	ApplyLoadcurvesToFunctions();
	if (GenerateMeshDataMaps() == false) return false;
	ApplyParameterMaps();
	return true;
}

FEBModel& FEModelBuilder::GetFEBModel()
{
	return m_feb;
}<|MERGE_RESOLUTION|>--- conflicted
+++ resolved
@@ -657,11 +657,7 @@
 	m_mappedParams.push_back(mp);
 }
 
-<<<<<<< HEAD
-void FEModelBuilder::AddMeshDataGenerator(FEMeshDataGenerator* gen, FEDataMap* map, FEParamDouble* pp)
-=======
 void FEModelBuilder::AddMeshDataGenerator(FEMeshDataGenerator* gen, FEDataMap* pmap, FEParamDouble* pp)
->>>>>>> 7eb3ca2d
 {
 	m_mapgen.push_back(DataGen{ gen, pmap, pp });
 }
@@ -895,20 +891,6 @@
 		FEFaceDataGenerator* fgen = dynamic_cast<FEFaceDataGenerator*>(gen);
 		if (fgen)
 		{
-<<<<<<< HEAD
-			FESurfaceMap* map = dynamic_cast<FESurfaceMap*>(m_mapgen[i].map);
-			if (map)
-			{
-				if (fgen->Generate(*map) == false) return false;
-			}
-			else
-			{
-				FESurfaceMap* map = fgen->Generate();
-				if (map == nullptr) return false;
-				map->SetName(fgen->GetName());
-				mesh.AddDataMap(map);
-			}
-=======
 			// see if this map is already defined
 			string mapName = ngen->GetName();
 			FESurfaceMap* oldMap = dynamic_cast<FESurfaceMap*>(mesh.FindDataMap(mapName));
@@ -920,18 +902,12 @@
 			if (map == nullptr) return false;
 			map->SetName(mapName);
 			mesh.AddDataMap(map);
->>>>>>> 7eb3ca2d
 		}
 
 		FEElemDataGenerator* egen = dynamic_cast<FEElemDataGenerator*>(gen);
 		if (egen)
 		{
-<<<<<<< HEAD
-			FEDomainMap* map = dynamic_cast<FEDomainMap*>(m_mapgen[i].map);
-			FEParamDouble* pp = m_mapgen[i].pp;
-=======
 			if (egen->Init() == false) return false;
->>>>>>> 7eb3ca2d
 
 			// generate the data
 			FEDomainMap* map = dynamic_cast<FEDomainMap*>(egen->Generate());
