/*This file is part of the FEBio source code and is licensed under the MIT license
listed below.

See Copyright-FEBio.txt for details.

Copyright (c) 2021 University of Utah, The Trustees of Columbia University in
the City of New York, and others.

Permission is hereby granted, free of charge, to any person obtaining a copy
of this software and associated documentation files (the "Software"), to deal
in the Software without restriction, including without limitation the rights
to use, copy, modify, merge, publish, distribute, sublicense, and/or sell
copies of the Software, and to permit persons to whom the Software is
furnished to do so, subject to the following conditions:

The above copyright notice and this permission notice shall be included in all
copies or substantial portions of the Software.

THE SOFTWARE IS PROVIDED "AS IS", WITHOUT WARRANTY OF ANY KIND, EXPRESS OR
IMPLIED, INCLUDING BUT NOT LIMITED TO THE WARRANTIES OF MERCHANTABILITY,
FITNESS FOR A PARTICULAR PURPOSE AND NONINFRINGEMENT. IN NO EVENT SHALL THE
AUTHORS OR COPYRIGHT HOLDERS BE LIABLE FOR ANY CLAIM, DAMAGES OR OTHER
LIABILITY, WHETHER IN AN ACTION OF CONTRACT, TORT OR OTHERWISE, ARISING FROM,
OUT OF OR IN CONNECTION WITH THE SOFTWARE OR THE USE OR OTHER DEALINGS IN THE
SOFTWARE.*/
#include "stdafx.h"
#include "FEBioContactSection.h"
#include <FECore/FEAugLagLinearConstraint.h>
#include <FECore/FENodalBC.h>
#include <FECore/FECoreKernel.h>
#include <FECore/FEModel.h>

//-----------------------------------------------------------------------------
FEBioContactSection::MissingPrimarySurface::MissingPrimarySurface()
{
	SetErrorString("Missing contact primary surface");
}

//-----------------------------------------------------------------------------
FEBioContactSection::MissingSecondarySurface::MissingSecondarySurface()
{
	SetErrorString("Missing contact secondary surface");
}

//-----------------------------------------------------------------------------
//! Parse the Contact section (new in version 2.0)
void FEBioContactSection2::Parse(XMLTag& tag)
{
	// make sure there are children
	if (tag.isleaf()) return;

	FEModel& fem = *GetFEModel();

	// loop over tags
	++tag;
	do
	{
		if (tag == "contact")
		{
			// get the contact type
			const char* sztype = tag.AttributeValue("type");

			// Not all contact interfaces can be automated, so we first handle these special cases
			if      (strcmp(sztype, "rigid_wall"       ) == 0) ParseRigidWall       (tag);
			else if (strcmp(sztype, "rigid"            ) == 0) ParseRigidInterface  (tag);
			else if (strcmp(sztype, "linear constraint") == 0) ParseLinearConstraint(tag);
			else 
			{
				// If we get here, we try to create a contact interface
				// using the FEBio kernel. 
				FESurfacePairConstraint* pci = fecore_new<FESurfacePairConstraint>(sztype, &fem);
				if (pci)
				{
					GetBuilder()->AddContactInterface(pci);
					ParseContactInterface(tag, pci);
				}
				else
				{
					FEModel& fem = *GetFEModel();

					// Some constraints were initially defined in the Contact section, although
					// now it is preferred that they are defined in the Constraints section. For backward
					// compatibility we still allow constraints to be defined in this section. 
					FENLConstraint* pc = fecore_new<FENLConstraint>(sztype, &fem);
					if (pc)
					{
						ReadParameterList(tag, pc);
						GetBuilder()->AddNonlinearConstraint(pc);
					}
					else
					{
						// check for some older obsolete names
						if      (strcmp(sztype, "facet-to-facet sliding") == 0) pci = fecore_new_class<FESurfacePairConstraint>("FEFacet2FacetSliding", &fem);
						else if (strcmp(sztype, "sliding_with_gaps"     ) == 0) pci = fecore_new_class<FESurfacePairConstraint>("FESlidingInterface", &fem);

						if (pci)
						{
							GetBuilder()->AddContactInterface(pci);
							ParseContactInterface(tag, pci);
						}
						else throw XMLReader::InvalidAttributeValue(tag, "type", sztype);
					}
				}
			}
		}
		else throw XMLReader::InvalidTag(tag);

		++tag;
	}
	while (!tag.isend());
}

//-----------------------------------------------------------------------------
//! Parse the Contact section (new in version 2.0)
void FEBioContactSection25::Parse(XMLTag& tag)
{
	// make sure there are children
	if (tag.isleaf()) return;

	FEModel& fem = *GetFEModel();

	// loop over tags
	++tag;
	do
	{
		if (tag == "contact")
		{
			// get the contact type
			const char* sztype = tag.AttributeValue("type");

			// Not all contact interfaces can be automated, so we first handle these special cases
			if      (strcmp(sztype, "rigid_wall"       ) == 0) ParseRigidWall       (tag);
			else if (strcmp(sztype, "rigid sliding"    ) == 0) ParseRigidSliding    (tag);
			else if (strcmp(sztype, "linear constraint") == 0) ParseLinearConstraint(tag);
			else
			{
				// If we get here, we try to create a contact interface
				// using the FEBio kernel. 
				FESurfacePairConstraint* pci = fecore_new<FESurfacePairConstraint>(sztype, &fem);

				if (pci == nullptr)
				{
					// check for some older obsolete names
					if (strcmp(sztype, "facet-to-facet sliding") == 0) pci = fecore_new_class<FESurfacePairConstraint>("FEFacet2FacetSliding", &fem);
					else if (strcmp(sztype, "sliding_with_gaps") == 0) pci = fecore_new_class<FESurfacePairConstraint>("FESlidingInterface", &fem);
				}

				if (pci)
				{
					GetBuilder()->AddContactInterface(pci);
					ParseContactInterface(tag, pci);
				}
				else throw XMLReader::InvalidAttributeValue(tag, "type", sztype);
			}
		}
		else throw XMLReader::InvalidTag(tag);

		++tag;
	} while (!tag.isend());
}

//-----------------------------------------------------------------------------
void FEBioContactSection2::ParseContactInterface(XMLTag& tag, FESurfacePairConstraint* pci)
{
	FEModel& fem = *GetFEModel();
	FEMesh& m = fem.GetMesh();

	// get the parameter list
	FEParameterList& pl = pci->GetParameterList();

	// read the parameters
	++tag;
	do
	{
		if (ReadParameter(tag, pl) == false)
		{
			if (tag == "surface")
			{
				const char* sztype = tag.AttributeValue("type");
				int ntype = 0;
				if (strcmp(sztype, "master") == 0) ntype = 1;
				else if (strcmp(sztype, "slave") == 0) ntype = 2;

				FESurface& s = *(ntype == 1? pci->GetSecondarySurface() : pci->GetPrimarySurface());
				m.AddSurface(&s);

				int nfmt = 0;
				const char* szfmt = tag.AttributeValue("format", true);
				if (szfmt)
				{
					if (strcmp(szfmt, "face nodes") == 0) nfmt = 0;
					else if (strcmp(szfmt, "element face") == 0) nfmt = 1;
				}

				// see if the set attribute is defined
				const char* szset = tag.AttributeValue("set", true);
				if (szset)
				{
					// make sure this tag does not have any children
					if (!tag.isleaf()) throw XMLReader::InvalidTag(tag);

					// see if we can find the facet set
					FEFacetSet* ps = m.FindFacetSet(szset);

					// create a surface from the facet set
					if (ps)
					{
						if (GetBuilder()->BuildSurface(s, *ps, pci->UseNodalIntegration()) == false) throw XMLReader::InvalidTag(tag);
					}
					else throw XMLReader::InvalidAttributeValue(tag, "set", szset);
				}
				else 
				{
					// read the surface section
					if (ParseSurfaceSection(tag, s, nfmt, pci->UseNodalIntegration()) == false) throw XMLReader::InvalidTag(tag);
				}
			}
			else throw XMLReader::InvalidTag(tag);
		}

		++tag;
	}
	while (!tag.isend());

	// Make sure we have a primary and secondary interface
	FESurface* pss = pci->GetPrimarySurface (); if ((pss == 0) || (pss->Elements()==0)) throw MissingPrimarySurface ();
	FESurface* pms = pci->GetSecondarySurface(); if ((pms == 0) || (pms->Elements()==0)) throw MissingSecondarySurface();
}

//-----------------------------------------------------------------------------
void FEBioContactSection25::ParseContactInterface(XMLTag& tag, FESurfacePairConstraint* pci)
{
	FEModel& fem = *GetFEModel();
	FEMesh& m = fem.GetMesh();

	// get the surface pair
	const char* szpair = tag.AttributeValue("surface_pair");
	FESurfacePair* surfacePair =m.FindSurfacePair(szpair);
	if (surfacePair == 0) throw XMLReader::InvalidAttributeValue(tag, "surface_pair", szpair);

	// build the surfaces
	if (GetBuilder()->BuildSurface(*pci->GetSecondarySurface(), *surfacePair->GetSecondarySurface(), pci->UseNodalIntegration()) == false) throw XMLReader::InvalidAttributeValue(tag, "surface_pair", szpair);
	if (GetBuilder()->BuildSurface(*pci->GetPrimarySurface(), *surfacePair->GetPrimarySurface(), pci->UseNodalIntegration()) == false) throw XMLReader::InvalidAttributeValue(tag, "surface_pair", szpair);

	// get the parameter list
	FEParameterList& pl = pci->GetParameterList();
	ReadParameterList(tag, pl);

	// Make sure we have both surfaces
	FESurface* pss = pci->GetPrimarySurface (); if ((pss == 0) || (pss->Elements()==0)) throw MissingPrimarySurface ();
	m.AddSurface(pss);
	FESurface* pms = pci->GetSecondarySurface(); if ((pms == 0) || (pms->Elements()==0)) throw MissingSecondarySurface();
	m.AddSurface(pms);
}

//-----------------------------------------------------------------------------
// --- R I G I D   W A L L   I N T E R F A C E ---
void FEBioContactSection2::ParseRigidWall(XMLTag& tag)
{
	FEModel& fem = *GetFEModel();

	FESurfacePairConstraint* ps = fecore_new<FESurfacePairConstraint>("rigid_wall", GetFEModel());
	fem.AddSurfacePairConstraint(ps);

	++tag;
	do
	{
		if (ReadParameter(tag, ps) == false)
		{
			if (tag == "surface")
			{
				FESurface& s = *ps->GetPrimarySurface();

				int nfmt = 0;
				const char* szfmt = tag.AttributeValue("format", true);
				if (szfmt)
				{
					if      (strcmp(szfmt, "face nodes"  ) == 0) nfmt = 0;
					else if (strcmp(szfmt, "element face") == 0) nfmt = 1;
				}

				// read the surface section
				ParseSurfaceSection(tag, s, nfmt, true);
			}
			else throw XMLReader::InvalidTag(tag);
		}
		++tag;
	}
	while (!tag.isend());
}


//-----------------------------------------------------------------------------
// --- R I G I D   W A L L   I N T E R F A C E ---
void FEBioContactSection25::ParseRigidWall(XMLTag& tag)
{
	FEModel& fem = *GetFEModel();
	FEMesh& mesh = fem.GetMesh();

	FESurfaceConstraint* ps = fecore_new<FESurfaceConstraint>("rigid_wall", GetFEModel());
	fem.AddNonlinearConstraint(ps);

	// get and build the surface
	const char* sz = tag.AttributeValue("surface");
	FEFacetSet* pface = mesh.FindFacetSet(sz);
	if (pface == 0) throw XMLReader::InvalidAttributeValue(tag, "surface", sz);
	if (GetBuilder()->BuildSurface(*ps->GetSurface(), *pface, true) == false) throw XMLReader::InvalidAttributeValue(tag, "surface", sz);

	ReadParameterList(tag, ps);
}

//-----------------------------------------------------------------------------
void FEBioContactSection25::ParseRigidSliding(XMLTag& tag)
{
	FEModel& fem = *GetFEModel();
	FEMesh& mesh = fem.GetMesh();

	FESurfacePairConstraint* ps = fecore_new<FESurfacePairConstraint>("rigid sliding", GetFEModel());
	fem.AddSurfacePairConstraint(ps);

	// get and build the surface
	const char* sz = tag.AttributeValue("surface");
	FEFacetSet* pface = mesh.FindFacetSet(sz);
	if (pface == 0) throw XMLReader::InvalidAttributeValue(tag, "surface", sz);
	if (GetBuilder()->BuildSurface(*ps->GetPrimarySurface(), *pface, false) == false) throw XMLReader::InvalidAttributeValue(tag, "surface", sz);
	mesh.AddSurface(ps->GetPrimarySurface());

	ReadParameterList(tag, ps);
}

//-----------------------------------------------------------------------------
// --- R I G I D   B O D Y   I N T E R F A C E ---
void FEBioContactSection2::ParseRigidInterface(XMLTag& tag)
{
	FEModel& fem = *GetFEModel();
	FEModelBuilder* feb = GetBuilder();

	int NMAT = fem.Materials();

	// count how many rigid nodes there are
	int nrn= 0;
	XMLTag t(tag); ++t;
	while (!t.isend()) { nrn++; ++t; }

	++tag;
	int id, rb, rbp = -1;
	FENodalBC* prn = 0;
	FENodeSet* ns = nullptr;
	for (int i=0; i<nrn; ++i)
	{
		id = atoi(tag.AttributeValue("id"))-1;
		rb = atoi(tag.AttributeValue("rb"));

		// make sure we have a valid rigid body reference
		if ((rb <= 0)||(rb>NMAT)) throw XMLReader::InvalidAttributeValue(tag, "rb", tag.AttributeValue("rb"));

		if ((prn == 0) || (rb != rbp))
		{
<<<<<<< HEAD
			prn = fecore_new_class<FENodalBC>("FERigidNodeSet", &fem);
			ns = new FENodeSet(&fem);
=======
			prn = fecore_alloc(FERigidNodeSet, &fem);
			ns = fecore_alloc(FENodeSet, &fem);
>>>>>>> 9447077e
			prn->SetNodeSet(ns);

			// the default shell bc depends on the shell formulation
			// hinged shell = 0
			// clamped shell = 1
			prn->SetParameter("clamp_shells", feb->m_default_shell == OLD_SHELL ? 0 : 1);

			prn->SetParameter("rb", rb);

			GetBuilder()->AddBC(prn);
			rbp = rb;
		}
		if (ns) ns->Add(id);

		++tag;
	}
}

//-----------------------------------------------------------------------------
// --- L I N E A R   C O N S T R A I N T ---
void FEBioContactSection::ParseLinearConstraint(XMLTag& tag)
{
	FEModel& fem = *GetFEModel();
    DOFS& dofs = fem.GetDOFS();
	FEMesh& m = fem.GetMesh();

	// make sure there is a constraint defined
	if (tag.isleaf()) return;

	// create a new linear constraint manager
	FELinearConstraintSet* pLCS = dynamic_cast<FELinearConstraintSet*>(fecore_new<FENLConstraint>("linear constraint", GetFEModel()));
	fem.AddNonlinearConstraint(pLCS);

	// read the linear constraints
	++tag;
	do
	{
		if (tag == "linear_constraint")
		{
			FEAugLagLinearConstraint* pLC = new FEAugLagLinearConstraint;

			FEAugLagLinearConstraint::DOF dof;
			++tag;
			do
			{
				if (tag == "node")
				{
					tag.value(dof.val);
					dof.node = ReadNodeID(tag);

					const char* szbc = tag.AttributeValue("bc");
                    int ndof = dofs.GetDOF(szbc);
                    if (ndof >= 0) dof.bc = ndof;
					else throw XMLReader::InvalidAttributeValue(tag, "bc", szbc);

					pLC->m_dof.push_back(dof);
				}
				else throw XMLReader::InvalidTag(tag);
				++tag;
			}
			while (!tag.isend());

			// add the linear constraint to the system
			pLCS->add(pLC);
		}
		else if (ReadParameter(tag, pLCS) == false)
		{
			throw XMLReader::InvalidTag(tag);
		}
		++tag;
	}
	while (!tag.isend());
}

//---------------------------------------------------------------------------------
// parse a surface section for contact definitions
//
bool FEBioContactSection::ParseSurfaceSection(XMLTag &tag, FESurface& s, int nfmt, bool bnodal)
{
	FEModel& fem = *GetFEModel();
	FEMesh& m = fem.GetMesh();
	int NN = m.Nodes();

	int N, nf[9];

	// count nr of faces
	int faces = tag.children();

	// allocate storage for faces
	s.Create(faces);

	FEModelBuilder* feb = GetBuilder();

	// read faces
	++tag;
	for (int i=0; i<faces; ++i)
	{
		FESurfaceElement& el = s.Element(i);

		// set the element type/integration rule
		if (bnodal)
		{
			if      (tag == "quad4") el.SetType(FE_QUAD4NI);
			else if (tag == "tri3" ) el.SetType(FE_TRI3NI );
			else if (tag == "tri6" ) el.SetType(FE_TRI6NI );
            else if (tag == "quad8" ) el.SetType(FE_QUAD8NI);
            else if (tag == "quad9" ) el.SetType(FE_QUAD9NI);
			else throw XMLReader::InvalidTag(tag);
		}
		else
		{
			if      (tag == "quad4") el.SetType(FE_QUAD4G4);
			else if (tag == "tri3" ) el.SetType(feb->m_ntri3);
			else if (tag == "tri6" ) el.SetType(feb->m_ntri6);
			else if (tag == "tri7" ) el.SetType(feb->m_ntri7);
			else if (tag == "tri10") el.SetType(feb->m_ntri10);
			else if (tag == "quad8") el.SetType(FE_QUAD8G9);
			else if (tag == "quad9") el.SetType(FE_QUAD9G9);
			else throw XMLReader::InvalidTag(tag);
		}

		N = el.Nodes();

		if (nfmt == 0)
		{
			tag.value(nf, N);
			for (int j=0; j<N; ++j) 
			{
				int nid = nf[j]-1;
				if ((nid<0)||(nid>= NN)) throw XMLReader::InvalidValue(tag);
				el.m_node[j] = nid;
			}
		}
		else if (nfmt == 1)
		{
			tag.value(nf, 2);
			FEElement* pe = m.FindElementFromID(nf[0]);
			if (pe)
			{
				int ne[4];
				int nn = pe->GetFace(nf[1]-1, ne);
				if (nn != N) throw XMLReader::InvalidValue(tag);
				for (int j=0; j<N; ++j) el.m_node[j] = ne[j];
				el.m_elem[0] = pe;
			}
			else throw XMLReader::InvalidValue(tag);
		}

		++tag;
	}

	s.InitSurface();
	s.CreateMaterialPointData();

	return true;
}<|MERGE_RESOLUTION|>--- conflicted
+++ resolved
@@ -356,13 +356,8 @@
 
 		if ((prn == 0) || (rb != rbp))
 		{
-<<<<<<< HEAD
 			prn = fecore_new_class<FENodalBC>("FERigidNodeSet", &fem);
-			ns = new FENodeSet(&fem);
-=======
-			prn = fecore_alloc(FERigidNodeSet, &fem);
-			ns = fecore_alloc(FENodeSet, &fem);
->>>>>>> 9447077e
+			ns = fecore_all(FENodeSet, &fem);
 			prn->SetNodeSet(ns);
 
 			// the default shell bc depends on the shell formulation
