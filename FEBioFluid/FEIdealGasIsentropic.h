/*This file is part of the FEBio source code and is licensed under the MIT license
listed below.

See Copyright-FEBio.txt for details.

Copyright (c) 2021 University of Utah, The Trustees of Columbia University in
the City of New York, and others.

Permission is hereby granted, free of charge, to any person obtaining a copy
of this software and associated documentation files (the "Software"), to deal
in the Software without restriction, including without limitation the rights
to use, copy, modify, merge, publish, distribute, sublicense, and/or sell
copies of the Software, and to permit persons to whom the Software is
furnished to do so, subject to the following conditions:

The above copyright notice and this permission notice shall be included in all
copies or substantial portions of the Software.

THE SOFTWARE IS PROVIDED "AS IS", WITHOUT WARRANTY OF ANY KIND, EXPRESS OR
IMPLIED, INCLUDING BUT NOT LIMITED TO THE WARRANTIES OF MERCHANTABILITY,
FITNESS FOR A PARTICULAR PURPOSE AND NONINFRINGEMENT. IN NO EVENT SHALL THE
AUTHORS OR COPYRIGHT HOLDERS BE LIABLE FOR ANY CLAIM, DAMAGES OR OTHER
LIABILITY, WHETHER IN AN ACTION OF CONTRACT, TORT OR OTHERWISE, ARISING FROM,
OUT OF OR IN CONNECTION WITH THE SOFTWARE OR THE USE OR OTHER DEALINGS IN THE
SOFTWARE.*/



#pragma once
#include "FEElasticFluid.h"

//-----------------------------------------------------------------------------
//! Ideal gas under isentropic conditions.

class FEBIOFLUID_API FEIdealGasIsentropic : public FEElasticFluid
{
public:
    FEIdealGasIsentropic(FEModel* pfem);
    
public:
    //! initialization
    bool Init() override;
    
    //! Serialization
    void Serialize(DumpStream& ar) override;

    //! elastic pressure
    double Pressure(FEMaterialPoint& mp) override;

    //! tangent of pressure with respect to strain J
    double Tangent_Strain(FEMaterialPoint& mp) override;
    
    //! 2nd tangent of pressure with respect to strain J
    double Tangent_Strain_Strain(FEMaterialPoint& mp) override;
    
    //! tangent of pressure with respect to temperature T
    double Tangent_Temperature(FEMaterialPoint& mp) override;
    
    //! 2nd tangent of pressure with respect to temperature T
    double Tangent_Temperature_Temperature(FEMaterialPoint& mp) override;
    
    //! tangent of pressure with respect to strain J and temperature T
    double Tangent_Strain_Temperature(FEMaterialPoint& mp) override;
    
    //! specific free energy
    double SpecificFreeEnergy(FEMaterialPoint& mp) override;
    
    //! specific entropy
    double SpecificEntropy(FEMaterialPoint& mp) override;
    
    //! specific strain energy
    double SpecificStrainEnergy(FEMaterialPoint& mp) override;
    
<<<<<<< HEAD
    //! invert pressure-dilatation relation
    bool Dilatation(const double T, const double p, double& e) override;
=======
    //! isochoric specific heat capacity
    double IsochoricSpecificHeatCapacity(FEMaterialPoint& mp) override;
>>>>>>> 4d800551
    
    //! tangent of isochoric specific heat capacity with respect to strain J
    double Tangent_cv_Strain(FEMaterialPoint& mp) override;
    
    //! tangent of isochoric specific heat capacity with respect to temperature T
    double Tangent_cv_Temperature(FEMaterialPoint& mp) override;
    
    //! isobaric specific heat capacity
    double IsobaricSpecificHeatCapacity(FEMaterialPoint& mp) override;
    
    //! dilatation from temperature and pressure
    bool Dilatation(const double T, const double p, double& e) override;

public:
    double      m_gamma;    //!< ratio of specific heats (constant pressure/constant volume)
    double      m_M;        //!< molar mass
    double      m_cv0;      //!< isochoric specific heat capacity
    double      m_Pr;       //!< ambient pressure
    double      m_Tr;       //!< ambient temperature
    double      m_R;        //!< universal gas constant
    double      m_k;        //!< bulk modulus
    double      m_rhor;     //!< true density

    // declare parameter list
    DECLARE_FECORE_CLASS();
};<|MERGE_RESOLUTION|>--- conflicted
+++ resolved
@@ -71,13 +71,8 @@
     //! specific strain energy
     double SpecificStrainEnergy(FEMaterialPoint& mp) override;
     
-<<<<<<< HEAD
-    //! invert pressure-dilatation relation
-    bool Dilatation(const double T, const double p, double& e) override;
-=======
     //! isochoric specific heat capacity
     double IsochoricSpecificHeatCapacity(FEMaterialPoint& mp) override;
->>>>>>> 4d800551
     
     //! tangent of isochoric specific heat capacity with respect to strain J
     double Tangent_cv_Strain(FEMaterialPoint& mp) override;
