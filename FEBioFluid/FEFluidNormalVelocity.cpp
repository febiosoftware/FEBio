--- conflicted
+++ resolved
@@ -48,8 +48,10 @@
 FEFluidNormalVelocity::FEFluidNormalVelocity(FEModel* pfem) : FESurfaceLoad(pfem), m_dofW(pfem)
 {
     m_velocity = 0.0;
+    m_bpv = true;
+    m_bpar = false;
     m_brim = false;
-    
+
 	m_dofW.AddVariable(FEBioFluid::GetVariableName(FEBioFluid::RELATIVE_FLUID_VELOCITY));
     m_dofEF = GetDOFIndex(FEBioFluid::GetVariableName(FEBioFluid::FLUID_DILATATION), 0);
 }
@@ -193,30 +195,15 @@
         }
     }
     
-<<<<<<< HEAD
-    for (int i=0; i< surface.Nodes(); ++i)
-    {
-        FENode& node = surface.Node(i);
-        // mark node as having prescribed DOF
-        if (node.get_bc(m_dofW[0]) != DOF_FIXED) node.set_bc(m_dofW[0], DOF_PRESCRIBED);
-        if (node.get_bc(m_dofW[1]) != DOF_FIXED) node.set_bc(m_dofW[1], DOF_PRESCRIBED);
-        if (node.get_bc(m_dofW[2]) != DOF_FIXED) node.set_bc(m_dofW[2], DOF_PRESCRIBED);
-=======
-	// Set parabolic velocity profile if requested.
-	// This will override velocity boundary cards in m_VC
-	// and nodal cards in m_VN
-	if (m_bpar) SetParabolicVelocity();
-    
     if (m_bpv) {
-        for (int i=0; i<ps->Nodes(); ++i)
+        for (int i = 0; i < surface.Nodes(); ++i)
         {
-            FENode& node = ps->Node(i);
+            FENode& node = surface.Node(i);
             // mark node as having prescribed DOF
             if (node.get_bc(m_dofW[0]) != DOF_FIXED) node.set_bc(m_dofW[0], DOF_PRESCRIBED);
             if (node.get_bc(m_dofW[1]) != DOF_FIXED) node.set_bc(m_dofW[1], DOF_PRESCRIBED);
             if (node.get_bc(m_dofW[2]) != DOF_FIXED) node.set_bc(m_dofW[2], DOF_PRESCRIBED);
         }
->>>>>>> 9447077e
     }
     
     if (m_brim) {
@@ -234,14 +221,17 @@
 {
     // prescribe this velocity at the nodes
     FESurface* ps = &GetSurface();
-<<<<<<< HEAD
-=======
     
     if (m_bpv) {
         for (int i=0; i<ps->Nodes(); ++i)
         {
+            FEMaterialPoint mp;
+            mp.m_index = i;
+            mp.m_r0 = ps->Node(i).m_r0;
+            mp.m_rt = ps->Node(i).m_rt;
+
             // evaluate the velocity
-            vec3d v = m_nu[i]*(m_velocity*m_VN[i]);
+            vec3d v = m_nu[i]*(m_velocity(mp));
             FENode& node = ps->Node(i);
             if (node.get_bc(m_dofW[0]) == DOF_PRESCRIBED) node.set(m_dofW[0], v.x);
             if (node.get_bc(m_dofW[1]) == DOF_PRESCRIBED) node.set(m_dofW[1], v.y);
@@ -251,50 +241,6 @@
     
     if (m_brim) SetRimPressure();
     
-    GetFEModel()->SetMeshUpdateFlag(true);
-}
->>>>>>> 9447077e
-
-    // we need to map the surface data to nodes
-    int NN = ps->Nodes();
-    vector<double> VN(NN, 0.0);
-    vector<int> nf(NN, 0);
-
-    for (int iel = 0; iel < ps->Elements(); ++iel)
-    {
-        FESurfaceElement& el = m_psurf->Element(iel);
-
-        // nr of element nodes
-        int neln = el.Nodes();
-
-        // nodal coordinates
-        for (int i = 0; i < neln; ++i) 
-        {
-            FESurfaceMaterialPoint mp;
-            mp.m_elem = &el;
-            mp.m_index = i; // this is a node index, but we really need a gauss-point index
-
-            VN[el.m_lnode[i]] += m_velocity(mp);
-            ++nf[el.m_lnode[i]];
-        }
-    }
-    for (int i = 0; i < NN; ++i) {
-        VN[i] /= nf[i];
-    }
-
-    for (int i=0; i<ps->Nodes(); ++i)
-    {
-        // evaluate the velocity
-        vec3d v = m_nu[i]*VN[i];
-        FENode& node = ps->Node(i);
-        if (node.get_bc(m_dofW[0]) == DOF_PRESCRIBED) node.set(m_dofW[0], v.x);
-        if (node.get_bc(m_dofW[1]) == DOF_PRESCRIBED) node.set(m_dofW[1], v.y);
-        if (node.get_bc(m_dofW[2]) == DOF_PRESCRIBED) node.set(m_dofW[2], v.z);
-    }
-    
-    if (m_brim) SetRimPressure();
-
-    // make sure the mesh gets updated after all loads are updated
     ForceMeshUpdate();
 }
 
