--- conflicted
+++ resolved
@@ -28,12 +28,9 @@
 #include "FEFluidRCRBC.h"
 #include "FEFluid.h"
 #include "FEBioFluid.h"
-<<<<<<< HEAD
-#include <FECore/FEModel.h>
-=======
 #include <FECore/FEAnalysis.h>
 #include <FECore/log.h>
->>>>>>> 91039b8c
+#include <FECore/FEModel.h>
 
 //=============================================================================
 BEGIN_FECORE_CLASS(FEFluidRCRBC, FESurfaceLoad)
@@ -55,12 +52,8 @@
     m_pd = 0.0;
     m_C = 0.0;
     
-    // TODO: Can this be done in Init, since  there is no error checking
-    if (pfem)
-    {
-        m_dofW.AddVariable(FEBioFluid::GetVariableName(FEBioFluid::RELATIVE_FLUID_VELOCITY));
-        m_dofEF = GetDOFIndex(FEBioFluid::GetVariableName(FEBioFluid::FLUID_DILATATION), 0);
-    }
+    m_dofW.AddVariable(FEBioFluid::GetVariableName(FEBioFluid::RELATIVE_FLUID_VELOCITY));
+    m_dofEF = pfem->GetDOFIndex(FEBioFluid::GetVariableName(FEBioFluid::FLUID_DILATATION), 0);
 }
 
 //-----------------------------------------------------------------------------
@@ -111,20 +104,6 @@
 //! Evaluate and prescribe the resistance pressure
 void FEFluidRCRBC::Update()
 {
-<<<<<<< HEAD
-    // evaluate the flow rate
-    double Q = FlowRate();
-    
-    const FETimeInfo& tp = GetTimeInfo();
-    int numsteps = tp.timeStep;
-
-    m_flowHist.resize(numsteps + 1, 0);
-    m_timeHist.resize(numsteps + 1);
-    m_stepHist.resize(numsteps + 1);
-    
-    m_timeHist[numsteps] = tp.currentTime;
-    m_stepHist[numsteps] = tp.timeIncrement;
-=======
     // Check if we started a new time, if so, update variables
     FETimeInfo& timeInfo = GetFEModel()->GetTime();
     double time = timeInfo.currentTime;
@@ -136,7 +115,6 @@
         m_pdp = m_pdn;
         m_tp = time;
     }
->>>>>>> 91039b8c
     
     // evaluate the flow rate at the current time
     m_qn = FlowRate();
@@ -192,15 +170,9 @@
         
         // nodal coordinates
         for (int i=0; i<neln; ++i) {
-<<<<<<< HEAD
-            FENode& node = GetMesh().Node(el.m_node[i]);
-            rt[i] = node.m_rt*tp.alpha + node.m_rp*(1-tp.alpha);
-            vt[i] = node.get_vec3d(m_dofW[0], m_dofW[1], m_dofW[2])*tp.alphaf + node.get_vec3d_prev(m_dofW[0], m_dofW[1], m_dofW[2])*(1-tp.alphaf);
-=======
             FENode& node = m_psurf->GetMesh()->Node(el.m_node[i]);
             rt[i] = node.m_rt;
             vt[i] = node.get_vec3d(m_dofW[0], m_dofW[1], m_dofW[2]);
->>>>>>> 91039b8c
         }
         
         double* Nr, *Ns;
@@ -238,18 +210,6 @@
 //! calculate residual
 void FEFluidRCRBC::LoadVector(FEGlobalVector& R)
 {
-<<<<<<< HEAD
-    /*
-    int numsteps = GetFEModel()->GetCurrentStep()->m_ntimesteps;
-    m_flowHist.resize(numsteps + 1, 0);
-    m_timeHist.resize(numsteps + 1);
-    m_stepHist.resize(numsteps + 1);
-    
-    m_timeHist[numsteps] = tp.currentTime;
-    m_stepHist[numsteps] = tp.timeIncrement;
-    */
-=======
->>>>>>> 91039b8c
 }
 
 //-----------------------------------------------------------------------------
@@ -257,12 +217,5 @@
 void FEFluidRCRBC::Serialize(DumpStream& ar)
 {
     FESurfaceLoad::Serialize(ar);
-<<<<<<< HEAD
-    ar & m_pfluid;
-    ar & m_timeHist;
-    ar & m_flowHist;
-    ar & m_stepHist;
-=======
     ar & m_pn & m_pp & m_qn & m_qp & m_pdn & m_pdp & m_tp;
->>>>>>> 91039b8c
 }