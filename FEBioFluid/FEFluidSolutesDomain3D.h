/*This file is part of the FEBio source code and is licensed under the MIT license
listed below.

See Copyright-FEBio.txt for details.

Copyright (c) 2021 University of Utah, The Trustees of Columbia University in
the City of New York, and others.

Permission is hereby granted, free of charge, to any person obtaining a copy
of this software and associated documentation files (the "Software"), to deal
in the Software without restriction, including without limitation the rights
to use, copy, modify, merge, publish, distribute, sublicense, and/or sell
copies of the Software, and to permit persons to whom the Software is
furnished to do so, subject to the following conditions:

The above copyright notice and this permission notice shall be included in all
copies or substantial portions of the Software.

THE SOFTWARE IS PROVIDED "AS IS", WITHOUT WARRANTY OF ANY KIND, EXPRESS OR
IMPLIED, INCLUDING BUT NOT LIMITED TO THE WARRANTIES OF MERCHANTABILITY,
FITNESS FOR A PARTICULAR PURPOSE AND NONINFRINGEMENT. IN NO EVENT SHALL THE
AUTHORS OR COPYRIGHT HOLDERS BE LIABLE FOR ANY CLAIM, DAMAGES OR OTHER
LIABILITY, WHETHER IN AN ACTION OF CONTRACT, TORT OR OTHERWISE, ARISING FROM,
OUT OF OR IN CONNECTION WITH THE SOFTWARE OR THE USE OR OTHER DEALINGS IN THE
SOFTWARE.*/



#pragma once
#include <FECore/FESolidDomain.h>
#include "FEFluidDomain.h"
#include "FEFluidSolutes.h"
#include <FECore/FEDofList.h>

//-----------------------------------------------------------------------------
//! domain described by 3D volumetric elements
//!
class FEBIOFLUID_API FEFluidSolutesDomain3D : public FESolidDomain, public FEFluidDomain
{
public:
    //! constructor
    FEFluidSolutesDomain3D(FEModel* pfem);
    ~FEFluidSolutesDomain3D() {}
    
    //! assignment operator
    FEFluidSolutesDomain3D& operator = (FEFluidSolutesDomain3D& d);
    
    //! initialize elements
    void PreSolveUpdate(const FETimeInfo& timeInfo) override;
    
public: // overrides from FEDomain
    
    //! get the material
    FEMaterial* GetMaterial() override { return m_pMat; }
    
    //! set the material
    void SetMaterial(FEMaterial* pm) override;

	//! get the total dofs
	const FEDofList& GetDOFList() const override;
    
public: // overrides from FEElasticDomain
    
    //! initialize class
    bool Init() override;
    
    //! serialize data to archive
    void Serialize(DumpStream& ar) override;

    //! Reset data
    void Reset() override;
    
    //! activate
    void Activate() override;
    
    //! initialize material points in the domain
    void InitMaterialPoints() override;
    
    // update stresses
    void Update(const FETimeInfo& tp) override;
    
    // update the element stress
    void UpdateElementStress(int iel, const FETimeInfo& tp);
    
    //! internal stress forces
    void InternalForces(FEGlobalVector& R) override;
    
    //! body forces
    void BodyForce(FEGlobalVector& R, FEBodyForce& BF) override;
    
    //! inertial forces for dynamic problems
    void InertialForces(FEGlobalVector& R) override;
    
    //! calculates the global stiffness matrix for this domain
    void StiffnessMatrix(FELinearSystem& LS) override;
    
    //! calculates inertial stiffness
    void MassMatrix(FELinearSystem& LS) override;
    
    //! body force stiffness
    void BodyForceStiffness(FELinearSystem& LS, FEBodyForce& bf) override;
    
public:
    // --- S T I F F N E S S ---
    
    //! calculates the solid element stiffness matrix
    void ElementStiffness(FESolidElement& el, matrix& ke);

    //! calculates the solid element mass matrix
    void ElementMassMatrix(FESolidElement& el, matrix& ke);
    
    //! calculates the stiffness matrix due to body forces
    void ElementBodyForceStiffness(FEBodyForce& bf, FESolidElement& el, matrix& ke);

    // --- R E S I D U A L ---
    
    //! Calculates the internal stress vector for solid elements
    void ElementInternalForce(FESolidElement& el, vector<double>& fe);

<<<<<<< HEAD
    //! Calculatess external body forces for solid elements
=======
    //! Calculates external body forces for solid elements
>>>>>>> 4d800551
    void ElementBodyForce(FEBodyForce& BF, FESolidElement& elem, vector<double>& fe);

    //! Calculates the inertial force vector for solid elements
    void ElementInertialForce(FESolidElement& el, vector<double>& fe);
    
protected:
    FEFluidSolutes*     m_pMat;
    
protected:
    FEDofList           m_dofW;
    FEDofList           m_dofAW;
	FEDofList           m_dof;
	int                 m_dofEF;
    int                 m_dofAEF;
    int                 m_dofC;
    int                 m_dofAC;
};<|MERGE_RESOLUTION|>--- conflicted
+++ resolved
@@ -117,11 +117,7 @@
     //! Calculates the internal stress vector for solid elements
     void ElementInternalForce(FESolidElement& el, vector<double>& fe);
 
-<<<<<<< HEAD
-    //! Calculatess external body forces for solid elements
-=======
     //! Calculates external body forces for solid elements
->>>>>>> 4d800551
     void ElementBodyForce(FEBodyForce& BF, FESolidElement& elem, vector<double>& fe);
 
     //! Calculates the inertial force vector for solid elements
