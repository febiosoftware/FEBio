/*This file is part of the FEBio source code and is licensed under the MIT license
listed below.

See Copyright-FEBio.txt for details.

Copyright (c) 2021 University of Utah, The Trustees of Columbia University in
the City of New York, and others.

Permission is hereby granted, free of charge, to any person obtaining a copy
of this software and associated documentation files (the "Software"), to deal
in the Software without restriction, including without limitation the rights
to use, copy, modify, merge, publish, distribute, sublicense, and/or sell
copies of the Software, and to permit persons to whom the Software is
furnished to do so, subject to the following conditions:

The above copyright notice and this permission notice shall be included in all
copies or substantial portions of the Software.

THE SOFTWARE IS PROVIDED "AS IS", WITHOUT WARRANTY OF ANY KIND, EXPRESS OR
IMPLIED, INCLUDING BUT NOT LIMITED TO THE WARRANTIES OF MERCHANTABILITY,
FITNESS FOR A PARTICULAR PURPOSE AND NONINFRINGEMENT. IN NO EVENT SHALL THE
AUTHORS OR COPYRIGHT HOLDERS BE LIABLE FOR ANY CLAIM, DAMAGES OR OTHER
LIABILITY, WHETHER IN AN ACTION OF CONTRACT, TORT OR OTHERWISE, ARISING FROM,
OUT OF OR IN CONNECTION WITH THE SOFTWARE OR THE USE OR OTHER DEALINGS IN THE
SOFTWARE.*/

#pragma once
#include <FECore/FESurfaceLoad.h>
#include "FEFluidMaterial.h"

//-----------------------------------------------------------------------------
//! FEFluidRCRBC is a fluid surface load that implements a 3-element Windkessel model
//!
class FEBIOFLUID_API FEFluidRCRBC : public FESurfaceLoad
{
public:
    //! constructor
    FEFluidRCRBC(FEModel* pfem);
    
    //! calculate traction stiffness (there is none)
    void StiffnessMatrix(FELinearSystem& LS) override {}
    
    //! calculate load vector
    void LoadVector(FEGlobalVector& R) override;
    
    //! set the dilatation
    void Update() override;
    
    //! evaluate flow rate
    double FlowRate();
    
    //! initialize
    bool Init() override;
    
    //! activate
    void Activate() override;
    
    //! serialization
    void Serialize(DumpStream& ar) override;
    
private:
    double          m_R;        //!< flow resistance
    double          m_Rd;       //!< distal resistance
    double          m_p0;       //!< initial fluid pressure
    double          m_C;        //!< capacitance
    double          m_pd;       //!< downstream pressure
    
private:
<<<<<<< HEAD
=======
    double              m_pn;   //!< fluid pressure at current time point
    double              m_pp;   //!< fluid pressure at previous time point
    double              m_qn;   //!< flow rate at current time point
    double              m_qp;   //!< flow rate at previous time point
    double              m_pdn;  //!< downstream fluid pressure at current time point
    double              m_pdp;  //!< downstream fluid pressure at previous time point
    double              m_tp;   //!< previous time
>>>>>>> 91039b8c
    FEFluidMaterial*    m_pfluid;   //!< pointer to fluid
    
    FEDofList   m_dofW;
    int         m_dofEF;
    
    DECLARE_FECORE_CLASS();
};<|MERGE_RESOLUTION|>--- conflicted
+++ resolved
@@ -66,8 +66,6 @@
     double          m_pd;       //!< downstream pressure
     
 private:
-<<<<<<< HEAD
-=======
     double              m_pn;   //!< fluid pressure at current time point
     double              m_pp;   //!< fluid pressure at previous time point
     double              m_qn;   //!< flow rate at current time point
@@ -75,7 +73,6 @@
     double              m_pdn;  //!< downstream fluid pressure at current time point
     double              m_pdp;  //!< downstream fluid pressure at previous time point
     double              m_tp;   //!< previous time
->>>>>>> 91039b8c
     FEFluidMaterial*    m_pfluid;   //!< pointer to fluid
     
     FEDofList   m_dofW;
