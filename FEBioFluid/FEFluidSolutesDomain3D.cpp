/*This file is part of the FEBio source code and is licensed under the MIT license
listed below.

See Copyright-FEBio.txt for details.

Copyright (c) 2021 University of Utah, The Trustees of Columbia University in
the City of New York, and others.

Permission is hereby granted, free of charge, to any person obtaining a copy
of this software and associated documentation files (the "Software"), to deal
in the Software without restriction, including without limitation the rights
to use, copy, modify, merge, publish, distribute, sublicense, and/or sell
copies of the Software, and to permit persons to whom the Software is
furnished to do so, subject to the following conditions:

The above copyright notice and this permission notice shall be included in all
copies or substantial portions of the Software.

THE SOFTWARE IS PROVIDED "AS IS", WITHOUT WARRANTY OF ANY KIND, EXPRESS OR
IMPLIED, INCLUDING BUT NOT LIMITED TO THE WARRANTIES OF MERCHANTABILITY,
FITNESS FOR A PARTICULAR PURPOSE AND NONINFRINGEMENT. IN NO EVENT SHALL THE
AUTHORS OR COPYRIGHT HOLDERS BE LIABLE FOR ANY CLAIM, DAMAGES OR OTHER
LIABILITY, WHETHER IN AN ACTION OF CONTRACT, TORT OR OTHERWISE, ARISING FROM,
OUT OF OR IN CONNECTION WITH THE SOFTWARE OR THE USE OR OTHER DEALINGS IN THE
SOFTWARE.*/



#include "stdafx.h"
#include "FEFluidSolutesDomain3D.h"
#include "FEFluidSolver.h"
#include "FECore/log.h"
#include "FECore/DOFS.h"
#include <FECore/FEModel.h>
#include <FECore/FEAnalysis.h>
#include <FECore/sys.h>
#include "FEBioFluidSolutes.h"
#include <FECore/FELinearSystem.h>

#ifndef SQR
#define SQR(x) ((x)*(x))
#endif

//-----------------------------------------------------------------------------
//! constructor
//! Some derived classes will pass 0 to the pmat, since the pmat variable will be
//! to initialize another material. These derived classes will set the m_pMat variable as well.
FEFluidSolutesDomain3D::FEFluidSolutesDomain3D(FEModel* pfem) : FESolidDomain(pfem), FEFluidDomain(pfem), m_dofW(pfem), m_dofAW(pfem), m_dof(pfem)
{
    m_pMat = 0;
    m_btrans = true;
    
    // TODO: Can this be done in Init, since  there is no error checking
    if (pfem)
    {
        m_dofW.AddVariable(FEBioFluidSolutes::GetVariableName(FEBioFluidSolutes::RELATIVE_FLUID_VELOCITY));
        m_dofAW.AddVariable(FEBioFluidSolutes::GetVariableName(FEBioFluidSolutes::RELATIVE_FLUID_ACCELERATION));

        m_dofEF = pfem->GetDOFIndex("ef");
        m_dofAEF = pfem->GetDOFIndex("aef");
        m_dofC = pfem->GetDOFIndex(FEBioFluidSolutes::GetVariableName(FEBioFluidSolutes::FLUID_CONCENTRATION), 0);
        m_dofAC = pfem->GetDOFIndex(FEBioFluidSolutes::GetVariableName(FEBioFluidSolutes::FLUID_CONCENTRATION_TDERIV), 0);

        // list the degrees of freedom
        // (This allows the FEDomain base class to handle several tasks such as UnpackLM)
        m_dof.AddDof(m_dofW[0]);
        m_dof.AddDof(m_dofW[1]);
        m_dof.AddDof(m_dofW[2]);
        m_dof.AddDof(m_dofEF);
    }
}

//-----------------------------------------------------------------------------
// \todo I don't think this is being used
FEFluidSolutesDomain3D& FEFluidSolutesDomain3D::operator = (FEFluidSolutesDomain3D& d)
{
    m_Elem = d.m_Elem;
    m_pMesh = d.m_pMesh;
    return (*this);
}

//-----------------------------------------------------------------------------
//! get the total dofs
const FEDofList& FEFluidSolutesDomain3D::GetDOFList() const
{
	return m_dof;
}

//-----------------------------------------------------------------------------
//! Assign material
void FEFluidSolutesDomain3D::SetMaterial(FEMaterial* pmat)
{
    FEDomain::SetMaterial(pmat);
    if (pmat)
    {
        m_pMat = dynamic_cast<FEFluidSolutes*>(pmat);
        assert(m_pMat);
    }
    else m_pMat = 0;
}

//-----------------------------------------------------------------------------
bool FEFluidSolutesDomain3D::Init()
{
    // initialize base class
    if (FESolidDomain::Init() == false) return false;
    
    const int nsol = m_pMat->Solutes();
    
    // set the active degrees of freedom list
    FEDofList dofs = GetDOFList();
    for (int i=0; i<nsol; ++i)
    {
        int m = m_pMat->GetSolute(i)->GetSoluteDOF();
        dofs.AddDof(m_dofC + m);
    }
    m_dof = dofs;
    
    return true;
}

//-----------------------------------------------------------------------------
void FEFluidSolutesDomain3D::Serialize(DumpStream& ar)
{
    FESolidDomain::Serialize(ar);
    if (ar.IsShallow()) return;
    ar & m_pMat;
    ar & m_dofW & m_dofAW & m_dof;
    ar & m_dofEF & m_dofAEF & m_dofC & m_dofAC;
}

//-----------------------------------------------------------------------------
void FEFluidSolutesDomain3D::Reset()
{
    // reset base class
    FESolidDomain::Reset();
    
    const int nsol = m_pMat->Solutes();
    
    for (int i=0; i<(int) m_Elem.size(); ++i)
    {
        // get the solid element
        FESolidElement& el = m_Elem[i];
        
        // get the number of integration points
        int nint = el.GaussPoints();
        
        // loop over the integration points
        for (int n=0; n<nint; ++n)
        {
            FEMaterialPoint& mp = *el.GetMaterialPoint(n);
            FEFluidSolutesMaterialPoint& ps = *(mp.ExtractData<FEFluidSolutesMaterialPoint>());
            
            // initialize solutes
            ps.m_nsol = nsol;
            ps.m_c.assign(nsol,0);
            ps.m_ca.assign(nsol,0);
            ps.m_cdot.assign(nsol,0);
            ps.m_gradc.assign(nsol,vec3d(0,0,0));
            ps.m_j.assign(nsol,vec3d(0,0,0));
            ps.m_k.assign(nsol, 0);
            ps.m_dkdJ.assign(nsol, 0);
            ps.m_dkdc.resize(nsol, vector<double>(nsol,0));
            
            for (int j=0; j<m_pMat->Reactions(); ++j)
                m_pMat->GetReaction(j)->ResetElementData(mp);
        }
    }
}

//-----------------------------------------------------------------------------
void FEFluidSolutesDomain3D::Activate()
{
    const int nsol = m_pMat->Solutes();
    
    for (int i=0; i<Nodes(); ++i)
    {
        FENode& node = Node(i);
        if (node.HasFlags(FENode::EXCLUDE) == false)
        {
/*          if (node.m_rid < 0)
            {
                node.set_active(m_dofU[0]);
                node.set_active(m_dofU[1]);
                node.set_active(m_dofU[2]);
            }
*/            node.set_active(m_dofW[0]);
            node.set_active(m_dofW[1]);
            node.set_active(m_dofW[2]);
            node.set_active(m_dofEF);
            for (int isol=0; isol<nsol; ++isol)
                node.set_active(m_dofC + m_pMat->GetSolute(isol)->GetSoluteDOF());
        }
    }
}

//-----------------------------------------------------------------------------
void FEFluidSolutesDomain3D::InitMaterialPoints()
{
    const int nsol = m_pMat->Solutes();
    FEMesh& m = *GetMesh();
    
    const int NE = FEElement::MAX_NODES;
    vector< vector<double> > c0(nsol, vector<double>(NE));
    vector<int> sid(nsol);
    for (int j = 0; j<nsol; ++j) sid[j] = m_pMat->GetSolute(j)->GetSoluteDOF();
    
    for (int j = 0; j<(int)m_Elem.size(); ++j)
    {
        // get the solid element
        FESolidElement& el = m_Elem[j];
        
        // get the number of nodes
        int neln = el.Nodes();
        // get initial values of fluid pressure and solute concentrations
        for (int i = 0; i<neln; ++i)
        {
            FENode& ni = m.Node(el.m_node[i]);
            for (int isol = 0; isol<nsol; ++isol)
                c0[isol][i] = ni.get(m_dofC + sid[isol]);
        }

        // get the number of integration points
        int nint = el.GaussPoints();
        
        // loop over the integration points
        for (int n = 0; n<nint; ++n)
        {
            FEMaterialPoint& mp = *el.GetMaterialPoint(n);
            FEFluidSolutesMaterialPoint& ps = *(mp.ExtractData<FEFluidSolutesMaterialPoint>());
            
            // initialize solutes
            ps.m_nsol = nsol;
            
            // initialize effective solute concentrations
            for (int isol = 0; isol<nsol; ++isol) {
                ps.m_c[isol] = el.Evaluate(c0[isol], n);
                ps.m_ca[isol] = m_pMat->ConcentrationActual(mp, isol);
                ps.m_gradc[isol] = gradient(el, c0[isol], n);
            }
            
            ps.m_psi = m_pMat->ElectricPotential(mp);
            ps.m_Ie = m_pMat->CurrentDensity(mp);
            
            for (int isol = 0; isol<nsol; ++isol)
                ps.m_j[isol] = m_pMat->SoluteDiffusiveFlux(mp, isol);
        }
    }
}

//-----------------------------------------------------------------------------
//! Initialize element data
void FEFluidSolutesDomain3D::PreSolveUpdate(const FETimeInfo& timeInfo)
{
    const int NE = FEElement::MAX_NODES;
    vec3d x0[NE], r0, v;
    FEMesh& m = *GetMesh();
    for (size_t i=0; i<m_Elem.size(); ++i)
    {
        FESolidElement& el = m_Elem[i];
        int neln = el.Nodes();
        for (int i=0; i<neln; ++i)
        {
            x0[i] = m.Node(el.m_node[i]).m_r0;
        }
        
        int n = el.GaussPoints();
        for (int j=0; j<n; ++j)
        {
            FEMaterialPoint& mp = *el.GetMaterialPoint(j);
            FEFluidMaterialPoint& pt = *mp.ExtractData<FEFluidMaterialPoint>();
            pt.m_r0 = el.Evaluate(x0, j);
            mp.m_rt = mp.m_r0;
            
            if (pt.m_ef <= -1) {
                throw NegativeJacobianDetected();
            }
            
            // reset chemical reaction element data
            for (int j=0; j<m_pMat->Reactions(); ++j)
                m_pMat->GetReaction(j)->InitializeElementData(mp);
            
            mp.Update(timeInfo);
        }
    }
}

//-----------------------------------------------------------------------------
void FEFluidSolutesDomain3D::InternalForces(FEGlobalVector& R)
{
    int NE = (int)m_Elem.size();
    
    int nsol = m_pMat->Solutes();
    int ndpn = 4+nsol;
    
#pragma omp parallel for shared (NE)
    for (int i=0; i<NE; ++i)
    {
        // element force vector
        vector<double> fe;
        vector<int> lm;
        
        // get the element
        FESolidElement& el = m_Elem[i];
        
        // get the element force vector and initialize it to zero
        int ndof = ndpn*el.Nodes();
        fe.assign(ndof, 0);
        
        // calculate internal force vector
        ElementInternalForce(el, fe);
        
        // get the element's LM vector
        UnpackLM(el, lm);
        
        // assemble element 'fe'-vector into global R vector
        R.Assemble(el.m_node, lm, fe);
    }
}

//-----------------------------------------------------------------------------
//! calculates the internal equivalent nodal forces for solid elements

void FEFluidSolutesDomain3D::ElementInternalForce(FESolidElement& el, vector<double>& fe)
{
    const FETimeInfo& tp = GetFEModel()->GetTime();
    int i, n;
    
    // jacobian matrix, inverse jacobian matrix and determinants
    double Ji[3][3], detJ;
    
    mat3ds sv;
    vec3d gradep;
    
    const double *H, *Gr, *Gs, *Gt;
    
    int nint = el.GaussPoints();
    int neln = el.Nodes();
    const int nsol = m_pMat->Solutes();
    int ndpn = 4+nsol;
    
    const int nreact = m_pMat->Reactions();

    double dt = tp.timeIncrement;
    
    // gradient of shape functions
    vector<vec3d> gradN(neln);
    
    double*    gw = el.GaussWeights();
    
    // repeat for all integration points
    for (n=0; n<nint; ++n)
    {
        FEMaterialPoint& mp = *el.GetMaterialPoint(n);
        FEFluidMaterialPoint& pt = *(mp.ExtractData<FEFluidMaterialPoint>());
        FEFluidSolutesMaterialPoint& spt = *(mp.ExtractData<FEFluidSolutesMaterialPoint>());

        // calculate the jacobian
        detJ = invjac0(el, Ji, n)*gw[n];
        
        vec3d g1(Ji[0][0],Ji[0][1],Ji[0][2]);
        vec3d g2(Ji[1][0],Ji[1][1],Ji[1][2]);
        vec3d g3(Ji[2][0],Ji[2][1],Ji[2][2]);
        
        // get the viscous stress tensor for this integration point
        sv = m_pMat->Fluid()->GetViscous()->Stress(mp);
        // get the gradient of the elastic pressure
        gradep = pt.m_gradef*m_pMat->Fluid()->Tangent_Pressure_Strain(mp);
        
        // Miscellaneous constants
        double R = m_pMat->m_Rgas;
        double T = m_pMat->m_Tabs;
        double penalty = m_pMat->m_penalty;
        
        // evaluate the chat
        vector<double> chat(nsol,0);
        double phiwhat = 0;
        
        // chemical reactions
        for (i=0; i<nreact; ++i) {
            FEChemicalReaction* pri = m_pMat->GetReaction(i);
            double zhat = pri->ReactionSupply(mp);
            phiwhat += pri->m_Vbar*zhat;
            for (int isol=0; isol<nsol; ++isol)
                chat[isol] += zhat*pri->m_v[isol];
        }
        
        H = el.H(n);
        Gr = el.Gr(n);
        Gs = el.Gs(n);
        Gt = el.Gt(n);
        
        // evaluate spatial gradient of shape functions
        for (i=0; i<neln; ++i)
        {
            gradN[i] = g1*Gr[i] + g2*Gs[i] + g3*Gt[i];
        }
        
        // Jdot/J
        double dJoJ = pt.m_efdot/(pt.m_ef+1);
        
        double dms = m_pMat->m_diffMtmSupp;
        
        vector<int> z(nsol);
        vector<vec3d> jd(nsol);
        vec3d je(0,0,0);
        double osmc = m_pMat->GetOsmoticCoefficient()->OsmoticCoefficient(mp);
        for (int isol=0; isol<nsol; ++isol) {
            // get the charge number
            z[isol] = m_pMat->GetSolute(isol)->ChargeNumber();
            jd[isol] = m_pMat->SoluteDiffusiveFlux(mp,isol);
            je += jd[isol]*z[isol];
        }
        
        vector<double> dkdt(nsol,0);
        vector<vec3d> gradk(nsol,vec3d(0,0,0));
        for (int isol=0; isol<nsol; ++isol)
        {
            dkdt[isol] = pt.m_efdot*spt.m_dkdJ[isol];
            for (int jsol=0; jsol<nsol; ++jsol)
                dkdt[isol] += spt.m_dkdc[isol][jsol]*spt.m_cdot[jsol];
<<<<<<< HEAD
                gradk[isol] += spt.m_gradc[jsol]*spt.m_dkdc[isol][jsol];
            }
=======
>>>>>>> 4d800551
        }
        
        for (i=0; i<neln; ++i)
        {
            vec3d fs = sv*gradN[i] + gradep*H[i];
            for (int isol=0; isol<nsol; ++isol)
                fs += spt.m_gradc[isol]*(R*T*spt.m_k[isol]*H[i]*dms); //fluid mtm bal only
            double fJ = (dJoJ+phiwhat)*H[i] + gradN[i]*pt.m_vft;
            
            // calculate internal force
            // the '-' sign is so that the internal forces get subtracted
            // from the global residual vector
            fe[ndpn*i  ] -= fs.x*detJ;
            fe[ndpn*i+1] -= fs.y*detJ;
            fe[ndpn*i+2] -= fs.z*detJ;
            fe[ndpn*i+3] -= fJ*detJ;
            for (int isol=0; isol<nsol; ++isol)
            {
<<<<<<< HEAD
                double fc = (jd[isol]+je*penalty)*gradN[i] - H[i]*((spt.m_cdot[isol]+spt.m_gradc[isol]*pt.m_vft)*spt.m_k[isol] + spt.m_c[isol]*(dkdt[isol]+gradk[isol]*pt.m_vft) - chat[isol] + spt.m_ca[isol]/(1+pt.m_ef)*(pt.m_efdot + pt.m_gradef*pt.m_vft));
=======
                double fc = (jd[isol]+je*penalty)*gradN[i] - H[i]*(spt.m_ca[isol]*dJoJ + spt.m_k[isol]*spt.m_cdot[isol] + spt.m_c[isol]*dkdt[isol] - chat[isol]);
>>>>>>> 4d800551
                fe[ndpn*i+4+isol] -= fc*detJ;
            }
        }
    }
}

//-----------------------------------------------------------------------------
void FEFluidSolutesDomain3D::BodyForce(FEGlobalVector& R, FEBodyForce& BF)
{
    int NE = (int)m_Elem.size();
    
    int nsol = m_pMat->Solutes();
    int ndpn = 4+nsol;
    for (int i=0; i<NE; ++i)
    {
        vector<double> fe;
        vector<int> lm;
        
        // get the element
        FESolidElement& el = m_Elem[i];
        
        // get the element force vector and initialize it to zero
        int ndof = ndpn*el.Nodes();
        fe.assign(ndof, 0);
        
        // apply body forces
        ElementBodyForce(BF, el, fe);
        
        // get the element's LM vector
        UnpackLM(el, lm);
        
        // assemble element 'fe'-vector into global R vector
        R.Assemble(el.m_node, lm, fe);
    }
}

//-----------------------------------------------------------------------------
//! calculates the body forces

void FEFluidSolutesDomain3D::ElementBodyForce(FEBodyForce& BF, FESolidElement& el, vector<double>& fe)
{
    double R = m_pMat->m_Rgas;
    double T = m_pMat->m_Tabs;
    
    // jacobian
    double Ji[3][3], detJ;
    const double *H, *Gr, *Gs, *Gt;
    double* gw = el.GaussWeights();
    vec3d f;
    
    // number of nodes
    int neln = el.Nodes();
    int nsol = m_pMat->Solutes();
    int ndpn = 4+nsol;
    
    // gradient of shape functions
    vector<vec3d> gradN(neln);
    
    // nodal coordinates
    vec3d r0[FEElement::MAX_NODES];
    for (int i=0; i<neln; ++i)
        r0[i] = m_pMesh->Node(el.m_node[i]).m_r0;
    
    // loop over integration points
    int nint = el.GaussPoints();
    for (int n=0; n<nint; ++n)
    {
        FEMaterialPoint& mp = *el.GetMaterialPoint(n);
        FEFluidMaterialPoint& pt = *mp.ExtractData<FEFluidMaterialPoint>();
        FEFluidSolutesMaterialPoint& spt = *mp.ExtractData<FEFluidSolutesMaterialPoint>();
        double dens = m_pMat->Fluid()->Density(mp);
        
        pt.m_r0 = el.Evaluate(r0, n);
        
        detJ = invjac0(el, Ji, n)*gw[n];
        
        vec3d g1(Ji[0][0],Ji[0][1],Ji[0][2]);
        vec3d g2(Ji[1][0],Ji[1][1],Ji[1][2]);
        vec3d g3(Ji[2][0],Ji[2][1],Ji[2][2]);
        
        // get the force
        f = BF.force(mp);
        
        H = el.H(n);
        Gr = el.Gr(n);
        Gs = el.Gs(n);
        Gt = el.Gt(n);
        
        double dms = m_pMat->m_diffMtmSupp;
        double penalty = m_pMat->m_penalty;
        vector<vec3d> jb(nsol,vec3d(0,0,0));
        vec3d je(0,0,0);
        
        // evaluate sedimentation fluxes and effective flux contribution
        for (int isol=0; isol<nsol; ++isol) {
            double M = m_pMat->GetSolute(isol)->MolarMass();
            // get the sedimentation coefficient
            double s = m_pMat->GetSolute(isol)->m_pDiff->Free_Diffusivity(mp)*M/(R*T);
            // get the sedimentation flux
            jb[isol] = f*(s*spt.m_ca[isol]);
            // get the charge number
            double z = m_pMat->GetSolute(isol)->ChargeNumber();
            je += jb[isol]*z;
            dens += M*spt.m_ca[isol]*dms;
        }
        
        // evaluate spatial gradient of shape functions
        for (int i=0; i<neln; ++i)
        {
            gradN[i] = g1*Gr[i] + g2*Gs[i] + g3*Gt[i];
        }
        
        for (int i=0; i<neln; ++i)
        {
            vec3d fs = f*H[i]*dens;
            
            fe[ndpn*i  ] -= fs.x*detJ;
            fe[ndpn*i+1] -= fs.y*detJ;
            fe[ndpn*i+2] -= fs.z*detJ;
            for (int isol=0; isol<nsol; ++isol)
            {
                double fc = -gradN[i]*(jb[isol] + je*penalty);
                fe[ndpn*i+4+isol] -= fc*detJ;
            }
        }
    }
}

//-----------------------------------------------------------------------------
//! This function calculates the stiffness due to body forces
void FEFluidSolutesDomain3D::ElementBodyForceStiffness(FEBodyForce& BF, FESolidElement &el, matrix &ke)
{
    const FETimeInfo& tp = GetFEModel()->GetTime();
    // jacobian
    double Ji[3][3], detJ;
    const double *H, *Gr, *Gs, *Gt;
    double* gw = el.GaussWeights();
    
    // number of nodes
    int neln = el.Nodes();
    int nsol = m_pMat->Solutes();
    int ndpn = 4+nsol;
<<<<<<< HEAD
    vec3d f, k;
    double divf;
=======
    vec3d f;
>>>>>>> 4d800551
    
    // gradient of shape functions
    vector<vec3d> gradN(neln);
    
    // loop over integration points
    int nint = el.GaussPoints();
    for (int n=0; n<nint; ++n)
    {
        FEMaterialPoint& mp = *el.GetMaterialPoint(n);
        FEFluidMaterialPoint& pt = *mp.ExtractData<FEFluidMaterialPoint>();
        FEFluidSolutesMaterialPoint& spt = *(mp.ExtractData<FEFluidSolutesMaterialPoint>());
        
        // calculate the jacobian
        detJ = invjac0(el, Ji, n)*gw[n]*tp.alphaf;
        
        H = el.H(n);
        
        double dens = m_pMat->Fluid()->Density(mp);
        double R = m_pMat->m_Rgas;
        double T = m_pMat->m_Tabs;
        double dms = m_pMat->m_diffMtmSupp;
        double penalty = m_pMat->m_penalty;
        vector<double> M(nsol);
        vector<int> z(nsol);
        vector<double> d0(nsol);
        vector<double> s(nsol);
        vector<vector<double>> d0p(nsol, vector<double>(nsol));
<<<<<<< HEAD
        vector<vec3d> gradk(nsol);
        vector<double> wkJ(nsol), wkce(nsol,0);
        vector<vector<double>> wkc(nsol, vector<double>(nsol));
        double wkJe = 0;
        
        // get the force
        f = BF.force(mp);
        divf = BF.divforce(mp);
=======
        vector<vector<double>> wkcc(nsol, vector<double>(nsol));
        vector<double> wkce(nsol,0);
        vector<vec3d> wkvc(nsol);
        vector<double> wkcJ(nsol,0);

        // get the force
        f = BF.force(mp);
>>>>>>> 4d800551
        
        vec3d wkvJ = f*(-dens/(1+pt.m_ef));
        double wkcJe = 0;
        for (int isol=0; isol<nsol; ++isol) {
            // get the charge number
            z[isol] = m_pMat->GetSolute(isol)->ChargeNumber();
            M[isol] = m_pMat->GetSolute(isol)->MolarMass();
            d0[isol] = m_pMat->GetSolute(isol)->m_pDiff->Free_Diffusivity(mp);
            s[isol] = d0[isol]*M[isol]/(R*T);
<<<<<<< HEAD
            wkJ[isol] = s[isol]*spt.m_dkdJ[isol]*(spt.m_c[isol]*divf + spt.m_gradc[isol]*f);
            wkJe += z[isol]*wkJ[isol];
            gradk[isol] = pt.m_gradef*spt.m_dkdJ[isol];
            for (int jsol=0; jsol<nsol; ++jsol)
            {
                d0p[isol][jsol] = m_pMat->GetSolute(isol)->m_pDiff->Tangent_Free_Diffusivity_Concentration(mp, jsol);
                wkc[isol][jsol] = s[isol]*spt.m_dkdc[isol][jsol]*(spt.m_c[isol]*divf + spt.m_gradc[isol]*f);
                wkce[isol] += z[jsol]*wkc[isol][jsol];
                gradk[isol] += spt.m_gradc[jsol]*spt.m_dkdc[isol][jsol];
=======
            wkvJ += f*(M[isol]*spt.m_dkdJ[isol]*spt.m_c[isol]*dms);
            wkvc[isol] = f*(M[isol]*spt.m_k[isol]*dms);
            wkcJ[isol] = s[isol]*spt.m_dkdJ[isol]*spt.m_c[isol];
            wkcJe += z[isol]*wkcJ[isol];
            for (int jsol=0; jsol<nsol; ++jsol)
            {
                d0p[isol][jsol] = m_pMat->GetSolute(isol)->m_pDiff->Tangent_Free_Diffusivity_Concentration(mp, jsol);
                wkcc[isol][jsol] = s[isol]*spt.m_dkdc[isol][jsol]*spt.m_c[isol];
                wkce[jsol] += z[isol]*wkcc[isol][jsol];
                wkvc[isol] += f*(M[jsol]*spt.m_dkdc[jsol][isol]*spt.m_c[jsol]*dms);
>>>>>>> 4d800551
            }
        }
        
        vec3d g1(Ji[0][0],Ji[0][1],Ji[0][2]);
        vec3d g2(Ji[1][0],Ji[1][1],Ji[1][2]);
        vec3d g3(Ji[2][0],Ji[2][1],Ji[2][2]);
        
        H = el.H(n);
        Gr = el.Gr(n);
        Gs = el.Gs(n);
        Gt = el.Gt(n);
        
        // evaluate spatial gradient of shape functions
        for (int i=0; i<neln; ++i)
            gradN[i] = g1*Gr[i] + g2*Gs[i] + g3*Gt[i];
        
        for (int i=0, i4=0; i<neln; ++i, i4 += ndpn) {
            for (int j=0, j4 = 0; j<neln; ++j, j4 += ndpn)
            {
                vec3d kvJ = wkvJ*(H[i]*H[j]*detJ);
                ke[i4  ][j4+3] += kvJ.x;
                ke[i4+1][j4+3] += kvJ.y;
                ke[i4+2][j4+3] += kvJ.z;
                
                for (int isol = 0; isol<nsol; ++isol)
                {
<<<<<<< HEAD
                    vec3d kvc = vec3d(0.0);
                    double kcJ = H[i]*H[j]*(wkJ[isol] + wkJe);
                    ke[i4+4+isol][j4+3] += kcJ*detJ;
                    double kcc = 0;
                    double coef;
                    for(int jsol=0; jsol<nsol; ++jsol)
                    {
                        if (isol == jsol)
                        {
                            coef = 1 + z[jsol];
                            kvc += f*(spt.m_dkdc[isol][isol]*spt.m_c[isol]+spt.m_k[isol])*M[isol]*H[i]*H[j];
                        }
                        else
                        {
                            coef = z[jsol];
                            kvc += f*spt.m_c[jsol]*spt.m_dkdc[jsol][isol]*M[jsol]*H[i]*H[j];
                        }
                        kcc = coef*s[jsol]*H[i]*((spt.m_k[jsol]*divf + gradk[jsol]*f)*H[j] + (gradN[j]*f)*spt.m_k[jsol])
                        + H[i]*H[j]*(wkc[isol][jsol] + wkce[jsol]);
                        
                        ke[i4+4+isol][j4+4+jsol] += kcc*detJ;
=======
                    vec3d kvc = wkvc[isol]*(H[i]*H[j]*detJ);
                    ke[i4  ][j4+4+isol] += kvc.x;
                    ke[i4+1][j4+4+isol] += kvc.y;
                    ke[i4+2][j4+4+isol] += kvc.z;
                    
                    double kcJ = -(gradN[i]*f)*H[j]*(wkcJ[isol] + wkcJe)*detJ;
                    ke[i4+4+isol][j4+3] += kcJ;
                    
                    for(int jsol=0; jsol<nsol; ++jsol)
                    {
                        double kd = (isol == jsol) ? 1 : 0;
                        double kcc = -(gradN[i]*f)*H[j]*((kd + z[jsol])*s[jsol]*spt.m_k[jsol] + wkcc[isol][jsol] + wkce[jsol])*detJ;

                        ke[i4+4+isol][j4+4+jsol] += kcc;
>>>>>>> 4d800551
                    }
                }
            }
        }
    }
}

//-----------------------------------------------------------------------------
//! Calculates element material stiffness element matrix

void FEFluidSolutesDomain3D::ElementStiffness(FESolidElement &el, matrix &ke)
{
    const FETimeInfo& tp = GetFEModel()->GetTime();
    int i, i4, j, j4, n;
    
    // Get the current element's data
    const int nint = el.GaussPoints();
    const int neln = el.Nodes();
    const int nsol = m_pMat->Solutes();
    const int ndpn = 4 + nsol;
    
    const int nreact = m_pMat->Reactions();
    
    // gradient of shape functions
    vector<vec3d> gradN(neln);
    
    double dt = tp.timeIncrement;
    double ksi = tp.alpham/(tp.gamma*tp.alphaf);
    
    double *H, *Gr, *Gs, *Gt;
    
    // jacobian
    double Ji[3][3], detJ;
    
    // weights at gauss points
    const double *gw = el.GaussWeights();
    
    // calculate element stiffness matrix
    for (n=0; n<nint; ++n)
    {
        // calculate jacobian
        detJ = invjac0(el, Ji, n)*gw[n]*tp.alphaf;
        
        vec3d g1(Ji[0][0],Ji[0][1],Ji[0][2]);
        vec3d g2(Ji[1][0],Ji[1][1],Ji[1][2]);
        vec3d g3(Ji[2][0],Ji[2][1],Ji[2][2]);
        
        H = el.H(n);
        Gr = el.Gr(n);
        Gs = el.Gs(n);
        Gt = el.Gt(n);
        
        // setup the material point
        // NOTE: deformation gradient and determinant have already been evaluated in the stress routine
        FEMaterialPoint& mp = *el.GetMaterialPoint(n);
        FEFluidMaterialPoint& pt = *(mp.ExtractData<FEFluidMaterialPoint>());
        FEFluidSolutesMaterialPoint& spt = *(mp.ExtractData<FEFluidSolutesMaterialPoint>());
        double Jf = 1 + pt.m_ef;

        // get the tangents
        mat3ds svJ = m_pMat->Fluid()->GetViscous()->Tangent_Strain(mp);
        tens4ds cv = m_pMat->Fluid()->Tangent_RateOfDeformation(mp);
        double dep = m_pMat->Fluid()->Tangent_Pressure_Strain(mp);
        double d2ep = m_pMat->Fluid()->Tangent_Pressure_Strain_Strain(mp);
        // Jdot/J
        double dJoJ = pt.m_efdot/Jf;
        // Miscellaneous constants
        double R = m_pMat->m_Rgas;
        double T = m_pMat->m_Tabs;
        double dms = m_pMat->m_diffMtmSupp;
        double penalty = m_pMat->m_penalty;
        double osmc = m_pMat->GetOsmoticCoefficient()->OsmoticCoefficient(mp);
        double dodJ = m_pMat->GetOsmoticCoefficient()->Tangent_OsmoticCoefficient_Strain(mp);
        vector<double> dodc(nsol);
        vector<double> M(nsol);
        vector<int> z(nsol);
        vector<double> d0(nsol);
        vector<vector<double>> d0c(nsol, vector<double>(nsol));
        
        for (int isol=0; isol<nsol; ++isol) {
            // get the charge number
            dodc[isol] = m_pMat->GetOsmoticCoefficient()->Tangent_OsmoticCoefficient_Concentration(mp,isol);
            z[isol] = m_pMat->GetSolute(isol)->ChargeNumber();
            M[isol] = m_pMat->GetSolute(isol)->MolarMass();
            d0[isol] = m_pMat->GetSolute(isol)->m_pDiff->Free_Diffusivity(mp);
            for (int jsol=0; jsol<nsol; ++jsol)
                d0c[isol][jsol] = m_pMat->GetSolute(isol)->m_pDiff->Tangent_Free_Diffusivity_Concentration(mp, jsol);
        }
        
        //Get dk/dt (partial differential wrt time)
        vector<double> dkdt(nsol,0);
        vector<vec3d> gradk(nsol,vec3d(0,0,0));
<<<<<<< HEAD
=======
        vector<double> sum1(nsol,0);
        vector<vec3d> sum2(nsol,vec3d(0,0,0));
        vector<vec3d> sum3(nsol,vec3d(0,0,0));
        vec3d ovJ(0,0,0);
        vector<vec3d> ovc(nsol,vec3d(0,0,0));
>>>>>>> 4d800551
        for (int isol=0; isol<nsol; ++isol)
        {
            dkdt[isol] = pt.m_efdot*spt.m_dkdJ[isol];
            gradk[isol] = pt.m_gradef*spt.m_dkdJ[isol];
            sum1[isol] = (spt.m_k[isol]/Jf + spt.m_dkdJ[isol])*spt.m_cdot[isol];
            sum2[isol] = spt.m_gradc[isol]*(d0[isol]*spt.m_dkdJ[isol]);
            ovJ += spt.m_gradc[isol]*spt.m_dkdJ[isol];
            for (int jsol=0; jsol<nsol; ++jsol)
            {
                dkdt[isol] += spt.m_dkdc[isol][jsol]*spt.m_cdot[jsol];
                gradk[isol] += spt.m_gradc[jsol]*spt.m_dkdc[isol][jsol];
<<<<<<< HEAD
=======
                sum1[isol] += spt.m_c[isol]*(spt.m_dkdc[isol][jsol]/Jf)*spt.m_cdot[jsol];
                sum2[isol] += spt.m_gradc[jsol]*(z[jsol]*d0[jsol]*spt.m_dkdJ[jsol]);
                sum3[isol] += spt.m_gradc[jsol]*(z[jsol]*(spt.m_dkdc[jsol][isol]*d0[jsol] + spt.m_k[jsol]*d0c[jsol][isol]));
                ovc[isol] += spt.m_gradc[jsol]*spt.m_dkdc[jsol][isol];
>>>>>>> 4d800551
            }
        }
        
        ovJ *= R*T*dms;
        
        // evaluate the chat
        vector<double> vbardzdc(nsol, 0.0);
        vector<vector<double>> dchatdc(nsol, vector<double>(nsol, 0.0));
        
        // chemical reactions
        for (int isol = 0; isol < nsol; ++isol)
        {
            for (int jsol = 0; jsol < nsol; ++jsol) {
                for (i=0; i<nreact; ++i) {
                    double v = m_pMat->GetReaction(i)->m_v[isol];
                    double dzdc = m_pMat->GetReaction(i)->Tangent_ReactionSupply_Concentration(mp,jsol);
                    dchatdc[isol][jsol] += v*dzdc;
                }
            }
        }
        
        // evaluate spatial gradient of shape functions
        for (i=0; i<neln; ++i)
            gradN[i] = g1*Gr[i] + g2*Gs[i] + g3*Gt[i];
        
        // evaluate stiffness matrix
        for (i=0, i4=0; i<neln; ++i, i4 += ndpn)
        {
            for (j=0, j4 = 0; j<neln; ++j, j4 += ndpn)
            {
                mat3d Kvv = vdotTdotv(gradN[i], cv, gradN[j]);
                vec3d kJv = (pt.m_gradef*(H[i]/Jf) + gradN[i])*H[j];
                vec3d kvJ = ((pt.m_gradef*d2ep + ovJ)*H[j] + gradN[j]*dep)*H[i] + svJ*gradN[i]*H[j];
                double kJJ = (H[j]*(ksi/dt - dJoJ) + gradN[j]*pt.m_vft)*H[i]/Jf;
                
                ke[i4  ][j4  ] += Kvv(0,0)*detJ;
                ke[i4  ][j4+1] += Kvv(0,1)*detJ;
                ke[i4  ][j4+2] += Kvv(0,2)*detJ;
                ke[i4  ][j4+3] += kvJ.x*detJ;
                
                ke[i4+1][j4  ] += Kvv(1,0)*detJ;
                ke[i4+1][j4+1] += Kvv(1,1)*detJ;
                ke[i4+1][j4+2] += Kvv(1,2)*detJ;
                ke[i4+1][j4+3] += kvJ.y*detJ;
                
                ke[i4+2][j4  ] += Kvv(2,0)*detJ;
                ke[i4+2][j4+1] += Kvv(2,1)*detJ;
                ke[i4+2][j4+2] += Kvv(2,2)*detJ;
                ke[i4+2][j4+3] += kvJ.z*detJ;
                
                ke[i4+3][j4  ] += kJv.x*detJ;
                ke[i4+3][j4+1] += kJv.y*detJ;
                ke[i4+3][j4+2] += kJv.z*detJ;
                ke[i4+3][j4+3] += kJJ*detJ;
                
                for (int isol=0; isol<nsol; ++isol) {
<<<<<<< HEAD
                    vec3d kcv = (pt.m_gradef*spt.m_ca[isol]/(1+pt.m_ef)+spt.m_gradc[isol]*spt.m_k[isol]
                                 +gradk[isol]*spt.m_c[isol])*(-H[i]*H[j]);
                    vec3d kvc(0,0,0);
                    double kJc = H[i]*H[j]*vbardzdc[isol]*spt.m_k[isol];
                    double kcJ = H[i]/(1+pt.m_ef)*(H[j]*(ksi/dt*spt.m_ca[isol] + spt.m_cdot[isol] + pt.m_vft*spt.m_gradc[isol])
                                                   +spt.m_ca[isol]*(pt.m_vft*gradN[j]));
=======
                    vec3d kcv = (pt.m_gradef*spt.m_ca[isol]/Jf + spt.m_gradc[isol]*spt.m_k[isol] + gradk[isol]*spt.m_c[isol])*(-H[i]*H[j]);
                    vec3d kvc = (gradN[j]*spt.m_k[isol] + ovc[isol]*H[j])*(H[i]*R*T*dms);
                    double kJc = 0;
                    double kcJ = (spt.m_ca[isol]*pt.m_efdot + spt.m_k[isol]*spt.m_cdot[isol] + spt.m_c[isol]*dkdt[isol])*H[i]*H[j]/Jf
                    - spt.m_c[isol]*(spt.m_k[isol]/Jf + spt.m_dkdJ[isol])*H[i]*(ksi/dt*H[j] + gradN[j]*pt.m_vft)
                    - spt.m_c[isol]*dJoJ*(2*spt.m_dkdJ[isol])*H[i]*H[j]
                    - sum1[isol]*H[i]*H[j] - (gradN[i]*sum2[isol])*H[j];
                    
>>>>>>> 4d800551
                    int irow = i4+4+isol;
                    int jrow = j4+4+isol;
                    
                    ke[i4  ][jrow] += kvc.x*detJ;
                    ke[i4+1][jrow] += kvc.y*detJ;
                    ke[i4+2][jrow] += kvc.z*detJ;
                    ke[i4+3][jrow] += kJc*detJ;
                    ke[irow][j4  ] += kcv.x*detJ;
                    ke[irow][j4+1] += kcv.y*detJ;
                    ke[irow][j4+2] += kcv.z*detJ;
                    ke[irow][j4+3] += kcJ*detJ;
                    
                    for(int jsol=0; jsol<nsol; ++jsol)
                    {
<<<<<<< HEAD
                        kJc += H[i]*H[j]*vbardzdc[isol]*spt.m_dkdc[jsol][isol]*spt.m_c[jsol];
                        double kcc = H[i]*H[j]*vdzdc[isol][jsol] - z[jsol]*spt.m_k[jsol]*d0[jsol]*(gradN[i]*gradN[j]);
                        if (isol == jsol)
                        {
                            kvc += (spt.m_gradc[isol]*spt.m_dkdc[isol][isol]*H[j]+gradN[j]*spt.m_k[isol])*H[i]*R*T;
                            kcc -= H[i]*H[j]*(dJoJ + spt.m_dkdc[isol][isol]*(spt.m_cdot[isol]+ksi/dt*spt.m_c[isol]) + dkdt[isol] + ksi/dt*spt.m_k[isol] + (pt.m_vft*pt.m_gradef)) + gradN[j]*(pt.m_vft*H[i] + gradN[i]*(spt.m_k[isol]*d0[isol]));
                        }
                        else
                        {
                            kvc += spt.m_gradc[jsol]*spt.m_dkdc[jsol][isol]*H[i]*H[j]*R*T;
                        }
                        ke[irow][j4+4+jsol] += kcc*detJ;
                    }
                    ke[i4  ][j4+4+isol] += kvc.x*detJ*dms;
                    ke[i4+1][j4+4+isol] += kvc.y*detJ*dms;
                    ke[i4+2][j4+4+isol] += kvc.z*detJ*dms;
                    ke[i4+3][j4+4+isol] += kJc*detJ;
                    ke[irow][j4  ] += kcv.x*detJ;
                    ke[irow][j4+1] += kcv.y*detJ;
                    ke[irow][j4+2] += kcv.z*detJ;
                    ke[irow][j4+3] += kcJ*detJ;
=======
                        double kd = (jsol == isol) ? 1 : 0;
                        double kcc = -H[i]*(kd*spt.m_k[jsol] + spt.m_c[isol]*spt.m_dkdc[isol][jsol])*(H[j]*(ksi/dt + dJoJ) + gradN[j]*pt.m_vft)
                        + H[i]*H[j]*dchatdc[isol][jsol]
                        - gradN[i]*(gradN[j]*(spt.m_k[jsol]*d0[jsol]*kd) + spt.m_gradc[isol]*(d0[isol]*spt.m_dkdc[isol][jsol] + spt.m_k[isol]*d0c[isol][jsol])*H[j])
                        - gradN[i]*(gradN[j]*(z[jsol]*spt.m_k[jsol]*d0[jsol]) + sum3[jsol]*H[j]);
                        ke[irow][j4+4+jsol] += kcc*detJ;
                    }
>>>>>>> 4d800551
                }
            }
        }
    }
}

//-----------------------------------------------------------------------------
void FEFluidSolutesDomain3D::StiffnessMatrix(FELinearSystem& LS)
{
    // repeat over all solid elements
    int NE = (int)m_Elem.size();
    
#pragma omp parallel for shared (NE)
    for (int iel=0; iel<NE; ++iel)
    {
        FESolidElement& el = m_Elem[iel];
        
        // element stiffness matrix
        FEElementMatrix ke(el);
        
        // create the element's stiffness matrix
        int nsol = m_pMat->Solutes();
        int ndpn = 4 + nsol;
        int ndof = ndpn*el.Nodes();
        ke.resize(ndof, ndof);
        ke.zero();
        
        // calculate material stiffness
        ElementStiffness(el, ke);
        
        // get the element's LM vector
        vector<int> lm;
        UnpackLM(el, lm);
        ke.SetIndices(lm);
        
        // assemble element matrix in global stiffness matrix
        LS.Assemble(ke);
    }
}

//-----------------------------------------------------------------------------
void FEFluidSolutesDomain3D::MassMatrix(FELinearSystem& LS)
{
    // repeat over all solid elements
    int NE = (int)m_Elem.size();
    
#pragma omp parallel for shared (NE)
    for (int iel=0; iel<NE; ++iel)
    {
        FESolidElement& el = m_Elem[iel];
        
        // element stiffness matrix
        FEElementMatrix ke(el);
        
        // create the element's stiffness matrix
        const int nsol = m_pMat->Solutes();
        const int ndpn = 4 + nsol;
        int ndof = ndpn*el.Nodes();
        ke.resize(ndof, ndof);
        ke.zero();
        
        // calculate inertial stiffness
        ElementMassMatrix(el, ke);
        
        // get the element's LM vector
        vector<int> lm;
        UnpackLM(el, lm);
        ke.SetIndices(lm);
        
        // assemble element matrix in global stiffness matrix
        LS.Assemble(ke);
    }
}

//-----------------------------------------------------------------------------
void FEFluidSolutesDomain3D::BodyForceStiffness(FELinearSystem& LS, FEBodyForce& bf)
{
    // repeat over all solid elements
    int NE = (int)m_Elem.size();
    
    for (int iel=0; iel<NE; ++iel)
    {
        FESolidElement& el = m_Elem[iel];
        
        // element stiffness matrix
        FEElementMatrix ke(el);
        
        // create the element's stiffness matrix
        const int nsol = m_pMat->Solutes();
        const int ndpn = 4 + nsol;
        int ndof = ndpn*el.Nodes();
        ke.resize(ndof, ndof);
        ke.zero();
        
        // calculate element body force stiffness
        ElementBodyForceStiffness(bf, el, ke);
        
        // get the element's LM vector
        vector<int> lm;
        UnpackLM(el, lm);
        ke.SetIndices(lm);
        
        // assemble element matrix in global stiffness matrix
        LS.Assemble(ke);
    }
}

//-----------------------------------------------------------------------------
//! calculates element inertial stiffness matrix
void FEFluidSolutesDomain3D::ElementMassMatrix(FESolidElement& el, matrix& ke)
{
    const FETimeInfo& tp = GetFEModel()->GetTime();
    int i, i4, j, j4, n;
    
    // Get the current element's data
    const int nint = el.GaussPoints();
    const int neln = el.Nodes();
    const int nsol = m_pMat->Solutes();
    const int ndpn = 4 + nsol;

    // gradient of shape functions
    vector<vec3d> gradN(neln);
    
    double *H;
    double *Gr, *Gs, *Gt;
    
    // jacobian
    double Ji[3][3], detJ;
    
    // weights at gauss points
    const double *gw = el.GaussWeights();
    
    double dt = tp.timeIncrement;
    double ksi = tp.alpham/(tp.gamma*tp.alphaf)*m_btrans;
    
    // calculate element stiffness matrix
    for (n=0; n<nint; ++n)
    {
        // calculate jacobian
        detJ = invjac0(el, Ji, n)*gw[n]*tp.alphaf;
        
        vec3d g1(Ji[0][0],Ji[0][1],Ji[0][2]);
        vec3d g2(Ji[1][0],Ji[1][1],Ji[1][2]);
        vec3d g3(Ji[2][0],Ji[2][1],Ji[2][2]);
        
        H = el.H(n);
        
        Gr = el.Gr(n);
        Gs = el.Gs(n);
        Gt = el.Gt(n);
        
        // setup the material point
        // NOTE: deformation gradient and determinant have already been evaluated in the stress routine
        FEMaterialPoint& mp = *el.GetMaterialPoint(n);
        FEFluidMaterialPoint& pt = *(mp.ExtractData<FEFluidMaterialPoint>());
        
        double dens = m_pMat->Fluid()->Density(mp);
        
        // evaluate spatial gradient of shape functions
        for (i=0; i<neln; ++i)
            gradN[i] = g1*Gr[i] + g2*Gs[i] + g3*Gt[i];
        
        // evaluate stiffness matrix
        for (i=0, i4=0; i<neln; ++i, i4 += ndpn)
        {
            for (j=0, j4 = 0; j<neln; ++j, j4 += ndpn)
            {
                mat3d Mv = ((mat3dd(ksi/dt) + pt.m_Lf)*H[j] + mat3dd(gradN[j]*pt.m_vft))*(H[i]*dens*detJ);
                vec3d mJ = pt.m_aft*(-H[i]*H[j]*dens/(pt.m_ef+1)*detJ);
                
                ke[i4  ][j4  ] += Mv(0,0);
                ke[i4  ][j4+1] += Mv(0,1);
                ke[i4  ][j4+2] += Mv(0,2);
                ke[i4  ][j4+3] += mJ.x;
                
                ke[i4+1][j4  ] += Mv(1,0);
                ke[i4+1][j4+1] += Mv(1,1);
                ke[i4+1][j4+2] += Mv(1,2);
                ke[i4+1][j4+3] += mJ.y;
                
                ke[i4+2][j4  ] += Mv(2,0);
                ke[i4+2][j4+1] += Mv(2,1);
                ke[i4+2][j4+2] += Mv(2,2);
                ke[i4+2][j4+3] += mJ.z;
            }
        }
    }
}

//-----------------------------------------------------------------------------
void FEFluidSolutesDomain3D::Update(const FETimeInfo& tp)
{
    bool berr = false;
    int NE = (int) m_Elem.size();
#pragma omp parallel for shared(NE, berr)
    for (int i=0; i<NE; ++i)
    {
        try
        {
            UpdateElementStress(i, tp);
        }
        catch (NegativeJacobian e)
        {
#pragma omp critical
            {
                // reset the logfile mode
                berr = true;
                if (NegativeJacobian::DoOutput()) feLogError(e.what());
            }
        }
    }
    
    if (berr) throw NegativeJacobianDetected();
}

//-----------------------------------------------------------------------------
//! Update element state data (mostly stresses, but some other stuff as well)
void FEFluidSolutesDomain3D::UpdateElementStress(int iel, const FETimeInfo& tp)
{
    double alphaf = tp.alphaf;
    double alpham = tp.alpham;
    
    // get the solid element
    FESolidElement& el = m_Elem[iel];
    
    // get the number of integration points
    int nint = el.GaussPoints();
    
    // number of nodes
    int neln = el.Nodes();

    // number of solutes
    const int nsol = m_pMat->Solutes();

    // nodal coordinates
    const int NELN = FEElement::MAX_NODES;
    vec3d vt[NELN], vp[NELN];
    vec3d at[NELN], ap[NELN];
    double et[NELN], ep[NELN];
    double aet[NELN], aep[NELN];
    vector< vector<double> > ct(nsol, vector<double>(NELN));
    vector< vector<double> > cp(nsol, vector<double>(NELN));
    vector< vector<double> > act(nsol, vector<double>(NELN));
    vector< vector<double> > acp(nsol, vector<double>(NELN));
    vector<int> sid(nsol);
    for (int j=0; j<nsol; ++j) sid[j] = m_pMat->GetSolute(j)->GetSoluteDOF();
    for (int j=0; j<neln; ++j) {
        FENode& node = m_pMesh->Node(el.m_node[j]);
        vt[j] = node.get_vec3d(m_dofW[0], m_dofW[1], m_dofW[2]);
        vp[j] = node.get_vec3d_prev(m_dofW[0], m_dofW[1], m_dofW[2]);
        at[j] = node.get_vec3d(m_dofAW[0], m_dofAW[1], m_dofAW[2]);
        ap[j] = node.get_vec3d_prev(m_dofAW[0], m_dofAW[1], m_dofAW[2]);
        et[j] = node.get(m_dofEF);
        ep[j] = node.get_prev(m_dofEF);
        aet[j] = node.get(m_dofAEF);
        aep[j] = node.get_prev(m_dofAEF);
        for (int k=0; k<nsol; ++k) {
            ct[k][j] = node.get(m_dofC + sid[k]);
            cp[k][j] = node.get_prev(m_dofC + sid[k]);
            act[k][j] = node.get(m_dofAC + sid[k]);
            acp[k][j] = node.get_prev(m_dofAC + sid[k]);
        }
    }
    
    // loop over the integration points and update
    // velocity, velocity gradient, acceleration
    // stress and pressure at the integration point
    for (int n=0; n<nint; ++n)
    {
        FEMaterialPoint& mp = *el.GetMaterialPoint(n);
        FEFluidMaterialPoint& pt = *(mp.ExtractData<FEFluidMaterialPoint>());
        FEFluidSolutesMaterialPoint& spt = *(mp.ExtractData<FEFluidSolutesMaterialPoint>());

        // material point data
        pt.m_vft = el.Evaluate(vt, n)*alphaf + el.Evaluate(vp, n)*(1-alphaf);
        pt.m_Lf = gradient(el, vt, n)*alphaf + gradient(el, vp, n)*(1-alphaf);
        pt.m_aft = pt.m_Lf*pt.m_vft;
        if (m_btrans) pt.m_aft += el.Evaluate(at, n)*alpham + el.Evaluate(ap, n)*(1-alpham);
        pt.m_ef = el.Evaluate(et, n)*alphaf + el.Evaluate(ep, n)*(1-alphaf);
        pt.m_gradef = gradient(el, et, n)*alphaf + gradient(el, ep, n)*(1-alphaf);
        pt.m_efdot = pt.m_gradef*pt.m_vft;
        if (m_btrans) pt.m_efdot += el.Evaluate(aet, n)*alpham + el.Evaluate(aep, n)*(1-alpham);
        for (int isol=0; isol < nsol; ++isol) {
            spt.m_c[isol] = el.Evaluate(ct[isol], n)*alphaf + el.Evaluate(cp[isol], n)*(1-alphaf);
            spt.m_gradc[isol] = gradient(el, ct[isol], n)*alphaf + gradient(el, cp[isol], n)*(1-alphaf);
            spt.m_cdot[isol] = spt.m_gradc[isol]*pt.m_vft;
            if (m_btrans) spt.m_cdot[isol] += el.Evaluate(act[isol], n)*alpham + el.Evaluate(acp[isol], n)*(1-alpham);
        }
        
        m_pMat->PartitionCoefficientFunctions(mp, spt.m_k, spt.m_dkdJ, spt.m_dkdc);
        
        // calculate the stress at this material point
        pt.m_sf = m_pMat->Fluid()->Stress(mp);
        
        spt.m_pe = m_pMat->Fluid()->Pressure(mp);
        
        // calculate the solute flux and actual concentration
        for (int isol=0; isol < nsol; ++isol)
        {
            spt.m_j[isol] = m_pMat->SoluteDiffusiveFlux(mp, isol);
            spt.m_ca[isol] = m_pMat->ConcentrationActual(mp, isol);
        }
        
        // calculate the fluid pressure
        pt.m_pf = m_pMat->PressureActual(mp);
        
        spt.m_psi = m_pMat->ElectricPotential(mp);
        spt.m_Ie = m_pMat->CurrentDensity(mp);
        
        // update chemical reaction element data
        for (int j=0; j<m_pMat->Reactions(); ++j)
            m_pMat->GetReaction(j)->UpdateElementData(mp);
    }
}

//-----------------------------------------------------------------------------
void FEFluidSolutesDomain3D::InertialForces(FEGlobalVector& R)
{
    int NE = (int)m_Elem.size();
#pragma omp parallel for shared (NE)
    for (int i=0; i<NE; ++i)
    {
        // element force vector
        vector<double> fe;
        vector<int> lm;
        
        // get the element
        FESolidElement& el = m_Elem[i];
        
        // get the element force vector and initialize it to zero
        const int nsol = m_pMat->Solutes();
        const int ndpn = 4+nsol;
        int ndof = ndpn*el.Nodes();
        fe.assign(ndof, 0);
        
        // calculate internal force vector
        ElementInertialForce(el, fe);
        
        // get the element's LM vector
        UnpackLM(el, lm);
        
        // assemble element 'fe'-vector into global R vector
        R.Assemble(el.m_node, lm, fe);
    }
}

//-----------------------------------------------------------------------------
void FEFluidSolutesDomain3D::ElementInertialForce(FESolidElement& el, vector<double>& fe)
{
    int i, n;
    
    // jacobian determinant
    double detJ;
    
    const double* H;
    
    int nint = el.GaussPoints();
    int neln = el.Nodes();
    int nsol = m_pMat->Solutes();
    int ndpn = 4+nsol;
    
    double*    gw = el.GaussWeights();
    
    // repeat for all integration points
    for (n=0; n<nint; ++n)
    {
        FEMaterialPoint& mp = *el.GetMaterialPoint(n);
        FEFluidMaterialPoint& pt = *(mp.ExtractData<FEFluidMaterialPoint>());
        double dens = m_pMat->Fluid()->Density(mp);
        
        // calculate the jacobian
        detJ = detJ0(el, n)*gw[n];
        
        H = el.H(n);
        
        for (i=0; i<neln; ++i)
        {
            vec3d f = pt.m_aft*(dens*H[i]);
            
            // calculate internal force
            // the '-' sign is so that the internal forces get subtracted
            // from the global residual vector
            fe[ndpn*i  ] -= f.x*detJ;
            fe[ndpn*i+1] -= f.y*detJ;
            fe[ndpn*i+2] -= f.z*detJ;
        }
    }
}<|MERGE_RESOLUTION|>--- conflicted
+++ resolved
@@ -419,11 +419,6 @@
             dkdt[isol] = pt.m_efdot*spt.m_dkdJ[isol];
             for (int jsol=0; jsol<nsol; ++jsol)
                 dkdt[isol] += spt.m_dkdc[isol][jsol]*spt.m_cdot[jsol];
-<<<<<<< HEAD
-                gradk[isol] += spt.m_gradc[jsol]*spt.m_dkdc[isol][jsol];
-            }
-=======
->>>>>>> 4d800551
         }
         
         for (i=0; i<neln; ++i)
@@ -442,11 +437,7 @@
             fe[ndpn*i+3] -= fJ*detJ;
             for (int isol=0; isol<nsol; ++isol)
             {
-<<<<<<< HEAD
-                double fc = (jd[isol]+je*penalty)*gradN[i] - H[i]*((spt.m_cdot[isol]+spt.m_gradc[isol]*pt.m_vft)*spt.m_k[isol] + spt.m_c[isol]*(dkdt[isol]+gradk[isol]*pt.m_vft) - chat[isol] + spt.m_ca[isol]/(1+pt.m_ef)*(pt.m_efdot + pt.m_gradef*pt.m_vft));
-=======
                 double fc = (jd[isol]+je*penalty)*gradN[i] - H[i]*(spt.m_ca[isol]*dJoJ + spt.m_k[isol]*spt.m_cdot[isol] + spt.m_c[isol]*dkdt[isol] - chat[isol]);
->>>>>>> 4d800551
                 fe[ndpn*i+4+isol] -= fc*detJ;
             }
         }
@@ -589,12 +580,7 @@
     int neln = el.Nodes();
     int nsol = m_pMat->Solutes();
     int ndpn = 4+nsol;
-<<<<<<< HEAD
-    vec3d f, k;
-    double divf;
-=======
     vec3d f;
->>>>>>> 4d800551
     
     // gradient of shape functions
     vector<vec3d> gradN(neln);
@@ -622,16 +608,6 @@
         vector<double> d0(nsol);
         vector<double> s(nsol);
         vector<vector<double>> d0p(nsol, vector<double>(nsol));
-<<<<<<< HEAD
-        vector<vec3d> gradk(nsol);
-        vector<double> wkJ(nsol), wkce(nsol,0);
-        vector<vector<double>> wkc(nsol, vector<double>(nsol));
-        double wkJe = 0;
-        
-        // get the force
-        f = BF.force(mp);
-        divf = BF.divforce(mp);
-=======
         vector<vector<double>> wkcc(nsol, vector<double>(nsol));
         vector<double> wkce(nsol,0);
         vector<vec3d> wkvc(nsol);
@@ -639,7 +615,6 @@
 
         // get the force
         f = BF.force(mp);
->>>>>>> 4d800551
         
         vec3d wkvJ = f*(-dens/(1+pt.m_ef));
         double wkcJe = 0;
@@ -649,17 +624,6 @@
             M[isol] = m_pMat->GetSolute(isol)->MolarMass();
             d0[isol] = m_pMat->GetSolute(isol)->m_pDiff->Free_Diffusivity(mp);
             s[isol] = d0[isol]*M[isol]/(R*T);
-<<<<<<< HEAD
-            wkJ[isol] = s[isol]*spt.m_dkdJ[isol]*(spt.m_c[isol]*divf + spt.m_gradc[isol]*f);
-            wkJe += z[isol]*wkJ[isol];
-            gradk[isol] = pt.m_gradef*spt.m_dkdJ[isol];
-            for (int jsol=0; jsol<nsol; ++jsol)
-            {
-                d0p[isol][jsol] = m_pMat->GetSolute(isol)->m_pDiff->Tangent_Free_Diffusivity_Concentration(mp, jsol);
-                wkc[isol][jsol] = s[isol]*spt.m_dkdc[isol][jsol]*(spt.m_c[isol]*divf + spt.m_gradc[isol]*f);
-                wkce[isol] += z[jsol]*wkc[isol][jsol];
-                gradk[isol] += spt.m_gradc[jsol]*spt.m_dkdc[isol][jsol];
-=======
             wkvJ += f*(M[isol]*spt.m_dkdJ[isol]*spt.m_c[isol]*dms);
             wkvc[isol] = f*(M[isol]*spt.m_k[isol]*dms);
             wkcJ[isol] = s[isol]*spt.m_dkdJ[isol]*spt.m_c[isol];
@@ -670,7 +634,6 @@
                 wkcc[isol][jsol] = s[isol]*spt.m_dkdc[isol][jsol]*spt.m_c[isol];
                 wkce[jsol] += z[isol]*wkcc[isol][jsol];
                 wkvc[isol] += f*(M[jsol]*spt.m_dkdc[jsol][isol]*spt.m_c[jsol]*dms);
->>>>>>> 4d800551
             }
         }
         
@@ -697,29 +660,6 @@
                 
                 for (int isol = 0; isol<nsol; ++isol)
                 {
-<<<<<<< HEAD
-                    vec3d kvc = vec3d(0.0);
-                    double kcJ = H[i]*H[j]*(wkJ[isol] + wkJe);
-                    ke[i4+4+isol][j4+3] += kcJ*detJ;
-                    double kcc = 0;
-                    double coef;
-                    for(int jsol=0; jsol<nsol; ++jsol)
-                    {
-                        if (isol == jsol)
-                        {
-                            coef = 1 + z[jsol];
-                            kvc += f*(spt.m_dkdc[isol][isol]*spt.m_c[isol]+spt.m_k[isol])*M[isol]*H[i]*H[j];
-                        }
-                        else
-                        {
-                            coef = z[jsol];
-                            kvc += f*spt.m_c[jsol]*spt.m_dkdc[jsol][isol]*M[jsol]*H[i]*H[j];
-                        }
-                        kcc = coef*s[jsol]*H[i]*((spt.m_k[jsol]*divf + gradk[jsol]*f)*H[j] + (gradN[j]*f)*spt.m_k[jsol])
-                        + H[i]*H[j]*(wkc[isol][jsol] + wkce[jsol]);
-                        
-                        ke[i4+4+isol][j4+4+jsol] += kcc*detJ;
-=======
                     vec3d kvc = wkvc[isol]*(H[i]*H[j]*detJ);
                     ke[i4  ][j4+4+isol] += kvc.x;
                     ke[i4+1][j4+4+isol] += kvc.y;
@@ -734,7 +674,6 @@
                         double kcc = -(gradN[i]*f)*H[j]*((kd + z[jsol])*s[jsol]*spt.m_k[jsol] + wkcc[isol][jsol] + wkce[jsol])*detJ;
 
                         ke[i4+4+isol][j4+4+jsol] += kcc;
->>>>>>> 4d800551
                     }
                 }
             }
@@ -827,14 +766,11 @@
         //Get dk/dt (partial differential wrt time)
         vector<double> dkdt(nsol,0);
         vector<vec3d> gradk(nsol,vec3d(0,0,0));
-<<<<<<< HEAD
-=======
         vector<double> sum1(nsol,0);
         vector<vec3d> sum2(nsol,vec3d(0,0,0));
         vector<vec3d> sum3(nsol,vec3d(0,0,0));
         vec3d ovJ(0,0,0);
         vector<vec3d> ovc(nsol,vec3d(0,0,0));
->>>>>>> 4d800551
         for (int isol=0; isol<nsol; ++isol)
         {
             dkdt[isol] = pt.m_efdot*spt.m_dkdJ[isol];
@@ -846,13 +782,10 @@
             {
                 dkdt[isol] += spt.m_dkdc[isol][jsol]*spt.m_cdot[jsol];
                 gradk[isol] += spt.m_gradc[jsol]*spt.m_dkdc[isol][jsol];
-<<<<<<< HEAD
-=======
                 sum1[isol] += spt.m_c[isol]*(spt.m_dkdc[isol][jsol]/Jf)*spt.m_cdot[jsol];
                 sum2[isol] += spt.m_gradc[jsol]*(z[jsol]*d0[jsol]*spt.m_dkdJ[jsol]);
                 sum3[isol] += spt.m_gradc[jsol]*(z[jsol]*(spt.m_dkdc[jsol][isol]*d0[jsol] + spt.m_k[jsol]*d0c[jsol][isol]));
                 ovc[isol] += spt.m_gradc[jsol]*spt.m_dkdc[jsol][isol];
->>>>>>> 4d800551
             }
         }
         
@@ -909,14 +842,6 @@
                 ke[i4+3][j4+3] += kJJ*detJ;
                 
                 for (int isol=0; isol<nsol; ++isol) {
-<<<<<<< HEAD
-                    vec3d kcv = (pt.m_gradef*spt.m_ca[isol]/(1+pt.m_ef)+spt.m_gradc[isol]*spt.m_k[isol]
-                                 +gradk[isol]*spt.m_c[isol])*(-H[i]*H[j]);
-                    vec3d kvc(0,0,0);
-                    double kJc = H[i]*H[j]*vbardzdc[isol]*spt.m_k[isol];
-                    double kcJ = H[i]/(1+pt.m_ef)*(H[j]*(ksi/dt*spt.m_ca[isol] + spt.m_cdot[isol] + pt.m_vft*spt.m_gradc[isol])
-                                                   +spt.m_ca[isol]*(pt.m_vft*gradN[j]));
-=======
                     vec3d kcv = (pt.m_gradef*spt.m_ca[isol]/Jf + spt.m_gradc[isol]*spt.m_k[isol] + gradk[isol]*spt.m_c[isol])*(-H[i]*H[j]);
                     vec3d kvc = (gradN[j]*spt.m_k[isol] + ovc[isol]*H[j])*(H[i]*R*T*dms);
                     double kJc = 0;
@@ -925,7 +850,6 @@
                     - spt.m_c[isol]*dJoJ*(2*spt.m_dkdJ[isol])*H[i]*H[j]
                     - sum1[isol]*H[i]*H[j] - (gradN[i]*sum2[isol])*H[j];
                     
->>>>>>> 4d800551
                     int irow = i4+4+isol;
                     int jrow = j4+4+isol;
                     
@@ -940,29 +864,6 @@
                     
                     for(int jsol=0; jsol<nsol; ++jsol)
                     {
-<<<<<<< HEAD
-                        kJc += H[i]*H[j]*vbardzdc[isol]*spt.m_dkdc[jsol][isol]*spt.m_c[jsol];
-                        double kcc = H[i]*H[j]*vdzdc[isol][jsol] - z[jsol]*spt.m_k[jsol]*d0[jsol]*(gradN[i]*gradN[j]);
-                        if (isol == jsol)
-                        {
-                            kvc += (spt.m_gradc[isol]*spt.m_dkdc[isol][isol]*H[j]+gradN[j]*spt.m_k[isol])*H[i]*R*T;
-                            kcc -= H[i]*H[j]*(dJoJ + spt.m_dkdc[isol][isol]*(spt.m_cdot[isol]+ksi/dt*spt.m_c[isol]) + dkdt[isol] + ksi/dt*spt.m_k[isol] + (pt.m_vft*pt.m_gradef)) + gradN[j]*(pt.m_vft*H[i] + gradN[i]*(spt.m_k[isol]*d0[isol]));
-                        }
-                        else
-                        {
-                            kvc += spt.m_gradc[jsol]*spt.m_dkdc[jsol][isol]*H[i]*H[j]*R*T;
-                        }
-                        ke[irow][j4+4+jsol] += kcc*detJ;
-                    }
-                    ke[i4  ][j4+4+isol] += kvc.x*detJ*dms;
-                    ke[i4+1][j4+4+isol] += kvc.y*detJ*dms;
-                    ke[i4+2][j4+4+isol] += kvc.z*detJ*dms;
-                    ke[i4+3][j4+4+isol] += kJc*detJ;
-                    ke[irow][j4  ] += kcv.x*detJ;
-                    ke[irow][j4+1] += kcv.y*detJ;
-                    ke[irow][j4+2] += kcv.z*detJ;
-                    ke[irow][j4+3] += kcJ*detJ;
-=======
                         double kd = (jsol == isol) ? 1 : 0;
                         double kcc = -H[i]*(kd*spt.m_k[jsol] + spt.m_c[isol]*spt.m_dkdc[isol][jsol])*(H[j]*(ksi/dt + dJoJ) + gradN[j]*pt.m_vft)
                         + H[i]*H[j]*dchatdc[isol][jsol]
@@ -970,7 +871,6 @@
                         - gradN[i]*(gradN[j]*(z[jsol]*spt.m_k[jsol]*d0[jsol]) + sum3[jsol]*H[j]);
                         ke[irow][j4+4+jsol] += kcc*detJ;
                     }
->>>>>>> 4d800551
                 }
             }
         }
